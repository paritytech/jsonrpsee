--- conflicted
+++ resolved
@@ -30,8 +30,5 @@
 
 [dev-dependencies]
 jsonrpsee-test-utils = { path = "../test-utils" }
-<<<<<<< HEAD
 jsonrpsee-utils = { path = "../utils" }
-=======
-env_logger = "0.9"
->>>>>>> 94c881b8
+env_logger = "0.9"