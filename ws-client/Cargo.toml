[package]
name = "jsonrpsee-ws-client"
version = "0.2.0-alpha.7"
authors = ["Parity Technologies <admin@parity.io>", "Pierre Krieger <pierre.krieger1708@gmail.com>"]
description = "WebSocket client for JSON-RPC"
edition = "2018"
license = "MIT"
repository = "https://github.com/paritytech/jsonrpsee"
homepage = "https://github.com/paritytech/jsonrpsee"
documentation = "https://docs.rs/jsonrpsee-ws-client"

[dependencies]
async-trait = "0.1"
async-std = "1"
async-tls = "0.11"
fnv = "1"
<<<<<<< HEAD
futures = { version = "0.3", default-features = false, features = ["std"] }
jsonrpsee-types = { path = "../types", version = "0.2.0-alpha.7" }
=======
futures = { version = "0.3.14", default-features = false, features = ["std"] }
jsonrpsee-types = { path = "../types", version = "0.2.0-alpha.6" }
>>>>>>> 3a667323
log = "0.4"
serde = "1"
serde_json = "1"
soketto = "0.5"
pin-project = "1"
thiserror = "1"
url = "2"
webpki = { version = "0.22", features = ["std"] }
rustls = "0.19.1"
rustls-native-certs = "0.5.0"

[dev-dependencies]
env_logger = "0.8"
jsonrpsee-test-utils = { path = "../test-utils" }
tokio = { version = "1", features = ["full"] }<|MERGE_RESOLUTION|>--- conflicted
+++ resolved
@@ -14,13 +14,8 @@
 async-std = "1"
 async-tls = "0.11"
 fnv = "1"
-<<<<<<< HEAD
-futures = { version = "0.3", default-features = false, features = ["std"] }
+futures = { version = "0.3.14", default-features = false, features = ["std"] }
 jsonrpsee-types = { path = "../types", version = "0.2.0-alpha.7" }
-=======
-futures = { version = "0.3.14", default-features = false, features = ["std"] }
-jsonrpsee-types = { path = "../types", version = "0.2.0-alpha.6" }
->>>>>>> 3a667323
 log = "0.4"
 serde = "1"
 serde_json = "1"
