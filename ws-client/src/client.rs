--- conflicted
+++ resolved
@@ -319,7 +319,7 @@
 		let fut = sender.send(FrontToBack::Notification(raw));
 
 		let res = if let Some(dur) = self.request_timeout {
-			let timeout = async_std::task::sleep(dur);
+			let timeout = crate::tokio::sleep(dur);
 			futures::pin_mut!(fut, timeout);
 			match futures::future::select(fut, timeout).await {
 				futures::future::Either::Left((res, _)) => res,
@@ -359,20 +359,7 @@
 			return Err(self.read_error_from_backend().await);
 		}
 
-<<<<<<< HEAD
 		let res = crate::helpers::call_with_maybe_timeout(send_back_rx, self.request_timeout).await;
-=======
-		let send_back_rx_out = if let Some(duration) = self.request_timeout {
-			let timeout = crate::tokio::sleep(duration);
-			futures::pin_mut!(send_back_rx, timeout);
-			match future::select(send_back_rx, timeout).await {
-				future::Either::Left((send_back_rx_out, _)) => send_back_rx_out,
-				future::Either::Right((_, _)) => Ok(Err(Error::RequestTimeout)),
-			}
-		} else {
-			send_back_rx.await
-		};
->>>>>>> fa1f9e0e
 
 		self.id_guard.reclaim_request_id();
 		let json_value = match res {
