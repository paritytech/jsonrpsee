// Copyright 2019 Parity Technologies (UK) Ltd.
//
// Permission is hereby granted, free of charge, to any
// person obtaining a copy of this software and associated
// documentation files (the "Software"), to deal in the
// Software without restriction, including without
// limitation the rights to use, copy, modify, merge,
// publish, distribute, sublicense, and/or sell copies of
// the Software, and to permit persons to whom the Software
// is furnished to do so, subject to the following
// conditions:
//
// The above copyright notice and this permission notice
// shall be included in all copies or substantial portions
// of the Software.
//
// THE SOFTWARE IS PROVIDED "AS IS", WITHOUT WARRANTY OF
// ANY KIND, EXPRESS OR IMPLIED, INCLUDING BUT NOT LIMITED
// TO THE WARRANTIES OF MERCHANTABILITY, FITNESS FOR A
// PARTICULAR PURPOSE AND NONINFRINGEMENT. IN NO EVENT
// SHALL THE AUTHORS OR COPYRIGHT HOLDERS BE LIABLE FOR ANY
// CLAIM, DAMAGES OR OTHER LIABILITY, WHETHER IN AN ACTION
// OF CONTRACT, TORT OR OTHERWISE, ARISING FROM, OUT OF OR
// IN CONNECTION WITH THE SOFTWARE OR THE USE OR OTHER
// DEALINGS IN THE SOFTWARE.

use crate::jsonrpc_transport;
use crate::manager::{RequestManager, RequestStatus};
use async_trait::async_trait;
use futures::{
	channel::{mpsc, oneshot},
	future::Either,
	prelude::*,
	sink::SinkExt,
};
use jsonrpc::DeserializeOwned;
use jsonrpsee_types::{
	client::{FrontToBack, NotificationMessage, RequestMessage, Subscription, SubscriptionMessage},
	error::Error,
	jsonrpc::{self, JsonValue, SubscriptionId},
	traits::{Client, SubscriptionClient},
};
use std::time::Duration;
use std::{borrow::Cow, convert::TryInto};
use std::{io, marker::PhantomData};

/// Client that can be cloned.
///
/// > **Note**: This struct is designed to be easy to use, but it works by maintaining a background task running in parallel.
#[derive(Clone, Debug)]
pub struct WsClient {
	/// Channel to send requests to the background task.
	to_back: mpsc::Sender<FrontToBack>,
	/// Request timeout
	request_timeout: Option<Duration>,
}

/// Configuration.
#[derive(Clone, Debug)]
pub struct WsConfig<'a> {
	/// URL to connect to.
	///
	/// If the port number is missing from the URL, the default port number is used.
	///
	///
	/// `ws://host` - port 80 is used
	///
	/// `wss://host` - port 443 is used
	pub url: &'a str,
	/// Max request body size
	pub max_request_body_size: usize,
	/// Request timeout
	pub request_timeout: Option<Duration>,
	/// Connection timeout
	pub connection_timeout: Duration,
	/// `Origin` header to pass during the HTTP handshake. If `None`, no
	/// `Origin` header was passed.
	pub origin: Option<Cow<'a, str>>,
	/// Url to send during the HTTP handshake.
	pub handshake_url: Cow<'a, str>,
	/// Max concurrent request.
	pub max_concurrent_requests: usize,
	/// Max concurrent notification capacity for each subscription; when the capacity is exceeded the subscription will be dropped.
	///
	/// You can also prevent the subscription being dropped by calling [`WsSubscription::next()`](jsonrpsee_types::client::Subscription) frequently enough
	/// such that the buffer capacity doesn't exceeds.
	///
	/// **Note**: The actual capacity is `num_senders + max_subscription_capacity`
	/// because it is passed to [`futures::channel::mpsc::channel`].
	pub max_notifs_per_subscription: usize,
}

impl<'a> WsConfig<'a> {
	/// Default WebSocket configuration with a specified URL to connect to.
	pub fn with_url(url: &'a str) -> Self {
		Self {
			url,
			max_request_body_size: 10 * 1024 * 1024,
			request_timeout: None,
			connection_timeout: Duration::from_secs(10),
			origin: None,
			handshake_url: From::from("/"),
			max_concurrent_requests: 256,
			max_notifs_per_subscription: 4,
		}
	}
}

impl WsClient {
	/// Initializes a new WebSocket client
	///
	/// Fails when the URL is invalid.
	pub async fn new(config: WsConfig<'_>) -> Result<WsClient, Error> {
		let max_capacity_per_subscription = config.max_notifs_per_subscription;
		let max_concurrent_requests = config.max_concurrent_requests;
		let request_timeout = config.request_timeout;
		let (to_back, from_front) = mpsc::channel(config.max_concurrent_requests);

		let (sender, receiver) = jsonrpc_transport::websocket_connection(config.clone())
			.await
			.map_err(|e| Error::TransportError(Box::new(e)))?;

		async_std::task::spawn(async move {
			background_task(sender, receiver, from_front, max_capacity_per_subscription, max_concurrent_requests).await;
		});
		Ok(Self { to_back, request_timeout })
	}
}

#[async_trait]
impl Client for WsClient {
	/// Send a notification to the server.
	async fn notification<M, P>(&self, method: M, params: P) -> Result<(), Error>
	where
		M: Into<String> + Send,
		P: Into<jsonrpc::Params> + Send,
	{
		let method = method.into();
		let params = params.into();
		log::trace!("[frontend]: send notification: method={:?}, params={:?}", method, params);
		self.to_back
			.clone()
			.send(FrontToBack::Notification(NotificationMessage { method, params }))
			.await
			.map_err(Error::Internal)
	}

	/// Perform a request towards the server.
	async fn request<T, M, P>(&self, method: M, params: P) -> Result<T, Error>
	where
		T: DeserializeOwned,
		M: Into<String> + Send,
		P: Into<jsonrpc::Params> + Send,
	{
		let method = method.into();
		let params = params.into();
		log::trace!("[frontend]: send request: method={:?}, params={:?}", method, params);
		let (send_back_tx, send_back_rx) = oneshot::channel();

		self.to_back
			.clone()
			.send(FrontToBack::StartRequest(RequestMessage { method, params, send_back: Some(send_back_tx) }))
			.await
			.map_err(Error::Internal)?;

		let send_back_rx_out = if let Some(duration) = self.request_timeout {
			let timeout = async_std::task::sleep(duration);
			futures::pin_mut!(send_back_rx, timeout);
			match future::select(send_back_rx, timeout).await {
				future::Either::Left((send_back_rx_out, _)) => send_back_rx_out,
				future::Either::Right((_, _)) => return Err(Error::WsRequestTimeout),
			}
		} else {
			send_back_rx.await
		};

		let json_value = match send_back_rx_out {
			Ok(Ok(v)) => v,
			Ok(Err(err)) => return Err(err),
			Err(_) => {
				let err = io::Error::new(io::ErrorKind::Other, "background task closed");
				return Err(Error::TransportError(Box::new(err)));
			}
		};
		jsonrpc::from_value(json_value).map_err(Error::ParseError)
	}
}

#[async_trait]
impl SubscriptionClient for WsClient {
	/// Send a subscription request to the server.
	///
	/// The `subscribe_method` and `params` are used to ask for the subscription towards the
	/// server. The `unsubscribe_method` is used to close the subscription.
	async fn subscribe<SM, UM, P, N>(
		&self,
		subscribe_method: SM,
		params: P,
		unsubscribe_method: UM,
	) -> Result<Subscription<N>, Error>
	where
		SM: Into<String> + Send,
		UM: Into<String> + Send,
		P: Into<jsonrpc::Params> + Send,
		N: DeserializeOwned,
	{
		let subscribe_method = subscribe_method.into();
		let unsubscribe_method = unsubscribe_method.into();
		let params = params.into();

		if subscribe_method == unsubscribe_method {
			return Err(Error::Subscription(subscribe_method, unsubscribe_method));
		}

		log::trace!("[frontend]: subscribe: {:?}, unsubscribe: {:?}", subscribe_method, unsubscribe_method);
		let (send_back_tx, send_back_rx) = oneshot::channel();
		self.to_back
			.clone()
			.send(FrontToBack::Subscribe(SubscriptionMessage {
				subscribe_method,
				unsubscribe_method,
				params,
				send_back: send_back_tx,
			}))
			.await
			.map_err(Error::Internal)?;

		let (notifs_rx, id) = match send_back_rx.await {
			Ok(Ok(val)) => val,
			Ok(Err(err)) => return Err(err),
			Err(_) => {
				let err = io::Error::new(io::ErrorKind::Other, "background task closed");
				return Err(Error::TransportError(Box::new(err)));
			}
		};
<<<<<<< HEAD

		Ok(WsSubscription { to_back: self.to_back.clone(), notifs_rx, marker: PhantomData, id })
	}

	/// Perform a batch request towards the server.
	///
	/// Returns `Ok` if all requests were answered successfully.
	/// Returns `Error` if any of the requests fails.
	//
	// TODO(niklasad1): maybe simplify generic `requests`, it's quite unreadable.
	pub async fn batch_request<'a, T>(
		&self,
		requests: impl IntoIterator<Item = (impl Into<String>, impl Into<jsonrpc::Params>)>,
	) -> Result<Vec<T>, Error>
	where
		T: jsonrpc::DeserializeOwned,
	{
		//let mut calls = Vec::new();
		// NOTE(niklasad1): If more than `u64::MAX` requests are performed in the `batch` then duplicate IDs are used
		// which we don't support because ID is used to uniquely identify a given request.
		//let mut ids = std::collections::HashSet::new();

		for (method, params) in requests.into_iter() {}

		todo!();
	}
}

impl<Notif> WsSubscription<Notif>
where
	Notif: jsonrpc::DeserializeOwned,
{
	/// Returns the next notification from the stream
	/// This may return `None` if the subscription has been terminated, may happen if the channel becomes full or dropped.
	///
	/// Ignores any malformed packet.
	pub async fn next(&mut self) -> Option<Notif> {
		loop {
			match self.notifs_rx.next().await {
				Some(n) => match jsonrpc::from_value(n) {
					Ok(parsed) => return Some(parsed),
					Err(e) => log::error!("Subscription response error: {:?}", e),
				},
				None => return None,
			}
		}
	}
}

impl<Notif> Drop for WsSubscription<Notif> {
	fn drop(&mut self) {
		// We can't actually guarantee that this goes through. If the background task is busy, then
		// the channel's buffer will be full, and our unsubscription request will never make it.
		// However, when a notification arrives, the background task will realize that the channel
		// to the `Subscription` has been closed, and will perform the unsubscribe.
		let id = std::mem::replace(&mut self.id, SubscriptionId::Num(0));
		let _ = self.to_back.send(FrontToBack::SubscriptionClosed(id)).now_or_never();
=======
		Ok(Subscription { to_back: self.to_back.clone(), notifs_rx, marker: PhantomData, id })
>>>>>>> cf2a5a77
	}
}

/// Function being run in the background that processes messages from the frontend.
async fn background_task(
	mut sender: jsonrpc_transport::Sender,
	receiver: jsonrpc_transport::Receiver,
	mut frontend: mpsc::Receiver<FrontToBack>,
	max_notifs_per_subscription: usize,
	max_concurrent_requests: usize,
) {
	let mut manager = RequestManager::new(max_concurrent_requests);

	let backend_event = futures::stream::unfold(receiver, |mut receiver| async {
		let res = receiver.next_response().await;
		Some((res, receiver))
	});

	futures::pin_mut!(backend_event);

	loop {
		let next_frontend = frontend.next();
		let next_backend = backend_event.next();
		futures::pin_mut!(next_frontend, next_backend);

		match future::select(next_frontend, next_backend).await {
			// User dropped the sender side of the channel.
			Either::Left((None, _)) => {
				log::trace!("[backend]: frontend channel dropped; terminate client");
				break;
			}

			// User called `notification` on the front-end
			Either::Left((Some(FrontToBack::Notification(notif)), _)) => {
				log::trace!("[backend]: client prepares to send notification: {:?}", notif);
				if let Err(e) = sender.send_notification(notif).await {
					log::warn!("[backend]: client notif failed: {:?}", e);
				}
			}

			// User called `request` on the front-end
			Either::Left((Some(FrontToBack::StartRequest(request)), _)) => {
				log::trace!("[backend]: client prepares to send request={:?}", request);
				if let Err(e) = sender.start_request(request, &mut manager).await {
					log::warn!("[backend]: client request failed: {:?}", e);
				}
			}
			// User called `subscribe` on the front-end.
			Either::Left((Some(FrontToBack::Subscribe(subscribe)), _)) => {
				log::trace!("[backend]: client prepares to start subscription: {:?}", subscribe);
				if let Err(e) = sender.start_subscription(subscribe, &mut manager).await {
					log::warn!("[backend]: client subscription failed: {:?}", e);
				}
			}
			// User dropped a subscription.
			Either::Left((Some(FrontToBack::SubscriptionClosed(sub_id)), _)) => {
				log::trace!("Closing subscription: {:?}", sub_id);
				// NOTE: The subscription may have been closed earlier if
				// the channel was full or disconnected.
				if let Some((_, unsub_method)) = manager
					.get_request_id_by_subscription_id(&sub_id)
					.and_then(|req_id| manager.remove_subscription(req_id, sub_id.clone()))
				{
					let json_sub_id = jsonrpc::to_value(sub_id).expect("SubscriptionID to JSON is infallible; qed");
					let request = RequestMessage {
						method: unsub_method,
						params: jsonrpc::Params::Array(vec![json_sub_id]),
						send_back: None,
					};
					send_unsubscribe_request(&mut sender, &mut manager, request).await;
				}
			}
			Either::Right((Some(Ok(jsonrpc::Response::Single(response))), _)) => {
				match process_response(&mut manager, response, max_notifs_per_subscription) {
					Ok(Some(unsub_request)) => {
						send_unsubscribe_request(&mut sender, &mut manager, unsub_request).await;
					}
					Ok(None) => (),
					Err(e) => {
						log::error!("Error: {:?} terminating client", e);
						return;
					}
				}
			}
			Either::Right((Some(Ok(jsonrpc::Response::Batch(_responses))), _)) => {
				log::error!("Received batch response but not supported");
				return;
			}
			Either::Right((Some(Ok(jsonrpc::Response::Notif(notif))), _)) => {
				let sub_id = notif.params.subscription;
				let request_id = match manager.get_request_id_by_subscription_id(&sub_id) {
					Some(r) => r,
					None => {
						log::error!("Subscription ID: {:?} not found", sub_id);
						continue;
					}
				};

				match manager.as_subscription_mut(&request_id) {
					Some(send_back_sink) => {
						if let Err(e) = send_back_sink.try_send(notif.params.result) {
							log::error!("Dropping subscription {:?} error: {:?}", sub_id, e);
							manager
								.remove_subscription(request_id, sub_id)
								.expect("subscription is active; checked above");
							manager.reclaim_request_id(request_id);
						}
					}
					None => {
						log::error!("Subscription ID: {:?} not an active subscription", sub_id);
					}
				}
			}
			Either::Right((Some(Err(e)), _)) => {
				log::error!("Error: {:?} terminating client", e);
				return;
			}
			Either::Right((None, _)) => {
				log::error!("[backend]: backend dropped; terminate client");
				break;
			}
		}
	}
}

/// Process a response from the server.
///
/// Returns `Ok(None)` if the response was successful
/// Returns `Ok(Some(_))` if the response got an error but could be handled.
/// Returns `Err(_)` if the response couldn't be handled.
fn process_response(
	manager: &mut RequestManager,
	response: jsonrpc::Output,
	max_capacity_per_subscription: usize,
) -> Result<Option<RequestMessage>, Error> {
	let response_id: u64 = *response.id().as_number().ok_or(Error::InvalidRequestId)?;

	match manager.request_status(&response_id) {
		RequestStatus::PendingMethodCall => {
			let send_back_oneshot = manager.complete_pending_call(response_id).ok_or(Error::InvalidRequestId)?;
			manager.reclaim_request_id(response_id);
			let response = response.try_into().map_err(Error::Request);
			match send_back_oneshot.map(|tx| tx.send(response)) {
				Some(Err(Err(e))) => Err(e),
				Some(Err(Ok(_))) => Err(Error::Custom("Frontend channel closed".into())),
				Some(Ok(_)) => Ok(None),
				None => Ok(None),
			}
		}
		RequestStatus::PendingSubscription => {
			let (send_back_oneshot, unsubscribe_method) =
				manager.complete_pending_subscription(response_id).ok_or(Error::InvalidRequestId)?;
			let json_sub_id: JsonValue = match response.try_into() {
				Ok(response) => response,
				Err(e) => {
					return match send_back_oneshot.send(Err(Error::Request(e))) {
						Err(Err(e)) => Err(e),
						Err(Ok(_)) => unreachable!("Error sent above; qed"),
						_ => Ok(None),
					};
				}
			};

			let sub_id: SubscriptionId = match jsonrpc::from_value(json_sub_id.clone()) {
				Ok(sub_id) => sub_id,
				Err(_) => {
					return match send_back_oneshot.send(Err(Error::InvalidSubscriptionId)) {
						Err(Err(e)) => Err(e),
						Err(Ok(_)) => unreachable!("Error sent above; qed"),
						_ => Ok(None),
					}
				}
			};

			let (subscribe_tx, subscribe_rx) = mpsc::channel(max_capacity_per_subscription);
			if manager.insert_subscription(response_id, sub_id.clone(), subscribe_tx, unsubscribe_method).is_ok() {
				match send_back_oneshot.send(Ok((subscribe_rx, sub_id.clone()))) {
					Ok(_) => Ok(None),
					Err(_) => {
						let (_, unsubscribe_method) =
							manager.remove_subscription(response_id, sub_id).expect("Subscription inserted above; qed");
						manager.reclaim_request_id(response_id);
						let params = jsonrpc::Params::Array(vec![json_sub_id]);
						Ok(Some(RequestMessage { method: unsubscribe_method, params, send_back: None }))
					}
				}
			} else {
				match send_back_oneshot.send(Err(Error::InvalidSubscriptionId)) {
					Err(Err(e)) => Err(e),
					Err(Ok(_)) => unreachable!("Error sent above; qed"),
					_ => Ok(None),
				}
			}
		}
		RequestStatus::Subscription | RequestStatus::Invalid => Err(Error::InvalidRequestId),
	}
}

async fn send_unsubscribe_request(
	sender: &mut jsonrpc_transport::Sender,
	manager: &mut RequestManager,
	request: RequestMessage,
) {
	if let Err(e) = sender.start_request(request, manager).await {
		log::error!("send unsubscribe request failed: {:?}", e);
	}
}<|MERGE_RESOLUTION|>--- conflicted
+++ resolved
@@ -125,6 +125,29 @@
 		});
 		Ok(Self { to_back, request_timeout })
 	}
+
+	/// Perform a batch request towards the server.
+	///
+	/// Returns `Ok` if all requests were answered successfully.
+	/// Returns `Error` if any of the requests fails.
+	//
+	// TODO(niklasad1): maybe simplify generic `requests`, it's quite unreadable.
+	pub async fn batch_request<'a, T>(
+		&self,
+		requests: impl IntoIterator<Item = (impl Into<String>, impl Into<jsonrpc::Params>)>,
+	) -> Result<Vec<T>, Error>
+	where
+		T: jsonrpc::DeserializeOwned,
+	{
+		//let mut calls = Vec::new();
+		// NOTE(niklasad1): If more than `u64::MAX` requests are performed in the `batch` then duplicate IDs are used
+		// which we don't support because ID is used to uniquely identify a given request.
+		//let mut ids = std::collections::HashSet::new();
+
+		for (method, params) in requests.into_iter() {}
+
+		todo!();
+	}
 }
 
 #[async_trait]
@@ -233,67 +256,7 @@
 				return Err(Error::TransportError(Box::new(err)));
 			}
 		};
-<<<<<<< HEAD
-
-		Ok(WsSubscription { to_back: self.to_back.clone(), notifs_rx, marker: PhantomData, id })
-	}
-
-	/// Perform a batch request towards the server.
-	///
-	/// Returns `Ok` if all requests were answered successfully.
-	/// Returns `Error` if any of the requests fails.
-	//
-	// TODO(niklasad1): maybe simplify generic `requests`, it's quite unreadable.
-	pub async fn batch_request<'a, T>(
-		&self,
-		requests: impl IntoIterator<Item = (impl Into<String>, impl Into<jsonrpc::Params>)>,
-	) -> Result<Vec<T>, Error>
-	where
-		T: jsonrpc::DeserializeOwned,
-	{
-		//let mut calls = Vec::new();
-		// NOTE(niklasad1): If more than `u64::MAX` requests are performed in the `batch` then duplicate IDs are used
-		// which we don't support because ID is used to uniquely identify a given request.
-		//let mut ids = std::collections::HashSet::new();
-
-		for (method, params) in requests.into_iter() {}
-
-		todo!();
-	}
-}
-
-impl<Notif> WsSubscription<Notif>
-where
-	Notif: jsonrpc::DeserializeOwned,
-{
-	/// Returns the next notification from the stream
-	/// This may return `None` if the subscription has been terminated, may happen if the channel becomes full or dropped.
-	///
-	/// Ignores any malformed packet.
-	pub async fn next(&mut self) -> Option<Notif> {
-		loop {
-			match self.notifs_rx.next().await {
-				Some(n) => match jsonrpc::from_value(n) {
-					Ok(parsed) => return Some(parsed),
-					Err(e) => log::error!("Subscription response error: {:?}", e),
-				},
-				None => return None,
-			}
-		}
-	}
-}
-
-impl<Notif> Drop for WsSubscription<Notif> {
-	fn drop(&mut self) {
-		// We can't actually guarantee that this goes through. If the background task is busy, then
-		// the channel's buffer will be full, and our unsubscription request will never make it.
-		// However, when a notification arrives, the background task will realize that the channel
-		// to the `Subscription` has been closed, and will perform the unsubscribe.
-		let id = std::mem::replace(&mut self.id, SubscriptionId::Num(0));
-		let _ = self.to_back.send(FrontToBack::SubscriptionClosed(id)).now_or_never();
-=======
 		Ok(Subscription { to_back: self.to_back.clone(), notifs_rx, marker: PhantomData, id })
->>>>>>> cf2a5a77
 	}
 }
 
