// Copyright 2019-2021 Parity Technologies (UK) Ltd.
//
// Permission is hereby granted, free of charge, to any
// person obtaining a copy of this software and associated
// documentation files (the "Software"), to deal in the
// Software without restriction, including without
// limitation the rights to use, copy, modify, merge,
// publish, distribute, sublicense, and/or sell copies of
// the Software, and to permit persons to whom the Software
// is furnished to do so, subject to the following
// conditions:
//
// The above copyright notice and this permission notice
// shall be included in all copies or substantial portions
// of the Software.
//
// THE SOFTWARE IS PROVIDED "AS IS", WITHOUT WARRANTY OF
// ANY KIND, EXPRESS OR IMPLIED, INCLUDING BUT NOT LIMITED
// TO THE WARRANTIES OF MERCHANTABILITY, FITNESS FOR A
// PARTICULAR PURPOSE AND NONINFRINGEMENT. IN NO EVENT
// SHALL THE AUTHORS OR COPYRIGHT HOLDERS BE LIABLE FOR ANY
// CLAIM, DAMAGES OR OTHER LIABILITY, WHETHER IN AN ACTION
// OF CONTRACT, TORT OR OTHERWISE, ARISING FROM, OUT OF OR
// IN CONNECTION WITH THE SOFTWARE OR THE USE OR OTHER
// DEALINGS IN THE SOFTWARE.

<<<<<<< HEAD
use crate::{stream::EitherStream, types::CertificateStore};
use arrayvec::ArrayVec;
=======
use crate::stream::EitherStream;
>>>>>>> 926f8914
use futures::io::{BufReader, BufWriter};
use http::Uri;
use soketto::connection;
use soketto::handshake::client::{Client as WsHandshakeClient, Header, ServerResponse};
use std::convert::TryInto;
use std::{
	borrow::Cow,
	convert::TryFrom,
	io,
	net::{SocketAddr, ToSocketAddrs},
	sync::Arc,
	time::Duration,
};
use thiserror::Error;
use tokio::net::TcpStream;
use tokio_rustls::{client::TlsStream, rustls, webpki::InvalidDnsNameError, TlsConnector};

type TlsOrPlain = EitherStream<TcpStream, TlsStream<TcpStream>>;

/// Sending end of WebSocket transport.
#[derive(Debug)]
pub struct Sender {
	inner: connection::Sender<BufReader<BufWriter<TlsOrPlain>>>,
}

/// Receiving end of WebSocket transport.
#[derive(Debug)]
pub struct Receiver {
	inner: connection::Receiver<BufReader<BufWriter<TlsOrPlain>>>,
}

/// Builder for a WebSocket transport [`Sender`] and ['Receiver`] pair.
#[derive(Debug)]
pub struct WsTransportClientBuilder<'a> {
	/// What certificate store to use
	pub certificate_store: CertificateStore,
	/// Remote WebSocket target.
	pub target: Target,
	/// Timeout for the connection.
	pub timeout: Duration,
	/// Custom headers to pass during the HTTP handshake. If `None`, no
	/// custom header is passed.
	pub headers: Vec<Header<'a>>,
	/// Max payload size
	pub max_request_body_size: u32,
	/// Max number of redirections.
	pub max_redirections: usize,
}

/// Stream mode, either plain TCP or TLS.
#[derive(Clone, Copy, Debug, PartialEq)]
pub enum Mode {
	/// Plain mode (`ws://` URL).
	Plain,
	/// TLS mode (`wss://` URL).
	Tls,
}

/// Error that can happen during the WebSocket handshake.
///
/// If multiple IP addresses are attempted, only the last error is returned, similar to how
/// [`std::net::TcpStream::connect`] behaves.
#[derive(Debug, Error)]
pub enum WsHandshakeError {
	/// Failed to load system certs
	#[error("Failed to load system certs: {0}")]
	CertificateStore(io::Error),

	/// Invalid URL.
	#[error("Invalid URL: {0}")]
	Url(Cow<'static, str>),

	/// Error when opening the TCP socket.
	#[error("Error when opening the TCP socket: {0}")]
	Io(io::Error),

	/// Error in the transport layer.
	#[error("Error in the WebSocket handshake: {0}")]
	Transport(#[source] soketto::handshake::Error),

	/// Invalid DNS name error for TLS
	#[error("Invalid DNS name: {0}")]
	InvalidDnsName(#[source] InvalidDnsNameError),

	/// Server rejected the handshake.
	#[error("Connection rejected with status code: {status_code}")]
	Rejected {
		/// HTTP status code that the server returned.
		status_code: u16,
	},

	/// Timeout while trying to connect.
	#[error("Connection timeout exceeded: {0:?}")]
	Timeout(Duration),

	/// Failed to resolve IP addresses for this hostname.
	#[error("Failed to resolve IP addresses for this hostname: {0}")]
	ResolutionFailed(io::Error),

	/// Couldn't find any IP address for this hostname.
	#[error("No IP address found for this hostname: {0}")]
	NoAddressFound(String),
}

/// Error that can occur when reading or sending messages on an established connection.
#[derive(Debug, Error)]
pub enum WsError {
	/// Error in the WebSocket connection.
	#[error("WebSocket connection error: {}", 0)]
	Connection(#[source] soketto::connection::Error),

	/// Failed to parse the message in JSON.
	#[error("Failed to parse message in JSON: {}", 0)]
	ParseError(#[source] serde_json::error::Error),
}

impl Sender {
	/// Sends out a request. Returns a `Future` that finishes when the request has been
	/// successfully sent.
	pub async fn send(&mut self, body: String) -> Result<(), WsError> {
		tracing::debug!("send: {}", body);
		self.inner.send_text(body).await?;
		self.inner.flush().await?;
		Ok(())
	}

	/// Send a close message and close the connection.
	pub async fn close(&mut self) -> Result<(), WsError> {
		self.inner.close().await.map_err(Into::into)
	}
}

impl Receiver {
	/// Returns a `Future` resolving when the server sent us something back.
	pub async fn next_response(&mut self) -> Result<Vec<u8>, WsError> {
		let mut message = Vec::new();
		self.inner.receive_data(&mut message).await?;
		Ok(message)
	}
}

impl<'a> WsTransportClientBuilder<'a> {
	/// Try to establish the connection.
	pub async fn build(self) -> Result<(Sender, Receiver), WsHandshakeError> {
		let connector = match self.target.mode {
			Mode::Tls => {
				let tls_connector = build_tls_config(&self.certificate_store)?;
				Some(tls_connector)
			}
			Mode::Plain => None,
		};

		self.try_connect(connector).await
	}

	async fn try_connect(
		self,
		mut tls_connector: Option<TlsConnector>,
	) -> Result<(Sender, Receiver), WsHandshakeError> {
		let mut target = self.target;
		let mut err = None;

		for _ in 0..self.max_redirections {
			tracing::debug!("Connecting to target: {:?}", target);

			// The sockaddrs might get reused if the server replies with a relative URI.
			let sockaddrs = std::mem::take(&mut target.sockaddrs);
			for sockaddr in &sockaddrs {
				let tcp_stream = match connect(*sockaddr, self.timeout, &target.host, &tls_connector).await {
					Ok(stream) => stream,
					Err(e) => {
						tracing::debug!("Failed to connect to sockaddr: {:?}", sockaddr);
						err = Some(Err(e));
						continue;
					}
				};
				let mut client = WsHandshakeClient::new(
					BufReader::new(BufWriter::new(tcp_stream)),
					&target.host_header,
					&target.path_and_query,
				);

				client.set_headers(&self.headers);

				// Perform the initial handshake.
				match client.handshake().await {
					Ok(ServerResponse::Accepted { .. }) => {
						tracing::info!("Connection established to target: {:?}", target);
						let mut builder = client.into_builder();
						builder.set_max_message_size(self.max_request_body_size as usize);
						let (sender, receiver) = builder.finish();
						return Ok((Sender { inner: sender }, Receiver { inner: receiver }));
					}

					Ok(ServerResponse::Rejected { status_code }) => {
						tracing::debug!("Connection rejected: {:?}", status_code);
						err = Some(Err(WsHandshakeError::Rejected { status_code }));
					}
					Ok(ServerResponse::Redirect { status_code, location }) => {
						tracing::debug!("Redirection: status_code: {}, location: {}", status_code, location);
						match location.parse::<Uri>() {
							// redirection with absolute path => need to lookup.
							Ok(uri) => {
								// Absolute URI.
								if uri.scheme().is_some() {
									target = uri.try_into()?;
									match target.mode {
										Mode::Tls if tls_connector.is_none() => {
											tls_connector = Some(build_tls_config(&self.certificate_store)?);
										}
										Mode::Tls => (),
										Mode::Plain => {
											tls_connector = None;
										}
									};
								}
								// Relative URI.
								else {
									// Replace the entire path_and_query if `location` starts with `/` or `//`.
									if location.starts_with('/') {
										target.path_and_query = location;
									} else {
										match target.path_and_query.rfind('/') {
											Some(offset) => {
												target.path_and_query.replace_range(offset + 1.., &location)
											}
											None => {
												err = Some(Err(WsHandshakeError::Url(
													format!(
														"path_and_query: {}; this is a bug it must contain `/` please open issue",
														location
													)
													.into(),
												)));
												continue;
											}
										};
									}
									target.sockaddrs = sockaddrs;
								}
								break;
							}
							Err(e) => {
								err = Some(Err(WsHandshakeError::Url(e.to_string().into())));
							}
						};
					}
					Err(e) => {
						err = Some(Err(e.into()));
					}
				};
			}
		}
		err.unwrap_or(Err(WsHandshakeError::NoAddressFound(target.host)))
	}
}

async fn connect(
	sockaddr: SocketAddr,
	timeout_dur: Duration,
	host: &str,
	tls_connector: &Option<TlsConnector>,
) -> Result<EitherStream<TcpStream, TlsStream<TcpStream>>, WsHandshakeError> {
	let socket = TcpStream::connect(sockaddr);
	let timeout = tokio::time::sleep(timeout_dur);
	tokio::select! {
		socket = socket => {
			let socket = socket?;
			if let Err(err) = socket.set_nodelay(true) {
				tracing::warn!("set nodelay failed: {:?}", err);
			}
			match tls_connector {
				None => Ok(TlsOrPlain::Plain(socket)),
				Some(connector) => {
					let server_name: rustls::ServerName = host.try_into().map_err(|e| WsHandshakeError::Url(format!("Invalid host: {} {:?}", host, e).into()))?;
					let tls_stream = connector.connect(server_name, socket).await?;
					Ok(TlsOrPlain::Tls(tls_stream))
				}
			}
		}
		_ = timeout => Err(WsHandshakeError::Timeout(timeout_dur))
	}
}

impl From<io::Error> for WsHandshakeError {
	fn from(err: io::Error) -> WsHandshakeError {
		WsHandshakeError::Io(err)
	}
}

impl From<InvalidDnsNameError> for WsHandshakeError {
	fn from(err: InvalidDnsNameError) -> WsHandshakeError {
		WsHandshakeError::InvalidDnsName(err)
	}
}

impl From<soketto::handshake::Error> for WsHandshakeError {
	fn from(err: soketto::handshake::Error) -> WsHandshakeError {
		WsHandshakeError::Transport(err)
	}
}

impl From<soketto::connection::Error> for WsError {
	fn from(err: soketto::connection::Error) -> Self {
		WsError::Connection(err)
	}
}

/// Represents a verified remote WebSocket address.
#[derive(Debug, Clone)]
pub struct Target {
	/// Socket addresses resolved the host name.
	sockaddrs: Vec<SocketAddr>,
	/// The host name (domain or IP address).
	host: String,
	/// The Host request header specifies the host and port number of the server to which the request is being sent.
	host_header: String,
	/// WebSocket stream mode, see [`Mode`] for further documentation.
	mode: Mode,
	/// The path and query parts from an URL.
	path_and_query: String,
}

impl TryFrom<Uri> for Target {
	type Error = WsHandshakeError;

	fn try_from(uri: Uri) -> Result<Self, Self::Error> {
		let mode = match uri.scheme_str() {
			Some("ws") => Mode::Plain,
			Some("wss") => Mode::Tls,
			_ => return Err(WsHandshakeError::Url("URL scheme not supported, expects 'ws' or 'wss'".into())),
		};
		let host = uri.host().map(ToOwned::to_owned).ok_or_else(|| WsHandshakeError::Url("No host in URL".into()))?;
		let port = uri
			.port_u16()
			.ok_or_else(|| WsHandshakeError::Url("No port number in URL (default port is not supported)".into()))?;
		let host_header = format!("{}:{}", host, port);
		let parts = uri.into_parts();
		let path_and_query = parts.path_and_query.ok_or_else(|| WsHandshakeError::Url("No path in URL".into()))?;
		let sockaddrs = host_header.to_socket_addrs().map_err(WsHandshakeError::ResolutionFailed)?;
		Ok(Self { sockaddrs: sockaddrs.collect(), host, host_header, mode, path_and_query: path_and_query.to_string() })
	}
}

// NOTE: this is slow and should be used sparringly.
fn build_tls_config(cert_store: &CertificateStore) -> Result<TlsConnector, WsHandshakeError> {
	let mut roots = tokio_rustls::rustls::RootCertStore::empty();

	match cert_store {
		CertificateStore::Native => {
			let mut first_error = None;
			let certs = rustls_native_certs::load_native_certs().map_err(WsHandshakeError::CertificateStore)?;
			for cert in certs {
				let cert = rustls::Certificate(cert.0);
				if let Err(err) = roots.add(&cert) {
					first_error = first_error.or_else(|| Some(io::Error::new(io::ErrorKind::InvalidData, err)));
				}
			}
			if roots.is_empty() {
				let err = first_error
					.unwrap_or_else(|| io::Error::new(io::ErrorKind::NotFound, "No valid certificate found"));
				return Err(WsHandshakeError::CertificateStore(err));
			}
		}
		CertificateStore::WebPki => {
			roots.add_server_trust_anchors(webpki_roots::TLS_SERVER_ROOTS.0.iter().map(|ta| {
				rustls::OwnedTrustAnchor::from_subject_spki_name_constraints(ta.subject, ta.spki, ta.name_constraints)
			}));
		}
		_ => {
			let err = io::Error::new(io::ErrorKind::NotFound, "Invalid certificate store");
			return Err(WsHandshakeError::CertificateStore(err));
		}
	};

	let config =
		rustls::ClientConfig::builder().with_safe_defaults().with_root_certificates(roots).with_no_client_auth();

	Ok(Arc::new(config).into())
}

#[cfg(test)]
mod tests {
	use super::{Mode, Target, Uri, WsHandshakeError};
	use http::uri::InvalidUri;
	use std::convert::TryInto;

	fn assert_ws_target(target: Target, host: &str, host_header: &str, mode: Mode, path_and_query: &str) {
		assert_eq!(&target.host, host);
		assert_eq!(&target.host_header, host_header);
		assert_eq!(target.mode, mode);
		assert_eq!(&target.path_and_query, path_and_query);
	}

	fn parse_target(uri: &str) -> Result<Target, WsHandshakeError> {
		uri.parse::<Uri>().map_err(|e: InvalidUri| WsHandshakeError::Url(e.to_string().into()))?.try_into()
	}

	#[test]
	fn ws_works() {
		let target = parse_target("ws://127.0.0.1:9933").unwrap();
		assert_ws_target(target, "127.0.0.1", "127.0.0.1:9933", Mode::Plain, "/");
	}

	#[test]
	fn wss_works() {
		let target = parse_target("wss://kusama-rpc.polkadot.io:443").unwrap();
		assert_ws_target(target, "kusama-rpc.polkadot.io", "kusama-rpc.polkadot.io:443", Mode::Tls, "/");
	}

	#[test]
	fn faulty_url_scheme() {
		let err = parse_target("http://kusama-rpc.polkadot.io:443").unwrap_err();
		assert!(matches!(err, WsHandshakeError::Url(_)));
	}

	#[test]
	fn faulty_port() {
		let err = parse_target("ws://127.0.0.1:-43").unwrap_err();
		assert!(matches!(err, WsHandshakeError::Url(_)));
		let err = parse_target("ws://127.0.0.1:99999").unwrap_err();
		assert!(matches!(err, WsHandshakeError::Url(_)));
	}

	#[test]
	fn url_with_path_works() {
		let target = parse_target("wss://127.0.0.1:443/my-special-path").unwrap();
		assert_ws_target(target, "127.0.0.1", "127.0.0.1:443", Mode::Tls, "/my-special-path");
	}

	#[test]
	fn url_with_query_works() {
		let target = parse_target("wss://127.0.0.1:443/my?name1=value1&name2=value2").unwrap();
		assert_ws_target(target, "127.0.0.1", "127.0.0.1:443", Mode::Tls, "/my?name1=value1&name2=value2");
	}

	#[test]
	fn url_with_fragment_is_ignored() {
		let target = parse_target("wss://127.0.0.1:443/my.htm#ignore").unwrap();
		assert_ws_target(target, "127.0.0.1", "127.0.0.1:443", Mode::Tls, "/my.htm");
	}
}<|MERGE_RESOLUTION|>--- conflicted
+++ resolved
@@ -24,12 +24,7 @@
 // IN CONNECTION WITH THE SOFTWARE OR THE USE OR OTHER
 // DEALINGS IN THE SOFTWARE.
 
-<<<<<<< HEAD
 use crate::{stream::EitherStream, types::CertificateStore};
-use arrayvec::ArrayVec;
-=======
-use crate::stream::EitherStream;
->>>>>>> 926f8914
 use futures::io::{BufReader, BufWriter};
 use http::Uri;
 use soketto::connection;
