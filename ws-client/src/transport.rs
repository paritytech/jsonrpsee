--- conflicted
+++ resolved
@@ -156,50 +156,6 @@
 	ParseError(#[source] serde_json::error::Error),
 }
 
-<<<<<<< HEAD
-/// Creates a new WebSocket connection based on [`WsConfig`](crate::WsConfig) represented as a Sender and Receiver pair.
-pub async fn websocket_connection(config: WsConfig<'_>) -> Result<(Sender, Receiver), WsHandshakeError> {
-	let url = url::Url::parse(&config.url).map_err(|e| WsHandshakeError::Url(format!("Invalid URL: {}", e).into()))?;
-	let mode = match url.scheme() {
-		"ws" => Mode::Plain,
-		"wss" => Mode::Tls,
-		_ => return Err(WsHandshakeError::Url("URL scheme not supported, expects 'ws' or 'wss'".into())),
-	};
-	let host = url.host_str().ok_or_else(|| WsHandshakeError::Url("No host in URL".into()))?;
-	let target = match url.port_or_known_default() {
-		Some(port) => format!("{}:{}", host, port),
-		None => host.to_string(),
-	};
-
-	let mut error = None;
-
-	for sockaddr in target.to_socket_addrs().await.map_err(WsHandshakeError::ResolutionFailed)? {
-		let builder = WsTransportClientBuilder {
-			target: sockaddr,
-			host: target.as_str().into(),
-			dns_name: host.into(),
-			mode,
-			handshake_url: config.handshake_url.clone(),
-			timeout: config.connection_timeout,
-			origin: None,
-			max_request_body_size: config.max_request_body_size,
-		};
-
-		match builder.build().await {
-			Ok(ws) => return Ok(ws),
-			Err(err) => error = Some(err),
-		};
-	}
-
-	if let Some(error) = error {
-		Err(WsHandshakeError::Connect(error))
-	} else {
-		Err(WsHandshakeError::NoAddressFound)
-	}
-}
-
-=======
->>>>>>> 7eac1f56
 impl Sender {
 	/// Sends out out a request. Returns a `Future` that finishes when the request has been
 	/// successfully sent.
