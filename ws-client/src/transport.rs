// Copyright 2019-2021 Parity Technologies (UK) Ltd.
//
// Permission is hereby granted, free of charge, to any
// person obtaining a copy of this software and associated
// documentation files (the "Software"), to deal in the
// Software without restriction, including without
// limitation the rights to use, copy, modify, merge,
// publish, distribute, sublicense, and/or sell copies of
// the Software, and to permit persons to whom the Software
// is furnished to do so, subject to the following
// conditions:
//
// The above copyright notice and this permission notice
// shall be included in all copies or substantial portions
// of the Software.
//
// THE SOFTWARE IS PROVIDED "AS IS", WITHOUT WARRANTY OF
// ANY KIND, EXPRESS OR IMPLIED, INCLUDING BUT NOT LIMITED
// TO THE WARRANTIES OF MERCHANTABILITY, FITNESS FOR A
// PARTICULAR PURPOSE AND NONINFRINGEMENT. IN NO EVENT
// SHALL THE AUTHORS OR COPYRIGHT HOLDERS BE LIABLE FOR ANY
// CLAIM, DAMAGES OR OTHER LIABILITY, WHETHER IN AN ACTION
// OF CONTRACT, TORT OR OTHERWISE, ARISING FROM, OUT OF OR
// IN CONNECTION WITH THE SOFTWARE OR THE USE OR OTHER
// DEALINGS IN THE SOFTWARE.

<<<<<<< HEAD
use crate::stream::EitherStream;
use crate::tokio::{TcpStream, TlsStream};
=======
>>>>>>> 1045c785
use futures::io::{BufReader, BufWriter};
use futures::prelude::*;
use soketto::connection;
use soketto::handshake::client::{Client as WsRawClient, ServerResponse};
use std::path::{Path, PathBuf};
use std::{borrow::Cow, io, net::SocketAddr, sync::Arc, time::Duration};
use thiserror::Error;
use tokio::net::TcpStream;
use tokio_rustls::{
	client::TlsStream,
	webpki::{DNSNameRef, InvalidDNSNameError},
	TlsConnector,
};

type TlsOrPlain = crate::stream::EitherStream<TcpStream, TlsStream<TcpStream>>;

/// Sending end of WebSocket transport.
#[derive(Debug)]
pub struct Sender {
	inner: connection::Sender<BufReader<BufWriter<TlsOrPlain>>>,
}

/// Receiving end of WebSocket transport.
#[derive(Debug)]
pub struct Receiver {
	inner: connection::Receiver<BufReader<BufWriter<TlsOrPlain>>>,
}

/// Builder for a WebSocket transport [`Sender`] and ['Receiver`] pair.
#[derive(Debug)]
pub struct WsTransportClientBuilder<'a> {
	/// What certificate store to use
	pub certificate_store: CertificateStore,
	/// Remote WebSocket target.
	pub target: Target,
	/// Timeout for the connection.
	pub timeout: Duration,
	/// `Origin` header to pass during the HTTP handshake. If `None`, no
	/// `Origin` header is passed.
	pub origin_header: Option<Cow<'a, str>>,
	/// Max payload size
	pub max_request_body_size: u32,
}

/// Stream mode, either plain TCP or TLS.
#[derive(Clone, Copy, Debug, PartialEq)]
pub enum Mode {
	/// Plain mode (`ws://` URL).
	Plain,
	/// TLS mode (`wss://` URL).
	Tls,
}

/// What certificate store to use
#[derive(Clone, Copy, Debug, PartialEq)]
#[non_exhaustive]
pub enum CertificateStore {
	/// Use the native system certificate store
	Native,
	/// Use webPki's certificate store
	WebPki,
}

/// Error that can happen during the WebSocket handshake.
///
/// If multiple IP addresses are attempted, only the last error is returned, similar to how
/// [`std::net::TcpStream::connect`] behaves.
#[derive(Debug, Error)]
pub enum WsHandshakeError {
	/// Failed to load system certs
	#[error("Failed to load system certs: {}", 0)]
	CertificateStore(io::Error),

	/// Invalid URL.
	#[error("Invalid url: {}", 0)]
	Url(Cow<'static, str>),

	/// Error when opening the TCP socket.
	#[error("Error when opening the TCP socket: {}", 0)]
	Io(io::Error),

	/// Error in the transport layer.
	#[error("Error in the WebSocket handshake: {}", 0)]
	Transport(#[source] soketto::handshake::Error),

	/// Invalid DNS name error for TLS
	#[error("Invalid DNS name: {}", 0)]
	InvalidDnsName(#[source] InvalidDNSNameError),

	/// Server rejected the handshake.
	#[error("Connection rejected with status code: {}", status_code)]
	Rejected {
		/// HTTP status code that the server returned.
		status_code: u16,
	},

	/// Timeout while trying to connect.
	#[error("Connection timeout exceeded: {}", 0)]
	Timeout(Duration),

	/// Failed to resolve IP addresses for this hostname.
	#[error("Failed to resolve IP addresses for this hostname: {}", 0)]
	ResolutionFailed(io::Error),

	/// Couldn't find any IP address for this hostname.
	#[error("No IP address found for this hostname: {}", 0)]
	NoAddressFound(String),
}

/// Error that can occur when reading or sending messages on an established connection.
#[derive(Debug, Error)]
pub enum WsError {
	/// Error in the WebSocket connection.
	#[error("WebSocket connection error: {}", 0)]
	Connection(#[source] soketto::connection::Error),

	/// Failed to parse the message in JSON.
	#[error("Failed to parse message in JSON: {}", 0)]
	ParseError(#[source] serde_json::error::Error),
}

impl Sender {
	/// Sends out a request. Returns a `Future` that finishes when the request has been
	/// successfully sent.
	pub async fn send(&mut self, body: String) -> Result<(), WsError> {
		log::debug!("send: {}", body);
		self.inner.send_text(body).await?;
		self.inner.flush().await?;
		Ok(())
	}
}

impl Receiver {
	/// Returns a `Future` resolving when the server sent us something back.
	pub async fn next_response(&mut self) -> Result<Vec<u8>, WsError> {
		let mut message = Vec::new();
		self.inner.receive_data(&mut message).await?;
		Ok(message)
	}
}

impl<'a> WsTransportClientBuilder<'a> {
	/// Try to establish the connection.
	pub async fn build(self) -> Result<(Sender, Receiver), WsHandshakeError> {
		let connector = match self.target.mode {
			Mode::Tls => {
				let mut client_config = rustls::ClientConfig::default();
				if let CertificateStore::Native = self.certificate_store {
					client_config.root_store = rustls_native_certs::load_native_certs()
						.map_err(|(_, e)| WsHandshakeError::CertificateStore(e))?;
				}
				Some(Arc::new(client_config).into())
			}
			Mode::Plain => None,
		};

		self.try_connect(connector).await
	}

	async fn try_connect(
<<<<<<< HEAD
		self,
		mut tls_connector: Option<crate::tokio::TlsConnector>,
	) -> Result<(Sender, Receiver), WsHandshakeError> {
		let mut sockaddrs = self.target.sockaddrs;
		let mut path = PathBuf::from(self.target.path);
		let mut host = self.target.host;
		let mut host_header = self.target.host_header;

		let mut err = Err(None);

		let client = loop {
			let sockaddr = match sockaddrs.pop() {
				Some(addr) => addr,
				None => break err,
			};

			let tcp_stream = connect(sockaddr, self.timeout, &host, &tls_connector).await?;
			let mut client = WsRawClient::new(
				BufReader::new(BufWriter::new(tcp_stream)),
				&host_header,
				path.to_str().expect("valid UTF-8 checked by Url::parse; qed"),
			);
			if let Some(origin) = self.origin_header.as_ref() {
				client.set_origin(origin);
			}
			// Perform the initial handshake.
			match client.handshake().await? {
				ServerResponse::Accepted { .. } => break Ok(client),
				ServerResponse::Rejected { status_code } => {
					err = Err(Some(WsHandshakeError::Rejected { status_code }));
				}
				ServerResponse::Redirect { status_code, location } => {
					log::trace!("recv redirection: status_code: {}, location: {}", status_code, location);
					match url::Url::parse(&location) {
						// redirection with absolute path => need to lookup.
						Ok(url) => {
							let target = Target::parse(url)?;
							sockaddrs = target.sockaddrs;
							path = PathBuf::from(target.path);
							host = target.host;
							host_header = target.host_header;
							tls_connector = match target.mode {
								Mode::Tls => {
									let mut client_config = rustls::ClientConfig::default();
									if let CertificateStore::Native = self.certificate_store {
										client_config.root_store = rustls_native_certs::load_native_certs()
											.map_err(|(_, e)| WsHandshakeError::CertificateStore(e))?;
									}
									Some(Arc::new(client_config).into())
								}
								Mode::Plain => None,
							};
=======
		&self,
		sockaddr: SocketAddr,
		tls_connector: &Option<TlsConnector>,
	) -> Result<(Sender, Receiver), WsHandshakeError> {
		// Try establish the TCP connection.
		let tcp_stream = {
			let socket = TcpStream::connect(sockaddr);
			let timeout = tokio::time::sleep(self.timeout);
			futures::pin_mut!(socket, timeout);
			match future::select(socket, timeout).await {
				future::Either::Left((socket, _)) => {
					let socket = socket?;
					if let Err(err) = socket.set_nodelay(true) {
						log::warn!("set nodelay failed: {:?}", err);
					}
					match tls_connector {
						None => TlsOrPlain::Plain(socket),
						Some(connector) => {
							let dns_name = DNSNameRef::try_from_ascii_str(&self.target.host)?;
							let tls_stream = connector.connect(dns_name, socket).await?;
							TlsOrPlain::Tls(tls_stream)
>>>>>>> 1045c785
						}
						// redirection is relative, either `/baz` or `bar`.
						Err(_) => {
							// replace the entire path if `location` is `/`.
							if location.starts_with('/') {
								path = location.into();
							} else {
								// join paths such that the leaf is replaced with `location`.
								let strip_last_child =
									Path::new(&path).ancestors().nth(1).unwrap_or_else(|| Path::new("/"));
								path = strip_last_child.join(location);
							}
						}
					};
				}
<<<<<<< HEAD
			};
=======
				future::Either::Right((_, _)) => return Err(WsHandshakeError::Timeout(self.timeout)),
			}
		};

		log::debug!("Connecting to target: {:?}", self.target);
		let mut client = WsRawClient::new(
			BufReader::new(BufWriter::new(tcp_stream)),
			&self.target.host_header,
			&self.target.path_and_query,
		);
		if let Some(origin) = self.origin_header.as_ref() {
			client.set_origin(origin);
		}

		// Perform the initial handshake.
		match client.handshake().await? {
			ServerResponse::Accepted { .. } => {}
			ServerResponse::Rejected { status_code } | ServerResponse::Redirect { status_code, .. } => {
				// TODO: HTTP redirects also lead here #339.
				return Err(WsHandshakeError::Rejected { status_code });
			}
>>>>>>> 1045c785
		}
		.map_err(|e| e.unwrap_or(WsHandshakeError::NoAddressFound(host)))?;

		// If the handshake succeeded, return.
		let mut builder = client.into_builder();
		builder.set_max_message_size(self.max_request_body_size as usize);
		let (sender, receiver) = builder.finish();
		Ok((Sender { inner: sender }, Receiver { inner: receiver }))
	}
}

async fn connect(
	sockaddr: SocketAddr,
	timeout_dur: Duration,
	host: &str,
	tls_connector: &Option<crate::tokio::TlsConnector>,
) -> Result<EitherStream<TcpStream, TlsStream<TcpStream>>, WsHandshakeError> {
	let socket = TcpStream::connect(sockaddr);
	let timeout = crate::tokio::sleep(timeout_dur);
	futures::pin_mut!(socket, timeout);
	Ok(match future::select(socket, timeout).await {
		future::Either::Left((socket, _)) => {
			let socket = socket?;
			if let Err(err) = socket.set_nodelay(true) {
				log::warn!("set nodelay failed: {:?}", err);
			}
			match tls_connector {
				None => TlsOrPlain::Plain(socket),
				Some(connector) => {
					let dns_name = crate::tokio::DNSNameRef::try_from_ascii_str(host)?;
					let tls_stream = connector.connect(dns_name, socket).await?;
					TlsOrPlain::Tls(tls_stream)
				}
			}
		}
		future::Either::Right((_, _)) => return Err(WsHandshakeError::Timeout(timeout_dur)),
	})
}

impl From<io::Error> for WsHandshakeError {
	fn from(err: io::Error) -> WsHandshakeError {
		WsHandshakeError::Io(err)
	}
}

impl From<InvalidDNSNameError> for WsHandshakeError {
	fn from(err: InvalidDNSNameError) -> WsHandshakeError {
		WsHandshakeError::InvalidDnsName(err)
	}
}

impl From<soketto::handshake::Error> for WsHandshakeError {
	fn from(err: soketto::handshake::Error) -> WsHandshakeError {
		WsHandshakeError::Transport(err)
	}
}

impl From<soketto::connection::Error> for WsError {
	fn from(err: soketto::connection::Error) -> Self {
		WsError::Connection(err)
	}
}

/// Represents a verified remote WebSocket address.
#[derive(Debug, Clone)]
pub struct Target {
	/// Socket addresses resolved the host name.
	sockaddrs: Vec<SocketAddr>,
	/// The host name (domain or IP address).
	host: String,
	/// The Host request header specifies the host and port number of the server to which the request is being sent.
	host_header: String,
	/// WebSocket stream mode, see [`Mode`] for further documentation.
	mode: Mode,
	/// The path and query parts from an URL.
	path_and_query: String,
}

impl Target {
	/// Parse an URL String to a WebSocket address.
	pub fn parse(url: impl AsRef<str>) -> Result<Self, WsHandshakeError> {
		let url =
			url::Url::parse(url.as_ref()).map_err(|e| WsHandshakeError::Url(format!("Invalid URL: {}", e).into()))?;
		let mode = match url.scheme() {
			"ws" => Mode::Plain,
			"wss" => Mode::Tls,
			_ => return Err(WsHandshakeError::Url("URL scheme not supported, expects 'ws' or 'wss'".into())),
		};
		let host =
			url.host_str().map(ToOwned::to_owned).ok_or_else(|| WsHandshakeError::Url("No host in URL".into()))?;
		let port = url.port_or_known_default().ok_or_else(|| WsHandshakeError::Url("No port number in URL".into()))?;
		let host_header = format!("{}:{}", host, port);
		let mut path_and_query = url.path().to_owned();
		if let Some(query) = url.query() {
			path_and_query.push('?');
			path_and_query.push_str(query);
		}
		// NOTE: `Url::socket_addrs` is using the default port if it's missing (ws:// - 80, wss:// - 443)
		let sockaddrs = url.socket_addrs(|| None).map_err(WsHandshakeError::ResolutionFailed)?;
		Ok(Self { sockaddrs, host, host_header, mode, path_and_query })
	}
}

#[cfg(test)]
mod tests {
	use super::{Mode, Target, WsHandshakeError};

	fn assert_ws_target(target: Target, host: &str, host_header: &str, mode: Mode, path_and_query: &str) {
		assert_eq!(&target.host, host);
		assert_eq!(&target.host_header, host_header);
		assert_eq!(target.mode, mode);
		assert_eq!(&target.path_and_query, path_and_query);
	}

	#[test]
	fn ws_works() {
		let target = Target::parse("ws://127.0.0.1:9933").unwrap();
		assert_ws_target(target, "127.0.0.1", "127.0.0.1:9933", Mode::Plain, "/");
	}

	#[test]
	fn wss_works() {
		let target = Target::parse("wss://kusama-rpc.polkadot.io:443").unwrap();
		assert_ws_target(target, "kusama-rpc.polkadot.io", "kusama-rpc.polkadot.io:443", Mode::Tls, "/");
	}

	#[test]
	fn faulty_url_scheme() {
		let err = Target::parse("http://kusama-rpc.polkadot.io:443").unwrap_err();
		assert!(matches!(err, WsHandshakeError::Url(_)));
	}

	#[test]
	fn faulty_port() {
		let err = Target::parse("ws://127.0.0.1:-43").unwrap_err();
		assert!(matches!(err, WsHandshakeError::Url(_)));
		let err = Target::parse("ws://127.0.0.1:99999").unwrap_err();
		assert!(matches!(err, WsHandshakeError::Url(_)));
	}

	#[test]
	fn default_port_works() {
		let target = Target::parse("ws://127.0.0.1").unwrap();
		assert_ws_target(target, "127.0.0.1", "127.0.0.1:80", Mode::Plain, "/");
	}

	#[test]
	fn url_with_path_works() {
		let target = Target::parse("wss://127.0.0.1/my-special-path").unwrap();
		assert_ws_target(target, "127.0.0.1", "127.0.0.1:443", Mode::Tls, "/my-special-path");
	}

	#[test]
	fn url_with_query_works() {
		let target = Target::parse("wss://127.0.0.1/my?name1=value1&name2=value2").unwrap();
		assert_ws_target(target, "127.0.0.1", "127.0.0.1:443", Mode::Tls, "/my?name1=value1&name2=value2");
	}

	#[test]
	fn url_with_fragment_is_ignored() {
		let target = Target::parse("wss://127.0.0.1/my.htm#ignore").unwrap();
		assert_ws_target(target, "127.0.0.1", "127.0.0.1:443", Mode::Tls, "/my.htm");
	}
}<|MERGE_RESOLUTION|>--- conflicted
+++ resolved
@@ -24,11 +24,6 @@
 // IN CONNECTION WITH THE SOFTWARE OR THE USE OR OTHER
 // DEALINGS IN THE SOFTWARE.
 
-<<<<<<< HEAD
-use crate::stream::EitherStream;
-use crate::tokio::{TcpStream, TlsStream};
-=======
->>>>>>> 1045c785
 use futures::io::{BufReader, BufWriter};
 use futures::prelude::*;
 use soketto::connection;
@@ -189,7 +184,6 @@
 	}
 
 	async fn try_connect(
-<<<<<<< HEAD
 		self,
 		mut tls_connector: Option<crate::tokio::TlsConnector>,
 	) -> Result<(Sender, Receiver), WsHandshakeError> {
@@ -242,29 +236,6 @@
 								}
 								Mode::Plain => None,
 							};
-=======
-		&self,
-		sockaddr: SocketAddr,
-		tls_connector: &Option<TlsConnector>,
-	) -> Result<(Sender, Receiver), WsHandshakeError> {
-		// Try establish the TCP connection.
-		let tcp_stream = {
-			let socket = TcpStream::connect(sockaddr);
-			let timeout = tokio::time::sleep(self.timeout);
-			futures::pin_mut!(socket, timeout);
-			match future::select(socket, timeout).await {
-				future::Either::Left((socket, _)) => {
-					let socket = socket?;
-					if let Err(err) = socket.set_nodelay(true) {
-						log::warn!("set nodelay failed: {:?}", err);
-					}
-					match tls_connector {
-						None => TlsOrPlain::Plain(socket),
-						Some(connector) => {
-							let dns_name = DNSNameRef::try_from_ascii_str(&self.target.host)?;
-							let tls_stream = connector.connect(dns_name, socket).await?;
-							TlsOrPlain::Tls(tls_stream)
->>>>>>> 1045c785
 						}
 						// redirection is relative, either `/baz` or `bar`.
 						Err(_) => {
@@ -280,31 +251,7 @@
 						}
 					};
 				}
-<<<<<<< HEAD
 			};
-=======
-				future::Either::Right((_, _)) => return Err(WsHandshakeError::Timeout(self.timeout)),
-			}
-		};
-
-		log::debug!("Connecting to target: {:?}", self.target);
-		let mut client = WsRawClient::new(
-			BufReader::new(BufWriter::new(tcp_stream)),
-			&self.target.host_header,
-			&self.target.path_and_query,
-		);
-		if let Some(origin) = self.origin_header.as_ref() {
-			client.set_origin(origin);
-		}
-
-		// Perform the initial handshake.
-		match client.handshake().await? {
-			ServerResponse::Accepted { .. } => {}
-			ServerResponse::Rejected { status_code } | ServerResponse::Redirect { status_code, .. } => {
-				// TODO: HTTP redirects also lead here #339.
-				return Err(WsHandshakeError::Rejected { status_code });
-			}
->>>>>>> 1045c785
 		}
 		.map_err(|e| e.unwrap_or(WsHandshakeError::NoAddressFound(host)))?;
 
