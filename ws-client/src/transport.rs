// Copyright 2019 Parity Technologies (UK) Ltd.
//
// Permission is hereby granted, free of charge, to any
// person obtaining a copy of this software and associated
// documentation files (the "Software"), to deal in the
// Software without restriction, including without
// limitation the rights to use, copy, modify, merge,
// publish, distribute, sublicense, and/or sell copies of
// the Software, and to permit persons to whom the Software
// is furnished to do so, subject to the following
// conditions:
//
// The above copyright notice and this permission notice
// shall be included in all copies or substantial portions
// of the Software.
//
// THE SOFTWARE IS PROVIDED "AS IS", WITHOUT WARRANTY OF
// ANY KIND, EXPRESS OR IMPLIED, INCLUDING BUT NOT LIMITED
// TO THE WARRANTIES OF MERCHANTABILITY, FITNESS FOR A
// PARTICULAR PURPOSE AND NONINFRINGEMENT. IN NO EVENT
// SHALL THE AUTHORS OR COPYRIGHT HOLDERS BE LIABLE FOR ANY
// CLAIM, DAMAGES OR OTHER LIABILITY, WHETHER IN AN ACTION
// OF CONTRACT, TORT OR OTHERWISE, ARISING FROM, OUT OF OR
// IN CONNECTION WITH THE SOFTWARE OR THE USE OR OTHER
// DEALINGS IN THE SOFTWARE.

use crate::WsConfig;
use async_std::net::TcpStream;
use async_tls::client::TlsStream;
use futures::io::{BufReader, BufWriter};
use futures::prelude::*;
use jsonrpsee_types::jsonrpc;
use soketto::connection;
use soketto::handshake::client::{Client as WsRawClient, ServerResponse};
use std::{borrow::Cow, convert::TryFrom, io, net::SocketAddr, time::Duration};
use thiserror::Error;

type TlsOrPlain = crate::stream::EitherStream<TcpStream, TlsStream<TcpStream>>;

/// String representation of the host (domain or IP address) of an URL.
#[derive(Clone, Debug)]
pub struct Host(String);

impl Host {
	pub fn as_str(&self) -> &str {
		self.0.as_str()
	}
}

/// Sending end of WebSocket transport.
#[derive(Debug)]
pub struct Sender {
	inner: connection::Sender<BufReader<BufWriter<TlsOrPlain>>>,
}

/// Receiving end of WebSocket transport.
#[derive(Debug)]
pub struct Receiver {
	inner: connection::Receiver<BufReader<BufWriter<TlsOrPlain>>>,
}

<<<<<<< HEAD
/// Builder for a WebSocket transport [`Sender`] and ['Receiver`] pair.
#[derive(Debug)]
=======
/// Builder for a WebSocket transport [`Sender`] and [`Receiver`] pair.
>>>>>>> 50d8bf78
pub struct WsTransportClientBuilder<'a> {
	/// Socket addresses to try to connect to.
	sockaddrs: Vec<SocketAddr>,
	/// Host.
	host: Host,
	/// Stream mode, either plain TCP or TLS.
	mode: Mode,
	/// Url to send during the HTTP handshake.
	handshake_url: Cow<'a, str>,
	/// Timeout for the connection.
	timeout: Duration,
	/// `Origin` header to pass during the HTTP handshake. If `None`, no
	/// `Origin` header is passed.
	origin: Option<Cow<'a, str>>,
	/// Max payload size
	max_request_body_size: usize,
}

/// Stream mode, either plain TCP or TLS.
#[derive(Clone, Copy, Debug, PartialEq)]
pub enum Mode {
	/// Plain mode (`ws://` URL).
	Plain,
	/// TLS mode (`wss://` URL).
	Tls,
}

/// Error that can happen during the initial handshake.
#[derive(Debug, Error)]
pub enum WsNewError {
	/// Error when opening the TCP socket.
	#[error("Error when opening the TCP socket: {}", 0)]
	Io(io::Error),

	/// Error in the WebSocket handshake.
	#[error("Error in the WebSocket handshake: {}", 0)]
	Handshake(#[source] soketto::handshake::Error),

	/// Invalid DNS name error for TLS
	#[error("Invalid DNS name: {}", 0)]
	InvalidDNSName(#[source] webpki::InvalidDNSNameError),

	/// RawServer rejected our handshake.
	#[error("Server returned an error status code: {}", status_code)]
	Rejected {
		/// HTTP status code that the server returned.
		status_code: u16,
	},

	/// Timeout while trying to connect.
	#[error("Timeout when trying to connect")]
	Timeout,
}

/// Error that can happen during the initial handshake.
#[derive(Debug, Error)]
pub enum WsHandshakeError {
	/// Invalid URL.
	#[error("Invalid url: {}", 0)]
	Url(Cow<'static, str>),

	/// Error when trying to connect.
	///
	/// If multiple IP addresses are attempted, only the last error is returned, similar to how
	/// [`std::net::TcpStream::connect`] behaves.
	#[error("Error when trying to connect: {}", 0)]
	Connect(WsNewError),

	/// Failed to resolve IP addresses for this hostname.
	#[error("Failed to resolve IP addresses for this hostname: {}", 0)]
	ResolutionFailed(io::Error),

	/// Couldn't find any IP address for this hostname.
	#[error("Couldn't find any IP address for this hostname")]
	NoAddressFound,
}

/// Error that can happen during a request.
#[derive(Debug, Error)]
pub enum WsConnectError {
	/// Error while serializing the request.
	// TODO: can that happen?
	#[error("error while serializing the request")]
	Serialization(#[source] serde_json::error::Error),

	/// Error in the WebSocket connection.
	#[error("error in the WebSocket connection")]
	Ws(#[source] soketto::connection::Error),

	/// Failed to parse the JSON returned by the server into a JSON-RPC response.
	#[error("error while parsing the response body")]
	ParseError(#[source] serde_json::error::Error),
}

impl Sender {
	/// Sends out out a request. Returns a `Future` that finishes when the request has been
	/// successfully sent.
	pub async fn send_request(&mut self, request: jsonrpc::Request) -> Result<(), WsConnectError> {
		log::debug!("send: {}", request);
		let request = jsonrpc::to_vec(&request).map_err(WsConnectError::Serialization)?;
		self.inner.send_binary(request).await?;
		self.inner.flush().await?;
		Ok(())
	}
}

impl Receiver {
	/// Returns a `Future` resolving when the server sent us something back.
	pub async fn next_response(&mut self) -> Result<jsonrpc::Response, WsConnectError> {
		let mut message = Vec::new();
		self.inner.receive_data(&mut message).await?;

		let response = jsonrpc::from_slice(&message).map_err(WsConnectError::ParseError)?;
		log::debug!("recv: {}", response);
		Ok(response)
	}
}

impl<'a> WsTransportClientBuilder<'a> {
	/// Sets the URL to pass during the HTTP handshake.
	///
	/// The default URL is `/`.
	pub fn with_handshake_url(mut self, url: impl Into<Cow<'a, str>>) -> Self {
		self.handshake_url = url.into();
		self
	}

	/// Sets the `Origin` header to pass during the HTTP handshake.
	///
	/// By default, no `Origin` header is sent.
	pub fn with_origin_header(mut self, origin: impl Into<Cow<'a, str>>) -> Self {
		self.origin = Some(origin.into());
		self
	}

	/// Sets the timeout to use when establishing the TCP connection.
	///
	/// The default timeout is 10 seconds.
	pub fn with_timeout(mut self, timeout: Duration) -> Self {
		self.timeout = timeout;
		self
	}

	/// Try establish the connection.
	pub async fn build(self) -> Result<(Sender, Receiver), WsHandshakeError> {
		for sockaddr in &self.sockaddrs {
			match self.try_connect(*sockaddr).await {
				Ok(res) => return Ok(res),
				Err(e) => {
					log::debug!("Failed to connect to sockaddr: {:?} with err: {:?}", sockaddr, e);
				}
			}
		}
		Err(WsHandshakeError::NoAddressFound)
	}

	async fn try_connect(&self, sockaddr: SocketAddr) -> Result<(Sender, Receiver), WsNewError> {
		// Try establish the TCP connection.
		let tcp_stream = {
			let socket = TcpStream::connect(sockaddr);
			let timeout = async_std::task::sleep(self.timeout);
			futures::pin_mut!(socket, timeout);
			match future::select(socket, timeout).await {
				future::Either::Left((socket, _)) => match self.mode {
					Mode::Plain => TlsOrPlain::Plain(socket?),
					Mode::Tls => {
						let connector = async_tls::TlsConnector::default();
						let dns_name = webpki::DNSNameRef::try_from_ascii_str(self.host.as_str())?;
						let tls_stream = connector.connect(&dns_name.to_owned(), socket?).await?;
						TlsOrPlain::Tls(tls_stream)
					}
				},
				future::Either::Right((_, _)) => return Err(WsNewError::Timeout),
			}
		};

		let mut client =
			WsRawClient::new(BufReader::new(BufWriter::new(tcp_stream)), self.host.as_str(), &self.handshake_url);
		if let Some(origin) = self.origin.as_ref() {
			client.set_origin(origin);
		}

		// Perform the initial handshake.
		match client.handshake().await? {
			ServerResponse::Accepted { .. } => {}
			ServerResponse::Rejected { status_code } | ServerResponse::Redirect { status_code, .. } => {
				// TODO: HTTP redirects also lead here
				return Err(WsNewError::Rejected { status_code });
			}
		}

		// If the handshake succeeded, return.
		let mut builder = client.into_builder();
		builder.set_max_message_size(self.max_request_body_size);
		let (sender, receiver) = builder.finish();
		Ok((Sender { inner: sender }, Receiver { inner: receiver }))
	}
}

impl<'a> TryFrom<WsConfig<'a>> for WsTransportClientBuilder<'a> {
	type Error = WsHandshakeError;

	fn try_from(config: WsConfig<'a>) -> Result<Self, Self::Error> {
		let url =
			url::Url::parse(&config.url).map_err(|e| WsHandshakeError::Url(format!("Invalid URL: {}", e).into()))?;
		let mode = match url.scheme() {
			"ws" => Mode::Plain,
			"wss" => Mode::Tls,
			_ => return Err(WsHandshakeError::Url("URL scheme not supported, expects 'ws' or 'wss'".into())),
		};
		let host = url.host_str().ok_or_else(|| WsHandshakeError::Url("No host in URL".into()))?.into();
		// NOTE: `Url::socket_addrs` is using the default port if it's missing (ws:// - 80, wss:// - 443)
		let sockaddrs = url.socket_addrs(|| None).map_err(WsHandshakeError::ResolutionFailed)?;
		Ok(Self {
			sockaddrs,
			host: Host(host),
			mode,
			handshake_url: config.handshake_url.clone(),
			timeout: config.connection_timeout,
			origin: None,
			max_request_body_size: config.max_request_body_size,
		})
	}
}

impl From<io::Error> for WsNewError {
	fn from(err: io::Error) -> WsNewError {
		WsNewError::Io(err)
	}
}

impl From<webpki::InvalidDNSNameError> for WsNewError {
	fn from(err: webpki::InvalidDNSNameError) -> WsNewError {
		WsNewError::InvalidDNSName(err)
	}
}

impl From<soketto::handshake::Error> for WsNewError {
	fn from(err: soketto::handshake::Error) -> WsNewError {
		WsNewError::Handshake(err)
	}
}

impl From<WsNewError> for WsHandshakeError {
	fn from(err: WsNewError) -> WsHandshakeError {
		WsHandshakeError::Connect(err)
	}
}

impl From<soketto::connection::Error> for WsConnectError {
	fn from(err: soketto::connection::Error) -> Self {
		WsConnectError::Ws(err)
	}
}

#[cfg(test)]
mod tests {
	use super::{Mode, WsConfig, WsHandshakeError, WsTransportClientBuilder};
	use std::convert::TryInto;

	#[test]
	fn ws_works() {
		let ws_config = WsConfig::with_url("ws://127.0.0.1:9933");
		let builder: WsTransportClientBuilder = ws_config.try_into().unwrap();
		assert_eq!(builder.host.as_str(), "127.0.0.1");
		assert_eq!(builder.mode, Mode::Plain);
	}

	#[test]
	fn wss_works() {
		let builder: WsTransportClientBuilder =
			WsConfig::with_url("wss://kusama-rpc.polkadot.io:443").try_into().unwrap();
		assert_eq!(builder.host.as_str(), "kusama-rpc.polkadot.io");
		assert_eq!(builder.mode, Mode::Tls);
	}

	#[test]
	fn faulty_url_scheme() {
		let err: Result<WsTransportClientBuilder, _> =
			WsConfig::with_url("http://kusama-rpc.polkadot.io:443").try_into();
		assert!(matches!(err, Err(WsHandshakeError::Url(_))));
	}

	#[test]
	fn faulty_port() {
		let builder: Result<WsTransportClientBuilder, _> = WsConfig::with_url("ws://127.0.0.1:-43").try_into();
		assert!(matches!(builder, Err(super::WsHandshakeError::Url(_))));
		let builder: Result<WsTransportClientBuilder, _> = WsConfig::with_url("ws://127.0.0.1:99999").try_into();
		assert!(matches!(builder, Err(super::WsHandshakeError::Url(_))));
	}

	#[test]
	fn default_port_works() {
		let builder: WsTransportClientBuilder = WsConfig::with_url("ws://127.0.0.1").try_into().unwrap();
		assert_eq!(builder.host.as_str(), "127.0.0.1");
		assert_eq!(builder.mode, Mode::Plain);
	}
}<|MERGE_RESOLUTION|>--- conflicted
+++ resolved
@@ -42,6 +42,7 @@
 pub struct Host(String);
 
 impl Host {
+	/// Extracts a string slice from the inner String.
 	pub fn as_str(&self) -> &str {
 		self.0.as_str()
 	}
@@ -59,12 +60,8 @@
 	inner: connection::Receiver<BufReader<BufWriter<TlsOrPlain>>>,
 }
 
-<<<<<<< HEAD
 /// Builder for a WebSocket transport [`Sender`] and ['Receiver`] pair.
 #[derive(Debug)]
-=======
-/// Builder for a WebSocket transport [`Sender`] and [`Receiver`] pair.
->>>>>>> 50d8bf78
 pub struct WsTransportClientBuilder<'a> {
 	/// Socket addresses to try to connect to.
 	sockaddrs: Vec<SocketAddr>,
