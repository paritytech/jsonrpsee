--- conflicted
+++ resolved
@@ -90,7 +90,6 @@
 	max_response_size: u32,
 }
 
-<<<<<<< HEAD
 impl MethodSink {
 	/// Create a new `MethodSink` with unlimited response size
 	pub fn new(tx: mpsc::UnboundedSender<String>) -> Self {
@@ -112,26 +111,6 @@
 			Ok(_) => {
 				// Safety - serde_json does not emit invalid UTF-8.
 				unsafe { String::from_utf8_unchecked(writer.into_bytes()) }
-=======
-	let json = match serde_json::to_writer(&mut writer, &Response { jsonrpc: TwoPointZero, id: id.clone(), result }) {
-		Ok(_) => {
-			// Safety - serde_json does not emit invalid UTF-8.
-			unsafe { String::from_utf8_unchecked(writer.into_bytes()) }
-		}
-		Err(err) => {
-			tracing::error!("Error serializing response: {:?}", err);
-
-			if err.is_io() {
-				let data = to_json_raw_value(&format!("Exceeded max limit {}", max_response_size)).ok();
-				let err = ErrorObject {
-					code: ErrorCode::ServerError(OVERSIZED_RESPONSE_CODE),
-					message: OVERSIZED_RESPONSE_MSG.into(),
-					data: data.as_deref(),
-				};
-				return send_error(id, tx, err);
-			} else {
-				return send_error(id, tx, ErrorCode::InternalError.into());
->>>>>>> 15b2f238
 			}
 			Err(err) => {
 				tracing::error!("Error serializing response: {:?}", err);
@@ -140,7 +119,7 @@
 					let data = to_json_raw_value(&format!("Exceeded max limit {}", self.max_response_size)).ok();
 					let err = ErrorObject {
 						code: ErrorCode::ServerError(OVERSIZED_RESPONSE_CODE),
-						message: OVERSIZED_RESPONSE_MSG,
+						message: OVERSIZED_RESPONSE_MSG.into(),
 						data: data.as_deref(),
 					};
 					return self.send_error(id, err);
@@ -189,14 +168,10 @@
 			e => (ErrorCode::ServerError(UNKNOWN_ERROR_CODE), e.to_string(), None),
 		};
 
-		let err = ErrorObject { code, message: &message, data: data.as_deref() };
-
-<<<<<<< HEAD
+		let err = ErrorObject { code, message: message.into(), data: data.as_deref() };
+
 		self.send_error(id, err)
 	}
-=======
-	let err = ErrorObject { code, message: message.into(), data: data.as_deref() };
->>>>>>> 15b2f238
 
 	/// Send a raw JSON-RPC message to the client, `MethodSink` does not check verify the validity
 	/// of the JSON being sent.
