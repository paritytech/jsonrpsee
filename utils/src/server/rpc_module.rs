// Copyright 2019-2021 Parity Technologies (UK) Ltd.
//
// Permission is hereby granted, free of charge, to any
// person obtaining a copy of this software and associated
// documentation files (the "Software"), to deal in the
// Software without restriction, including without
// limitation the rights to use, copy, modify, merge,
// publish, distribute, sublicense, and/or sell copies of
// the Software, and to permit persons to whom the Software
// is furnished to do so, subject to the following
// conditions:
//
// The above copyright notice and this permission notice
// shall be included in all copies or substantial portions
// of the Software.
//
// THE SOFTWARE IS PROVIDED "AS IS", WITHOUT WARRANTY OF
// ANY KIND, EXPRESS OR IMPLIED, INCLUDING BUT NOT LIMITED
// TO THE WARRANTIES OF MERCHANTABILITY, FITNESS FOR A
// PARTICULAR PURPOSE AND NONINFRINGEMENT. IN NO EVENT
// SHALL THE AUTHORS OR COPYRIGHT HOLDERS BE LIABLE FOR ANY
// CLAIM, DAMAGES OR OTHER LIABILITY, WHETHER IN AN ACTION
// OF CONTRACT, TORT OR OTHERWISE, ARISING FROM, OUT OF OR
// IN CONNECTION WITH THE SOFTWARE OR THE USE OR OTHER
// DEALINGS IN THE SOFTWARE.

use crate::server::helpers::MethodSink;
use crate::server::resource_limiting::{ResourceGuard, ResourceTable, ResourceVec, Resources};
use beef::Cow;
use futures_channel::{mpsc, oneshot};
use futures_util::{future::BoxFuture, FutureExt, StreamExt};
use jsonrpsee_types::to_json_raw_value;
use jsonrpsee_types::v2::error::{invalid_subscription_err, CALL_EXECUTION_FAILED_CODE};
use jsonrpsee_types::{
	error::{Error, SubscriptionClosedError},
	traits::ToRpcParams,
	v2::{
		ErrorCode, Id, Params, Request, Response, SubscriptionId as RpcSubscriptionId, SubscriptionPayload,
		SubscriptionResponse,
	},
	DeserializeOwned,
};

use parking_lot::Mutex;
use rustc_hash::FxHashMap;
use serde::Serialize;
use std::collections::hash_map::Entry;
use std::fmt::{self, Debug};
use std::future::Future;
use std::ops::{Deref, DerefMut};
use std::sync::Arc;

/// A `MethodCallback` is an RPC endpoint, callable with a standard JSON-RPC request,
/// implemented as a function pointer to a `Fn` function taking four arguments:
/// the `id`, `params`, a channel the function uses to communicate the result (or error)
/// back to `jsonrpsee`, and the connection ID (useful for the websocket transport).
pub type SyncMethod = Arc<dyn Send + Sync + Fn(Id, Params, &MethodSink, ConnectionId) -> bool>;
/// Similar to [`SyncMethod`], but represents an asynchronous handler and takes an additional argument containing a [`ResourceGuard`] if configured.
pub type AsyncMethod<'a> =
	Arc<dyn Send + Sync + Fn(Id<'a>, Params<'a>, MethodSink, Option<ResourceGuard>) -> BoxFuture<'a, bool>>;
/// Connection ID, used for stateful protocol such as WebSockets.
/// For stateless protocols such as http it's unused, so feel free to set it some hardcoded value.
pub type ConnectionId = usize;
/// Subscription ID.
pub type SubscriptionId = u64;
/// Raw RPC response.
pub type RawRpcResponse = (String, mpsc::UnboundedReceiver<String>, mpsc::UnboundedSender<String>);

type Subscribers = Arc<Mutex<FxHashMap<SubscriptionKey, (MethodSink, oneshot::Receiver<()>)>>>;

/// Represent a unique subscription entry based on [`SubscriptionId`] and [`ConnectionId`].
#[derive(Copy, Clone, Debug, PartialEq, Eq, Hash)]
struct SubscriptionKey {
	conn_id: ConnectionId,
	sub_id: SubscriptionId,
}

/// Callback wrapper that can be either sync or async.
#[derive(Clone)]
enum MethodKind {
	/// Synchronous method handler.
	Sync(SyncMethod),
	/// Asynchronous method handler.
	Async(AsyncMethod<'static>),
}

/// Information about resources the method uses during its execution. Initialized when the the server starts.
#[derive(Clone, Debug)]
enum MethodResources {
	/// Uninitialized resource table, mapping string label to units.
	Uninitialized(Box<[(&'static str, u16)]>),
	/// Initialized resource table containing units for each `ResourceId`.
	Initialized(ResourceTable),
}

/// Method callback wrapper that contains a sync or async closure,
/// plus a table with resources it needs to claim to run
#[derive(Clone, Debug)]
pub struct MethodCallback {
	callback: MethodKind,
	resources: MethodResources,
}

/// Result of a method, either direct value or a future of one.
pub enum MethodResult<T> {
	/// Result by value
	Sync(T),
	/// Future of a value
	Async(BoxFuture<'static, T>),
}

impl<T: Debug> Debug for MethodResult<T> {
	fn fmt(&self, f: &mut fmt::Formatter) -> fmt::Result {
		match self {
			MethodResult::Sync(result) => result.fmt(f),
			MethodResult::Async(_) => f.write_str("<future>"),
		}
	}
}

/// Builder for configuring resources used by a method.
#[derive(Debug)]
pub struct MethodResourcesBuilder<'a> {
	build: ResourceVec<(&'static str, u16)>,
	callback: &'a mut MethodCallback,
}

impl<'a> MethodResourcesBuilder<'a> {
	/// Define how many units of a given named resource the method uses during its execution.
	pub fn resource(mut self, label: &'static str, units: u16) -> Result<Self, Error> {
		self.build.try_push((label, units)).map_err(|_| Error::MaxResourcesReached)?;
		Ok(self)
	}
}

impl<'a> Drop for MethodResourcesBuilder<'a> {
	fn drop(&mut self) {
		self.callback.resources = MethodResources::Uninitialized(self.build[..].into());
	}
}

impl MethodCallback {
	fn new_sync(callback: SyncMethod) -> Self {
		MethodCallback { callback: MethodKind::Sync(callback), resources: MethodResources::Uninitialized([].into()) }
	}

	fn new_async(callback: AsyncMethod<'static>) -> Self {
		MethodCallback { callback: MethodKind::Async(callback), resources: MethodResources::Uninitialized([].into()) }
	}

	/// Attempt to claim resources prior to executing a method. On success returns a guard that releases
	/// claimed resources when dropped.
	pub fn claim(&self, name: &str, resources: &Resources) -> Result<ResourceGuard, Error> {
		match self.resources {
			MethodResources::Uninitialized(_) => Err(Error::UninitializedMethod(name.into())),
			MethodResources::Initialized(units) => resources.claim(units),
		}
	}

	/// Execute the callback, sending the resulting JSON (success or error) to the specified sink.
	pub fn execute(
		&self,
		sink: &MethodSink,
		req: Request<'_>,
		conn_id: ConnectionId,
		claimed: Option<ResourceGuard>,
	) -> MethodResult<bool> {
		let id = req.id.clone();
		let params = Params::new(req.params.map(|params| params.get()));

		let result = match &self.callback {
			MethodKind::Sync(callback) => {
				tracing::trace!(
					"[MethodCallback::execute] Executing sync callback, params={:?}, req.id={:?}, conn_id={:?}",
					params,
					id,
					conn_id
				);

				let result = (callback)(id, params, sink, conn_id);

				// Release claimed resources
				drop(claimed);

				MethodResult::Sync(result)
			}
			MethodKind::Async(callback) => {
				let sink = sink.clone();
				let params = params.into_owned();
				let id = id.into_owned();
				tracing::trace!(
					"[MethodCallback::execute] Executing async callback, params={:?}, req.id={:?}, conn_id={:?}",
					params,
					id,
					conn_id
				);

				MethodResult::Async((callback)(id, params, sink, claimed))
			}
		};

		result
	}
}

impl Debug for MethodKind {
	fn fmt(&self, f: &mut std::fmt::Formatter<'_>) -> std::fmt::Result {
		match self {
			Self::Async(_) => write!(f, "Async"),
			Self::Sync(_) => write!(f, "Sync"),
		}
	}
}

/// Reference-counted, clone-on-write collection of synchronous and asynchronous methods.
#[derive(Default, Debug, Clone)]
pub struct Methods {
	callbacks: Arc<FxHashMap<&'static str, MethodCallback>>,
}

impl Methods {
	/// Creates a new empty [`Methods`].
	pub fn new() -> Self {
		Self::default()
	}

	fn verify_method_name(&mut self, name: &'static str) -> Result<(), Error> {
		if self.callbacks.contains_key(name) {
			return Err(Error::MethodAlreadyRegistered(name.into()));
		}

		Ok(())
	}

	/// Inserts the method callback for a given name, or returns an error if the name was already taken.
	/// On success it returns a mut reference to the [`MethodCallback`] just inserted.
	fn verify_and_insert(
		&mut self,
		name: &'static str,
		callback: MethodCallback,
	) -> Result<&mut MethodCallback, Error> {
		match self.mut_callbacks().entry(name) {
			Entry::Occupied(_) => Err(Error::MethodAlreadyRegistered(name.into())),
			Entry::Vacant(vacant) => Ok(vacant.insert(callback)),
		}
	}

	/// Initialize resources for all methods in this collection. This method has no effect if called more than once.
	pub fn initialize_resources(mut self, resources: &Resources) -> Result<Self, Error> {
		let callbacks = self.mut_callbacks();

		for (&method_name, callback) in callbacks.iter_mut() {
			if let MethodResources::Uninitialized(uninit) = &callback.resources {
				let mut map = resources.defaults;

				for &(label, units) in uninit.iter() {
					let idx = match resources.labels.iter().position(|&l| l == label) {
						Some(idx) => idx,
						None => return Err(Error::ResourceNameNotFoundForMethod(label, method_name)),
					};

					// If resource capacity set to `0`, we ignore the unit value of the method
					// and set it to `0` as well, effectively making the resource unlimited.
					if resources.capacities[idx] == 0 {
						map[idx] = 0;
					} else {
						map[idx] = units;
					}
				}

				callback.resources = MethodResources::Initialized(map);
			}
		}

		Ok(self)
	}

	/// Helper for obtaining a mut ref to the callbacks HashMap.
	fn mut_callbacks(&mut self) -> &mut FxHashMap<&'static str, MethodCallback> {
		Arc::make_mut(&mut self.callbacks)
	}

	/// Merge two [`Methods`]'s by adding all [`MethodCallback`]s from `other` into `self`.
	/// Fails if any of the methods in `other` is present already.
	pub fn merge(&mut self, other: impl Into<Methods>) -> Result<(), Error> {
		let mut other = other.into();

		for name in other.callbacks.keys() {
			self.verify_method_name(name)?;
		}

		let callbacks = self.mut_callbacks();

		for (name, callback) in other.mut_callbacks().drain() {
			callbacks.insert(name, callback);
		}

		Ok(())
	}

	/// Returns the method callback.
	pub fn method(&self, method_name: &str) -> Option<&MethodCallback> {
		self.callbacks.get(method_name)
	}

	/// Returns the method callback along with its name. The returned name is same as the
	/// `method_name`, but its lifetime bound is `'static`.
	pub fn method_with_name(&self, method_name: &str) -> Option<(&'static str, &MethodCallback)> {
		self.callbacks.get_key_value(method_name).map(|(k, v)| (*k, v))
	}

	/// Attempt to execute a callback, sending the resulting JSON (success or error) to the specified sink.
	pub fn execute(&self, sink: &MethodSink, req: Request, conn_id: ConnectionId) -> MethodResult<bool> {
		tracing::trace!("[Methods::execute] Executing request: {:?}", req);
		match self.callbacks.get(&*req.method) {
			Some(callback) => callback.execute(sink, req, conn_id, None),
			None => {
				sink.send_error(req.id, ErrorCode::MethodNotFound.into());
				MethodResult::Sync(false)
			}
		}
	}

	/// Attempt to execute a callback while checking that the call does not exhaust the available resources,
	// sending the resulting JSON (success or error) to the specified sink.
	pub fn execute_with_resources<'r>(
		&self,
		sink: &MethodSink,
		req: Request<'r>,
		conn_id: ConnectionId,
		resources: &Resources,
	) -> Result<(&'static str, MethodResult<bool>), Cow<'r, str>> {
		tracing::trace!("[Methods::execute_with_resources] Executing request: {:?}", req);
		match self.callbacks.get_key_value(&*req.method) {
			Some((&name, callback)) => match callback.claim(&req.method, resources) {
				Ok(guard) => Ok((name, callback.execute(sink, req, conn_id, Some(guard)))),
				Err(err) => {
					tracing::error!("[Methods::execute_with_resources] failed to lock resources: {:?}", err);
					sink.send_error(req.id, ErrorCode::ServerIsBusy.into());
					Ok((name, MethodResult::Sync(false)))
				}
			},
			None => {
				sink.send_error(req.id, ErrorCode::MethodNotFound.into());
				Err(req.method)
			}
		}
	}

	/// Helper to call a method on the `RPC module` without having to spin up a server.
	///
	/// The params must be serializable as JSON array, see [`ToRpcParams`] for further documentation.
	///
	/// Returns the decoded value of the `result field` in JSON-RPC response if succesful.
	///
	/// # Examples
	///
	/// ```
	/// #[tokio::main]
	/// async fn main() {
	///     use jsonrpsee::RpcModule;
	///
	///     let mut module = RpcModule::new(());
	///     module.register_method("echo_call", |params, _| {
	///         params.one::<u64>().map_err(Into::into)
	///     }).unwrap();
	///
	///     let echo: u64 = module.call("echo_call", [1_u64]).await.unwrap();
	///     assert_eq!(echo, 1);
	/// }
	/// ```
	pub async fn call<Params: ToRpcParams, T: DeserializeOwned>(
		&self,
		method: &str,
		params: Params,
	) -> Result<T, Error> {
		let params = params.to_rpc_params()?;
		let req = Request::new(method.into(), Some(&params), Id::Number(0));
		tracing::trace!("[Methods::call] Calling method: {:?}, params: {:?}", method, params);
		let (resp, _, _) = self.inner_call(req).await;
		if let Ok(res) = serde_json::from_str::<Response<T>>(&resp) {
			return Ok(res.result);
		}
		Err(Error::Request(resp))
	}

	/// Make a request (JSON-RPC method call or subscription) by using raw JSON.
	///
	/// Returns the raw JSON response to the call and a stream to receive notifications if the call was a subscription.
	///
	/// # Examples
	///
	/// ```
	/// #[tokio::main]
	/// async fn main() {
	///     use jsonrpsee::{RpcModule, types::v2::Response};
	///     use futures_util::StreamExt;
	///
	///     let mut module = RpcModule::new(());
	///     module.register_subscription("hi", "hi", "goodbye", |_, mut sink, _| {
	///         sink.send(&"one answer").unwrap();
	///         Ok(())
	///     }).unwrap();
	///     let (resp, mut stream) = module.raw_json_request(r#"{"jsonrpc":"2.0","method":"hi","id":0}"#).await.unwrap();
	///     let resp = serde_json::from_str::<Response<u64>>(&resp).unwrap();
	///     let sub_resp = stream.next().await.unwrap();
	///     assert_eq!(
	///         format!(r#"{{"jsonrpc":"2.0","method":"hi","params":{{"subscription":{},"result":"one answer"}}}}"#, resp.result),
	///         sub_resp
	///     );
	/// }
	/// ```
	pub async fn raw_json_request(&self, call: &str) -> Result<(String, mpsc::UnboundedReceiver<String>), Error> {
		tracing::trace!("[Methods::raw_json_request] {:?}", call);
		let req: Request = serde_json::from_str(call)?;
		let (resp, rx, _) = self.inner_call(req).await;
		Ok((resp, rx))
	}

	/// Wrapper over [`Methods::execute`] to execute a callback.
	async fn inner_call(&self, req: Request<'_>) -> RawRpcResponse {
		let (tx, mut rx) = mpsc::unbounded();
		let sink = MethodSink::new(tx.clone());

		if let MethodResult::Async(fut) = self.execute(&sink, req, 0) {
			fut.await;
		}

		let resp = rx.next().await.expect("tx and rx still alive; qed");
		(resp, rx, tx)
	}

	/// Helper to create a subscription on the `RPC module` without having to spin up a server.
	///
	/// The params must be serializable as JSON array, see [`ToRpcParams`] for further documentation.
	///
	/// Returns [`Subscription`] on succes which can used to get results from the subscriptions.
	///
	/// # Examples
	///
	/// ```
	/// #[tokio::main]
	/// async fn main() {
	///     use jsonrpsee::{RpcModule, types::EmptyParams};
	///
	///     let mut module = RpcModule::new(());
	///     module.register_subscription("hi", "hi", "goodbye", |_, mut sink, _| {
	///         sink.send(&"one answer").unwrap();
	///         Ok(())
	///     }).unwrap();
	///
	///     let mut sub = module.subscribe("hi", EmptyParams::new()).await.unwrap();
	///     // In this case we ignore the subscription ID,
	///     let (sub_resp, _sub_id) = sub.next::<String>().await.unwrap().unwrap();
	///     assert_eq!(&sub_resp, "one answer");
	/// }
	/// ```
	pub async fn subscribe(&self, sub_method: &str, params: impl ToRpcParams) -> Result<Subscription, Error> {
		let params = params.to_rpc_params()?;
		let req = Request::new(sub_method.into(), Some(&params), Id::Number(0));
		tracing::trace!("[Methods::subscribe] Calling subscription method: {:?}, params: {:?}", sub_method, params);
		let (response, rx, tx) = self.inner_call(req).await;
		let subscription_response = serde_json::from_str::<Response<SubscriptionId>>(&response)?;
		let sub_id = subscription_response.result;
		Ok(Subscription { sub_id, rx, tx })
	}

	/// Returns an `Iterator` with all the method names registered on this server.
	pub fn method_names(&self) -> impl Iterator<Item = &'static str> + '_ {
		self.callbacks.keys().copied()
	}
}

impl<Context> Deref for RpcModule<Context> {
	type Target = Methods;

	fn deref(&self) -> &Methods {
		&self.methods
	}
}

impl<Context> DerefMut for RpcModule<Context> {
	fn deref_mut(&mut self) -> &mut Methods {
		&mut self.methods
	}
}

/// Sets of JSON-RPC methods can be organized into a "module"s that are in turn registered on the server or,
/// alternatively, merged with other modules to construct a cohesive API. [`RpcModule`] wraps an additional context
/// argument that can be used to access data during call execution.
#[derive(Debug, Clone)]
pub struct RpcModule<Context> {
	ctx: Arc<Context>,
	methods: Methods,
}

impl<Context> RpcModule<Context> {
	/// Create a new module with a given shared `Context`.
	pub fn new(ctx: Context) -> Self {
		Self { ctx: Arc::new(ctx), methods: Default::default() }
	}
}

impl<Context> From<RpcModule<Context>> for Methods {
	fn from(module: RpcModule<Context>) -> Methods {
		module.methods
	}
}

impl<Context: Send + Sync + 'static> RpcModule<Context> {
	/// Register a new synchronous RPC method, which computes the response with the given callback.
	pub fn register_method<R, F>(
		&mut self,
		method_name: &'static str,
		callback: F,
	) -> Result<MethodResourcesBuilder, Error>
	where
		Context: Send + Sync + 'static,
		R: Serialize,
		F: Fn(Params, &Context) -> Result<R, Error> + Send + Sync + 'static,
	{
		let ctx = self.ctx.clone();
		let callback = self.methods.verify_and_insert(
			method_name,
			MethodCallback::new_sync(Arc::new(move |id, params, sink, _| match callback(params, &*ctx) {
				Ok(res) => sink.send_response(id, res),
				Err(err) => sink.send_call_error(id, err),
			})),
		)?;

		Ok(MethodResourcesBuilder { build: ResourceVec::new(), callback })
	}

	/// Register a new asynchronous RPC method, which computes the response with the given callback.
	pub fn register_async_method<R, Fun, Fut>(
		&mut self,
		method_name: &'static str,
		callback: Fun,
	) -> Result<MethodResourcesBuilder, Error>
	where
		R: Serialize + Send + Sync + 'static,
		Fut: Future<Output = Result<R, Error>> + Send,
		Fun: (Fn(Params<'static>, Arc<Context>) -> Fut) + Copy + Send + Sync + 'static,
	{
		let ctx = self.ctx.clone();
		let callback = self.methods.verify_and_insert(
			method_name,
			MethodCallback::new_async(Arc::new(move |id, params, sink, claimed| {
				let ctx = ctx.clone();
				let future = async move {
					let result = match callback(params, ctx).await {
						Ok(res) => sink.send_response(id, res),
						Err(err) => sink.send_call_error(id, err),
					};

					// Release claimed resources
					drop(claimed);

					result
				};
				future.boxed()
			})),
		)?;

		Ok(MethodResourcesBuilder { build: ResourceVec::new(), callback })
	}

	/// Register a new **blocking** synchronous RPC method, which computes the response with the given callback.
	/// Unlike the regular [`register_method`](RpcModule::register_method), this method can block its thread and perform expensive computations.
	pub fn register_blocking_method<R, F>(
		&mut self,
		method_name: &'static str,
		callback: F,
	) -> Result<MethodResourcesBuilder, Error>
	where
		Context: Send + Sync + 'static,
		R: Serialize,
		F: Fn(Params, Arc<Context>) -> Result<R, Error> + Copy + Send + Sync + 'static,
	{
		let ctx = self.ctx.clone();
		let callback = self.methods.verify_and_insert(
			method_name,
			MethodCallback::new_async(Arc::new(move |id, params, sink, claimed| {
				let ctx = ctx.clone();

				tokio::task::spawn_blocking(move || {
					let result = match callback(params, ctx) {
						Ok(res) => sink.send_response(id, res),
						Err(err) => sink.send_call_error(id, err),
					};

					// Release claimed resources
					drop(claimed);

					result
				})
				.map(|result| match result {
					Ok(r) => r,
					Err(err) => {
						tracing::error!("Join error for blocking RPC method: {:?}", err);
						false
					}
				})
				.boxed()
			})),
		)?;

		Ok(MethodResourcesBuilder { build: ResourceVec::new(), callback })
	}

	/// Register a new RPC subscription that invokes s callback on every subscription call.
	///
	/// This method ensures that the `subscription_method_name` and `unsubscription_method_name` are unique.
	/// The `notif_method_name` argument sets the content of the `method` field in the JSON document that
	/// the server sends back to the client. The uniqueness of this value is not machine checked and it's up to
	/// the user to ensure it is not used in any other [`RpcModule`] used in the server.
	///
	/// # Arguments
	///
	/// * `subscription_method_name` - name of the method to call to initiate a subscription
	/// * `notif_method_name` - name of method to be used in the subscription payload (technically a JSON-RPC notification)
	/// * `unsubscription_method` - name of the method to call to terminate a subscription
	/// *  `callback` - A callback to invoke on each subscription; it takes three parameters:
	///     - [`Params`]: JSON-RPC parameters in the subscription call.
	///     - [`SubscriptionSink`]: A sink to send messages to the subscriber.
	///     - Context: Any type that can be embedded into the [`RpcModule`].
	///
	/// # Examples
	///
	/// ```no_run
	///
	/// use jsonrpsee_utils::server::rpc_module::RpcModule;
	///
	/// let mut ctx = RpcModule::new(99_usize);
	/// ctx.register_subscription("sub", "notif_name", "unsub", |params, mut sink, ctx| {
	///     let x: usize = params.one()?;
	///     std::thread::spawn(move || {
	///         let sum = x + (*ctx);
	///         sink.send(&sum)
	///     });
	///     Ok(())
	/// });
	/// ```
	pub fn register_subscription<F>(
		&mut self,
		subscribe_method_name: &'static str,
		notif_method_name: &'static str,
		unsubscribe_method_name: &'static str,
		callback: F,
	) -> Result<(), Error>
	where
		Context: Send + Sync + 'static,
		F: Fn(Params, SubscriptionSink, Arc<Context>) -> Result<(), Error> + Send + Sync + 'static,
	{
		if subscribe_method_name == unsubscribe_method_name {
			return Err(Error::SubscriptionNameConflict(subscribe_method_name.into()));
		}

		self.methods.verify_method_name(subscribe_method_name)?;
		self.methods.verify_method_name(unsubscribe_method_name)?;

		let ctx = self.ctx.clone();
		let subscribers = Subscribers::default();

		{
			let subscribers = subscribers.clone();
			self.methods.mut_callbacks().insert(
				subscribe_method_name,
				MethodCallback::new_sync(Arc::new(move |id, params, method_sink, conn_id| {
					let (conn_tx, conn_rx) = oneshot::channel::<()>();
					let sub_id = {
						const JS_NUM_MASK: SubscriptionId = !0 >> 11;
						let sub_id = rand::random::<SubscriptionId>() & JS_NUM_MASK;
						let uniq_sub = SubscriptionKey { conn_id, sub_id };

						subscribers.lock().insert(uniq_sub, (method_sink.clone(), conn_rx));

						sub_id
					};

					method_sink.send_response(id.clone(), sub_id);

					let sink = SubscriptionSink {
						inner: method_sink.clone(),
						method: notif_method_name,
						subscribers: subscribers.clone(),
						uniq_sub: SubscriptionKey { conn_id, sub_id },
						is_connected: Some(conn_tx),
					};
					if let Err(err) = callback(params, sink, ctx.clone()) {
						tracing::error!(
							"subscribe call '{}' failed: {:?}, request id={:?}",
							subscribe_method_name,
							err,
							id
						);
						method_sink.send_error(id, ErrorCode::ServerError(CALL_EXECUTION_FAILED_CODE).into())
					} else {
						true
					}
				})),
			);
		}

		{
			self.methods.mut_callbacks().insert(
				unsubscribe_method_name,
				MethodCallback::new_sync(Arc::new(move |id, params, sink, conn_id| {
					let sub_id = match params.one() {
						Ok(sub_id) => sub_id,
						Err(_) => {
							tracing::error!(
								"unsubscribe call '{}' failed: couldn't parse subscription id={:?} request id={:?}",
								unsubscribe_method_name,
								params,
								id
							);
							let err = to_json_raw_value(&"Invalid subscription ID type, must be integer").ok();
							return sink.send_error(id, invalid_subscription_err(err.as_deref()));
						}
					};

					if subscribers.lock().remove(&SubscriptionKey { conn_id, sub_id }).is_some() {
						sink.send_response(id, "Unsubscribed")
					} else {
						let err = to_json_raw_value(&format!("Invalid subscription ID={}", sub_id)).ok();
						sink.send_error(id, invalid_subscription_err(err.as_deref()))
					}
				})),
			);
		}

		Ok(())
	}

	/// Register an alias for an existing_method. Alias uniqueness is enforced.
	pub fn register_alias(&mut self, alias: &'static str, existing_method: &'static str) -> Result<(), Error> {
		self.methods.verify_method_name(alias)?;

		let callback = match self.methods.callbacks.get(existing_method) {
			Some(callback) => callback.clone(),
			None => return Err(Error::MethodNotFound(existing_method.into())),
		};

		self.methods.mut_callbacks().insert(alias, callback);

		Ok(())
	}
}

/// Represents a single subscription.
#[derive(Debug)]
pub struct SubscriptionSink {
	/// Sink.
	inner: MethodSink,
	/// MethodCallback.
	method: &'static str,
	/// Unique subscription.
	uniq_sub: SubscriptionKey,
	/// Shared Mutex of subscriptions for this method.
	subscribers: Subscribers,
	/// A type to track whether the subscription is active (the subscriber is connected).
	///
	/// None - implies that the subscription as been closed.
	is_connected: Option<oneshot::Sender<()>>,
}

impl SubscriptionSink {
	/// Send a message back to subscribers.
	pub fn send<T: Serialize>(&mut self, result: &T) -> Result<(), Error> {
		let msg = self.build_message(result)?;
		self.inner_send(msg).map_err(Into::into)
	}

	fn build_message<T: Serialize>(&self, result: &T) -> Result<String, Error> {
		serde_json::to_string(&SubscriptionResponse::new(
			self.method.into(),
			SubscriptionPayload { subscription: RpcSubscriptionId::Num(self.uniq_sub.sub_id), result },
		))
		.map_err(Into::into)
	}

	fn inner_send(&mut self, msg: String) -> Result<(), Error> {
		let res = match self.is_connected.as_ref() {
			Some(conn) if !conn.is_canceled() => {
				// unbounded send only fails if the receiver has been dropped.
				self.inner.send_raw(msg).map_err(|_| {
					Some(SubscriptionClosedError::new("Closed by the client (connection reset)", self.uniq_sub.sub_id))
				})
			}
			Some(_) => Err(Some(SubscriptionClosedError::new("Closed by unsubscribe call", self.uniq_sub.sub_id))),
			// NOTE(niklasad1): this should be unreachble, after the first error is detected the subscription is closed.
			None => Err(None),
		};

		if let Err(Some(e)) = &res {
			self.inner_close(e);
		}

		res.map_err(|e| {
			let err = e.unwrap_or_else(|| SubscriptionClosedError::new("Close reason unknown", self.uniq_sub.sub_id));
			Error::SubscriptionClosed(err)
		})
	}

	/// Close the subscription sink with a customized error message.
	pub fn close(&mut self, msg: &str) {
		let err = SubscriptionClosedError::new(msg, self.uniq_sub.sub_id);
		self.inner_close(&err);
	}

	fn inner_close(&mut self, err: &SubscriptionClosedError) {
		self.is_connected.take();
		if let Some((sink, _)) = self.subscribers.lock().remove(&self.uniq_sub) {
			tracing::debug!("Closing subscription: {:?}", self.uniq_sub.sub_id);
			let msg = self.build_message(err).expect("valid json infallible; qed");
			let _ = sink.send_raw(msg);
		}
	}
}

impl Drop for SubscriptionSink {
	fn drop(&mut self) {
		let err = SubscriptionClosedError::new("Closed by the server", self.uniq_sub.sub_id);
		self.inner_close(&err);
	}
}

/// Wrapper struct that maintains a subscription "mainly" for testing.
#[derive(Debug)]
pub struct Subscription {
	tx: mpsc::UnboundedSender<String>,
	rx: mpsc::UnboundedReceiver<String>,
	sub_id: u64,
}

impl Subscription {
	/// Close the subscription channel.
	pub fn close(&mut self) {
		self.tx.close_channel();
	}

	/// Get the subscription ID
	pub fn subscription_id(&self) -> u64 {
		self.sub_id
	}

	/// Returns `Some((val, sub_id))` for the next element of type T from the underlying stream,
	/// otherwise `None` if the subscription was closed.
	///
	/// # Panics
	///
	/// If the decoding the value as `T` fails.
<<<<<<< HEAD
	pub async fn next<T: DeserializeOwned>(
		&mut self,
	) -> Result<Option<(T, jsonrpsee_types::v2::SubscriptionId)>, Error> {
		let raw = match self.rx.next().await {
			Some(resp) => resp,
			_ => return Ok(None),
		};
		let val: SubscriptionResponse<T> = serde_json::from_str(&raw)?;
		Ok(Some((val.params.result, val.params.subscription)))
=======
	pub async fn next<T: DeserializeOwned>(&mut self) -> Option<(T, jsonrpsee_types::v2::SubscriptionId<'static>)> {
		let raw = self.rx.next().await?;
		let val: SubscriptionResponse<T> =
			serde_json::from_str(&raw).expect("valid response in TestSubscription::next()");
		Some((val.params.result, val.params.subscription.into_owned()))
>>>>>>> b22eb3f5
	}
}

impl Drop for Subscription {
	fn drop(&mut self) {
		self.close();
	}
}

#[cfg(test)]
mod tests {
	use super::*;
	use jsonrpsee_types::{v2, EmptyParams};
	use serde::Deserialize;
	use std::collections::HashMap;

	#[test]
	fn rpc_modules_with_different_contexts_can_be_merged() {
		let cx = Vec::<u8>::new();
		let mut mod1 = RpcModule::new(cx);
		mod1.register_method("bla with Vec context", |_: Params, _| Ok(())).unwrap();
		let mut mod2 = RpcModule::new(String::new());
		mod2.register_method("bla with String context", |_: Params, _| Ok(())).unwrap();

		mod1.merge(mod2).unwrap();

		assert!(mod1.method("bla with Vec context").is_some());
		assert!(mod1.method("bla with String context").is_some());
	}

	#[test]
	fn rpc_context_modules_can_register_subscriptions() {
		let cx = ();
		let mut cxmodule = RpcModule::new(cx);
		let _subscription = cxmodule.register_subscription("hi", "hi", "goodbye", |_, _, _| Ok(()));

		assert!(cxmodule.method("hi").is_some());
		assert!(cxmodule.method("goodbye").is_some());
	}

	#[test]
	fn rpc_register_alias() {
		let mut module = RpcModule::new(());

		module.register_method("hello_world", |_: Params, _| Ok(())).unwrap();
		module.register_alias("hello_foobar", "hello_world").unwrap();

		assert!(module.method("hello_world").is_some());
		assert!(module.method("hello_foobar").is_some());
	}

	#[tokio::test]
	async fn calling_method_without_server() {
		// Call sync method with no params
		let mut module = RpcModule::new(());
		module.register_method("boo", |_: Params, _| Ok(String::from("boo!"))).unwrap();

		let res: String = module.call("boo", EmptyParams::new()).await.unwrap();
		assert_eq!(&res, "boo!");

		// Call sync method with params
		module
			.register_method("foo", |params, _| {
				let n: u16 = params.one()?;
				Ok(n * 2)
			})
			.unwrap();
		let res: u64 = module.call("foo", [3_u64]).await.unwrap();
		assert_eq!(res, 6);

		// Call sync method with bad param
		let err = module.call::<_, ()>("foo", (false,)).await.unwrap_err();
		assert!(
			matches!(err, Error::Request(err) if err == r#"{"jsonrpc":"2.0","error":{"code":-32602,"message":"invalid type: boolean `false`, expected u16 at line 1 column 6"},"id":0}"#)
		);

		// Call async method with params and context
		struct MyContext;
		impl MyContext {
			fn roo(&self, things: Vec<u8>) -> u16 {
				things.iter().sum::<u8>().into()
			}
		}
		let mut module = RpcModule::new(MyContext);
		module
			.register_async_method("roo", |params, ctx| {
				let ns: Vec<u8> = params.parse().expect("valid params please");
				async move { Ok(ctx.roo(ns)) }
			})
			.unwrap();
		let res: u64 = module.call("roo", [12, 13]).await.unwrap();
		assert_eq!(res, 25);
	}

	#[tokio::test]
	async fn calling_method_without_server_using_proc_macro() {
		use jsonrpsee::{proc_macros::rpc, types::async_trait};
		// Setup
		#[derive(Debug, Deserialize, Serialize)]
		#[allow(unreachable_pub)]
		pub struct Gun {
			shoots: bool,
		}

		#[derive(Debug, Deserialize, Serialize)]
		#[allow(unreachable_pub)]
		pub struct Beverage {
			ice: bool,
		}

		#[rpc(server)]
		pub trait Cool {
			/// Sync method, no params.
			#[method(name = "rebel_without_cause")]
			fn rebel_without_cause(&self) -> Result<bool, Error>;

			/// Sync method.
			#[method(name = "rebel")]
			fn rebel(&self, gun: Gun, map: HashMap<u8, u8>) -> Result<String, Error>;

			/// Async method.
			#[method(name = "revolution")]
			async fn can_have_any_name(&self, beverage: Beverage, some_bytes: Vec<u8>) -> Result<String, Error>;
		}

		struct CoolServerImpl;

		#[async_trait]
		impl CoolServer for CoolServerImpl {
			fn rebel_without_cause(&self) -> Result<bool, Error> {
				Ok(false)
			}

			fn rebel(&self, gun: Gun, map: HashMap<u8, u8>) -> Result<String, Error> {
				Ok(format!("{} {:?}", map.values().len(), gun))
			}

			async fn can_have_any_name(&self, beverage: Beverage, some_bytes: Vec<u8>) -> Result<String, Error> {
				Ok(format!("drink: {:?}, phases: {:?}", beverage, some_bytes))
			}
		}
		let module = CoolServerImpl.into_rpc();

		// Call sync method with no params
		let res: bool = module.call("rebel_without_cause", EmptyParams::new()).await.unwrap();
		assert_eq!(res, false);

		// Call sync method with params
		let res: String = module.call("rebel", (Gun { shoots: true }, HashMap::<u8, u8>::default())).await.unwrap();
		assert_eq!(&res, "0 Gun { shoots: true }");

		// Call sync method with bad params
		let err = module.call::<_, ()>("rebel", (Gun { shoots: true }, false)).await.unwrap_err();
		assert!(matches!(
			err,
			Error::Request(err) if err == r#"{"jsonrpc":"2.0","error":{"code":-32602,"message":"invalid type: boolean `false`, expected a map at line 1 column 5"},"id":0}"#
		));

		// Call async method with params and context
		let result: String = module.call("revolution", (Beverage { ice: true }, vec![1, 2, 3])).await.unwrap();
		assert_eq!(&result, "drink: Beverage { ice: true }, phases: [1, 2, 3]");
	}

	#[tokio::test]
	async fn subscribing_without_server() {
		let mut module = RpcModule::new(());
		module
			.register_subscription("my_sub", "my_sub", "my_unsub", |_, mut sink, _| {
				let mut stream_data = vec!['0', '1', '2'];
				std::thread::spawn(move || loop {
					tracing::debug!("This is your friendly subscription sending data.");
					if let Some(letter) = stream_data.pop() {
						if let Err(Error::SubscriptionClosed(_)) = sink.send(&letter) {
							return;
						}
					} else {
						return;
					}
					std::thread::sleep(std::time::Duration::from_millis(500));
				});
				Ok(())
			})
			.unwrap();

		let mut my_sub = module.subscribe("my_sub", EmptyParams::new()).await.unwrap();
		for i in (0..=2).rev() {
			let (val, id) = my_sub.next::<char>().await.unwrap().unwrap();
			assert_eq!(val, std::char::from_digit(i, 10).unwrap());
			assert_eq!(id, v2::params::SubscriptionId::Num(my_sub.subscription_id()));
		}

		// The subscription is now closed by the server.
		let (sub_closed_err, _) = my_sub.next::<SubscriptionClosedError>().await.unwrap().unwrap();
		assert_eq!(sub_closed_err.subscription_id(), my_sub.subscription_id());
		assert_eq!(sub_closed_err.close_reason(), "Closed by the server");
	}

	#[tokio::test]
	async fn close_test_subscribing_without_server() {
		let mut module = RpcModule::new(());
		module
			.register_subscription("my_sub", "my_sub", "my_unsub", |_, mut sink, _| {
				std::thread::spawn(move || loop {
					if let Err(Error::SubscriptionClosed(_)) = sink.send(&"lo") {
						return;
					}
					std::thread::sleep(std::time::Duration::from_millis(500));
				});
				Ok(())
			})
			.unwrap();

		let mut my_sub = module.subscribe("my_sub", EmptyParams::new()).await.unwrap();
		let (val, id) = my_sub.next::<String>().await.unwrap().unwrap();
		assert_eq!(&val, "lo");
		assert_eq!(id, v2::params::SubscriptionId::Num(my_sub.subscription_id()));

		// close the subscription to ensure it doesn't return any items.
		my_sub.close();
		assert!(matches!(my_sub.next::<String>().await, Ok(None)));
	}
}<|MERGE_RESOLUTION|>--- conflicted
+++ resolved
@@ -851,23 +851,14 @@
 	/// # Panics
 	///
 	/// If the decoding the value as `T` fails.
-<<<<<<< HEAD
 	pub async fn next<T: DeserializeOwned>(
 		&mut self,
-	) -> Result<Option<(T, jsonrpsee_types::v2::SubscriptionId)>, Error> {
-		let raw = match self.rx.next().await {
-			Some(resp) => resp,
-			_ => return Ok(None),
-		};
-		let val: SubscriptionResponse<T> = serde_json::from_str(&raw)?;
-		Ok(Some((val.params.result, val.params.subscription)))
-=======
-	pub async fn next<T: DeserializeOwned>(&mut self) -> Option<(T, jsonrpsee_types::v2::SubscriptionId<'static>)> {
+	) -> Option<Result<(T, jsonrpsee_types::v2::SubscriptionId<'static>), Error>> {
 		let raw = self.rx.next().await?;
-		let val: SubscriptionResponse<T> =
-			serde_json::from_str(&raw).expect("valid response in TestSubscription::next()");
-		Some((val.params.result, val.params.subscription.into_owned()))
->>>>>>> b22eb3f5
+		let res = serde_json::from_str::<SubscriptionResponse<T>>(&raw)
+			.map(|v| (v.params.result, v.params.subscription.into_owned()))
+			.map_err(Into::into);
+		Some(res)
 	}
 }
 
@@ -1087,6 +1078,6 @@
 
 		// close the subscription to ensure it doesn't return any items.
 		my_sub.close();
-		assert!(matches!(my_sub.next::<String>().await, Ok(None)));
+		assert!(matches!(my_sub.next::<String>().await, None));
 	}
 }