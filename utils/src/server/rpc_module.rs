--- conflicted
+++ resolved
@@ -30,22 +30,14 @@
 use futures_channel::{mpsc, oneshot};
 use futures_util::{future::BoxFuture, FutureExt, StreamExt};
 use jsonrpsee_types::{
-<<<<<<< HEAD
 	error::{
 		rpc::{invalid_subscription_err, CALL_EXECUTION_FAILED_CODE},
 		Error, ErrorCode, SubscriptionClosedError,
-=======
-	error::{Error, SubscriptionClosedError},
-	traits::ToRpcParams,
-	v2::{
-		ErrorCode, Id, Params, Request, Response, SubscriptionId as RpcSubscriptionId, SubscriptionPayload,
-		SubscriptionResponse,
->>>>>>> d3b4706b
 	},
 	to_json_raw_value,
 	traits::ToRpcParams,
 	DeserializeOwned, Id, Params, Request, Response, SubscriptionId as RpcSubscriptionId, SubscriptionPayload,
-	SubscriptionResponse, TwoPointZero,
+	SubscriptionResponse,
 };
 
 use parking_lot::Mutex;
@@ -393,10 +385,7 @@
 	/// #[tokio::main]
 	/// async fn main() {
 	///     use jsonrpsee::RpcModule;
-	///     use jsonrpsee::types::{
-	///         EmptyParams,
-	///         v2::{Response, SubscriptionResponse}
-	///     };
+	///     use jsonrpsee::types::{EmptyParams, Response, SubscriptionResponse};
 	///     use futures_util::StreamExt;
 	///
 	///     let mut module = RpcModule::new(());
