// Copyright 2019-2021 Parity Technologies (UK) Ltd.
//
// Permission is hereby granted, free of charge, to any
// person obtaining a copy of this software and associated
// documentation files (the "Software"), to deal in the
// Software without restriction, including without
// limitation the rights to use, copy, modify, merge,
// publish, distribute, sublicense, and/or sell copies of
// the Software, and to permit persons to whom the Software
// is furnished to do so, subject to the following
// conditions:
//
// The above copyright notice and this permission notice
// shall be included in all copies or substantial portions
// of the Software.
//
// THE SOFTWARE IS PROVIDED "AS IS", WITHOUT WARRANTY OF
// ANY KIND, EXPRESS OR IMPLIED, INCLUDING BUT NOT LIMITED
// TO THE WARRANTIES OF MERCHANTABILITY, FITNESS FOR A
// PARTICULAR PURPOSE AND NONINFRINGEMENT. IN NO EVENT
// SHALL THE AUTHORS OR COPYRIGHT HOLDERS BE LIABLE FOR ANY
// CLAIM, DAMAGES OR OTHER LIABILITY, WHETHER IN AN ACTION
// OF CONTRACT, TORT OR OTHERWISE, ARISING FROM, OUT OF OR
// IN CONNECTION WITH THE SOFTWARE OR THE USE OR OTHER
// DEALINGS IN THE SOFTWARE.

use crate::server::helpers::{send_error, send_response};
use beef::Cow;
use futures_channel::{mpsc, oneshot};
use futures_util::{future::BoxFuture, FutureExt, StreamExt};
use jsonrpsee_types::error::{CallError, Error, SubscriptionClosedError};
<<<<<<< HEAD
use jsonrpsee_types::v2::{
	error::{ErrorCode, ErrorObject, CALL_EXECUTION_FAILED_CODE, UNKNOWN_ERROR_CODE},
	params::{Id, Params, SubscriptionId as RpcSubscriptionId, TwoPointZero},
	request::Request,
	response::{SubscriptionPayload, SubscriptionResponse},
};
=======
use jsonrpsee_types::traits::ToRpcParams;
use jsonrpsee_types::v2::error::{
	JsonRpcErrorCode, JsonRpcErrorObject, CALL_EXECUTION_FAILED_CODE, UNKNOWN_ERROR_CODE,
};
use jsonrpsee_types::v2::params::{
	Id, JsonRpcSubscriptionParams, RpcParams, SubscriptionId as JsonRpcSubscriptionId, TwoPointZero,
};
use jsonrpsee_types::v2::request::{JsonRpcNotification, JsonRpcRequest};
use jsonrpsee_types::v2::response::JsonRpcResponse;
>>>>>>> c13f97ba

use parking_lot::Mutex;
use rustc_hash::FxHashMap;
use serde::Serialize;
use serde_json::value::RawValue;
use std::fmt::Debug;
use std::ops::{Deref, DerefMut};
use std::sync::Arc;

/// A `Method` is an RPC endpoint, callable with a standard JSON-RPC request,
/// implemented as a function pointer to a `Fn` function taking four arguments:
/// the `id`, `params`, a channel the function uses to communicate the result (or error)
/// back to `jsonrpsee`, and the connection ID (useful for the websocket transport).
pub type SyncMethod = Arc<dyn Send + Sync + Fn(Id, Params, &MethodSink, ConnectionId)>;
/// Similar to [`SyncMethod`], but represents an asynchronous handler.
pub type AsyncMethod<'a> = Arc<dyn Send + Sync + Fn(Id<'a>, Params<'a>, MethodSink, ConnectionId) -> BoxFuture<'a, ()>>;
/// Connection ID, used for stateful protocol such as WebSockets.
/// For stateless protocols such as http it's unused, so feel free to set it some hardcoded value.
pub type ConnectionId = usize;
/// Subscription ID.
pub type SubscriptionId = u64;
/// Sink that is used to send back the result to the server for a specific method.
pub type MethodSink = mpsc::UnboundedSender<String>;

type Subscribers = Arc<Mutex<FxHashMap<SubscriptionKey, (MethodSink, oneshot::Receiver<()>)>>>;

/// Represent a unique subscription entry based on [`SubscriptionId`] and [`ConnectionId`].
#[derive(Copy, Clone, Debug, PartialEq, Eq, Hash)]
struct SubscriptionKey {
	conn_id: ConnectionId,
	sub_id: SubscriptionId,
}

/// Callback wrapper that can be either sync or async.
#[derive(Clone)]
pub enum MethodCallback {
	/// Synchronous method handler.
	Sync(SyncMethod),
	/// Asynchronous method handler.
	Async(AsyncMethod<'static>),
}

impl MethodCallback {
	/// Execute the callback, sending the resulting JSON (success or error) to the specified sink.
	pub fn execute(&self, tx: &MethodSink, req: Request<'_>, conn_id: ConnectionId) -> Option<BoxFuture<'static, ()>> {
		let id = req.id.clone();
<<<<<<< HEAD
		let params = Params::new(req.params.map(|params| params.get()));

=======
		let params = RpcParams::new(req.params.map(|params| params.get()));
>>>>>>> c13f97ba
		match self {
			MethodCallback::Sync(callback) => {
				log::trace!(
					"[MethodCallback::execute] Executing sync callback, params={:?}, req.id={:?}, conn_id={:?}",
					params,
					id,
					conn_id
				);
				(callback)(id, params, tx, conn_id);

				None
			}
			MethodCallback::Async(callback) => {
				let tx = tx.clone();
				let params = params.into_owned();
				let id = id.into_owned();
				log::trace!(
					"[MethodCallback::execute] Executing async callback, params={:?}, req.id={:?}, conn_id={:?}",
					params,
					id,
					conn_id
				);

				Some((callback)(id, params, tx, conn_id))
			}
		}
	}
}

impl Debug for MethodCallback {
	fn fmt(&self, f: &mut std::fmt::Formatter<'_>) -> std::fmt::Result {
		match self {
			Self::Async(_) => write!(f, "Async"),
			Self::Sync(_) => write!(f, "Sync"),
		}
	}
}

/// Reference-counted, clone-on-write collection of synchronous and asynchronous methods.
#[derive(Default, Debug, Clone)]
pub struct Methods {
	callbacks: Arc<FxHashMap<&'static str, MethodCallback>>,
}

impl Methods {
	/// Creates a new empty [`Methods`].
	pub fn new() -> Self {
		Self::default()
	}

	fn verify_method_name(&mut self, name: &str) -> Result<(), Error> {
		if self.callbacks.contains_key(name) {
			return Err(Error::MethodAlreadyRegistered(name.into()));
		}

		Ok(())
	}

	/// Helper for obtaining a mut ref to the callbacks HashMap.
	fn mut_callbacks(&mut self) -> &mut FxHashMap<&'static str, MethodCallback> {
		Arc::make_mut(&mut self.callbacks)
	}

	/// Merge two [`Methods`]'s by adding all [`MethodCallback`]s from `other` into `self`.
	/// Fails if any of the methods in `other` is present already.
	pub fn merge(&mut self, other: impl Into<Methods>) -> Result<(), Error> {
		let mut other = other.into();

		for name in other.callbacks.keys() {
			self.verify_method_name(name)?;
		}

		let callbacks = self.mut_callbacks();

		for (name, callback) in other.mut_callbacks().drain() {
			callbacks.insert(name, callback);
		}

		Ok(())
	}

	/// Returns the method callback.
	pub fn method(&self, method_name: &str) -> Option<&MethodCallback> {
		self.callbacks.get(method_name)
	}

	/// Attempt to execute a callback, sending the resulting JSON (success or error) to the specified sink.
<<<<<<< HEAD
	pub fn execute(&self, tx: &MethodSink, req: Request<'_>, conn_id: ConnectionId) -> Option<BoxFuture<'static, ()>> {
=======
	pub fn execute(
		&self,
		tx: &MethodSink,
		req: JsonRpcRequest<'_>,
		conn_id: ConnectionId,
	) -> Option<BoxFuture<'static, ()>> {
		log::trace!("[Methods::execute] Executing request: {:?}", req);
>>>>>>> c13f97ba
		match self.callbacks.get(&*req.method) {
			Some(callback) => callback.execute(tx, req, conn_id),
			None => {
				send_error(req.id, tx, ErrorCode::MethodNotFound.into());
				None
			}
		}
	}

	/// Helper to call a method on the `RPC module` without having to spin up a server.
	///
	/// The params must be serializable as JSON array, see [`ToRpcParams`] for further documentation.
	pub async fn call_with<Params: ToRpcParams>(&self, method: &str, params: Params) -> Option<String> {
		let params = params.to_rpc_params().ok();
		self.call(method, params).await
	}

	/// Helper alternative to `execute`, useful for writing unit tests without having to spin
	/// a server up.
	pub async fn call(&self, method: &str, params: Option<Box<RawValue>>) -> Option<String> {
<<<<<<< HEAD
		let req = Request {
=======
		log::trace!("[Methods::call] Calling method: {:?}, params: {:?}", method, params);
		let req = JsonRpcRequest {
>>>>>>> c13f97ba
			jsonrpc: TwoPointZero,
			id: Id::Number(0),
			method: Cow::borrowed(method),
			params: params.as_deref(),
		};

		let (tx, mut rx) = mpsc::unbounded();

		if let Some(fut) = self.execute(&tx, req, 0) {
			fut.await;
		}

		rx.next().await
	}

	/// Test helper that sets up a subscription using the given `method`. Returns a tuple of the
	/// [`SubscriptionId`] and a channel on which subscription JSON payloads can be received.
	pub async fn test_subscription(
		&self,
		method: &str,
		params: Option<Box<RawValue>>,
	) -> (SubscriptionId, mpsc::UnboundedReceiver<String>) {
		log::trace!("[Methods::test_subscription] Calling subscription method: {:?}, params: {:?}", method, params);
		let req = JsonRpcRequest {
			jsonrpc: TwoPointZero,
			id: Id::Number(0),
			method: Cow::borrowed(method),
			params: params.as_deref(),
		};

		let (tx, mut rx) = mpsc::unbounded();

		if let Some(fut) = self.execute(&tx, req, 0) {
			fut.await;
		}
		let response = rx.next().await.expect("Could not establish subscription.");
		let subscription_response = serde_json::from_str::<JsonRpcResponse<SubscriptionId>>(&response)
			.unwrap_or_else(|_| panic!("Could not deserialize subscription response {:?}", response));
		let sub_id = subscription_response.result;
		(sub_id, rx)
	}

	/// Returns an `Iterator` with all the method names registered on this server.
	pub fn method_names(&self) -> impl Iterator<Item = &'static str> + '_ {
		self.callbacks.keys().copied()
	}
}

impl<Context> Deref for RpcModule<Context> {
	type Target = Methods;

	fn deref(&self) -> &Methods {
		&self.methods
	}
}

impl<Context> DerefMut for RpcModule<Context> {
	fn deref_mut(&mut self) -> &mut Methods {
		&mut self.methods
	}
}

/// Sets of JSON-RPC methods can be organized into a "module"s that are in turn registered on the server or,
/// alternatively, merged with other modules to construct a cohesive API. [`RpcModule`] wraps an additional context
/// argument that can be used to access data during call execution.
#[derive(Debug, Clone)]
pub struct RpcModule<Context> {
	ctx: Arc<Context>,
	methods: Methods,
}

impl<Context> RpcModule<Context> {
	/// Create a new module with a given shared `Context`.
	pub fn new(ctx: Context) -> Self {
		Self { ctx: Arc::new(ctx), methods: Default::default() }
	}
}

impl<Context> From<RpcModule<Context>> for Methods {
	fn from(module: RpcModule<Context>) -> Methods {
		module.methods
	}
}

impl<Context: Send + Sync + 'static> RpcModule<Context> {
	/// Register a new synchronous RPC method, which computes the response with the given callback.
	pub fn register_method<R, F>(&mut self, method_name: &'static str, callback: F) -> Result<(), Error>
	where
		Context: Send + Sync + 'static,
		R: Serialize,
		F: Fn(Params, &Context) -> Result<R, Error> + Send + Sync + 'static,
	{
		self.methods.verify_method_name(method_name)?;

		let ctx = self.ctx.clone();

		self.methods.mut_callbacks().insert(
			method_name,
			MethodCallback::Sync(Arc::new(move |id, params, tx, _| {
				match callback(params, &*ctx) {
					Ok(res) => send_response(id, tx, res),
<<<<<<< HEAD
					Err(Error::Call(CallError::InvalidParams)) => send_error(id, tx, ErrorCode::InvalidParams.into()),
=======
					Err(Error::Call(CallError::InvalidParams(e))) => {
						let error = JsonRpcErrorObject {
							code: JsonRpcErrorCode::InvalidParams,
							message: &e.to_string(),
							data: None,
						};
						send_error(id, tx, error)
					}
>>>>>>> c13f97ba
					Err(Error::Call(CallError::Failed(e))) => {
						let err = ErrorObject {
							code: ErrorCode::ServerError(CALL_EXECUTION_FAILED_CODE),
							message: &e.to_string(),
							data: None,
						};
						send_error(id, tx, err)
					}
					Err(Error::Call(CallError::Custom { code, message, data })) => {
						let err = ErrorObject { code: code.into(), message: &message, data: data.as_deref() };
						send_error(id, tx, err)
					}
					// This should normally not happen because the most common use case is to
					// return `Error::Call` in `register_method`.
					Err(e) => {
						let err = ErrorObject {
							code: ErrorCode::ServerError(UNKNOWN_ERROR_CODE),
							message: &e.to_string(),
							data: None,
						};
						send_error(id, tx, err)
					}
				};
			})),
		);

		Ok(())
	}

	/// Register a new asynchronous RPC method, which computes the response with the given callback.
	pub fn register_async_method<R, F>(&mut self, method_name: &'static str, callback: F) -> Result<(), Error>
	where
		R: Serialize + Send + Sync + 'static,
		F: Fn(Params<'static>, Arc<Context>) -> BoxFuture<'static, Result<R, Error>> + Copy + Send + Sync + 'static,
	{
		self.methods.verify_method_name(method_name)?;

		let ctx = self.ctx.clone();

		self.methods.mut_callbacks().insert(
			method_name,
			MethodCallback::Async(Arc::new(move |id, params, tx, _| {
				let ctx = ctx.clone();
				let future = async move {
					match callback(params, ctx).await {
						Ok(res) => send_response(id, &tx, res),
<<<<<<< HEAD
						Err(Error::Call(CallError::InvalidParams)) => {
							send_error(id, &tx, ErrorCode::InvalidParams.into())
=======
						Err(Error::Call(CallError::InvalidParams(e))) => {
							let error = JsonRpcErrorObject {
								code: JsonRpcErrorCode::InvalidParams,
								message: &e.to_string(),
								data: None,
							};
							send_error(id, &tx, error)
>>>>>>> c13f97ba
						}
						Err(Error::Call(CallError::Failed(e))) => {
							let err = ErrorObject {
								code: ErrorCode::ServerError(CALL_EXECUTION_FAILED_CODE),
								message: &e.to_string(),
								data: None,
							};
							send_error(id, &tx, err)
						}
						Err(Error::Call(CallError::Custom { code, message, data })) => {
							let err = ErrorObject { code: code.into(), message: &message, data: data.as_deref() };
							send_error(id, &tx, err)
						}
						// This should normally not happen because the most common use case is to
						// return `Error::Call` in `register_async_method`.
						Err(e) => {
							let err = ErrorObject {
								code: ErrorCode::ServerError(UNKNOWN_ERROR_CODE),
								message: &e.to_string(),
								data: None,
							};
							send_error(id, &tx, err)
						}
					};
				};
				future.boxed()
			})),
		);

		Ok(())
	}

	/// Register a new RPC subscription that invokes callback on every subscription request.
	/// The callback itself takes three parameters:
	///     - [`Params`]: JSONRPC parameters in the subscription request.
	///     - [`SubscriptionSink`]: A sink to send messages to the subscriber.
	///     - Context: Any type that can be embedded into the [`RpcModule`].
	///
	/// # Examples
	///
	/// ```no_run
	///
	/// use jsonrpsee_utils::server::rpc_module::RpcModule;
	///
	/// let mut ctx = RpcModule::new(99_usize);
	/// ctx.register_subscription("sub", "unsub", |params, mut sink, ctx| {
	///     let x: usize = params.one()?;
	///     std::thread::spawn(move || {
	///         let sum = x + (*ctx);
	///         sink.send(&sum)
	///     });
	///     Ok(())
	/// });
	/// ```
	pub fn register_subscription<F>(
		&mut self,
		subscribe_method_name: &'static str,
		unsubscribe_method_name: &'static str,
		callback: F,
	) -> Result<(), Error>
	where
		Context: Send + Sync + 'static,
		F: Fn(Params, SubscriptionSink, Arc<Context>) -> Result<(), Error> + Send + Sync + 'static,
	{
		if subscribe_method_name == unsubscribe_method_name {
			return Err(Error::SubscriptionNameConflict(subscribe_method_name.into()));
		}

		self.methods.verify_method_name(subscribe_method_name)?;
		self.methods.verify_method_name(unsubscribe_method_name)?;
		let ctx = self.ctx.clone();

		let subscribers = Subscribers::default();

		{
			let subscribers = subscribers.clone();
			self.methods.mut_callbacks().insert(
				subscribe_method_name,
				MethodCallback::Sync(Arc::new(move |id, params, method_sink, conn_id| {
					let (conn_tx, conn_rx) = oneshot::channel::<()>();
					let sub_id = {
						const JS_NUM_MASK: SubscriptionId = !0 >> 11;
						let sub_id = rand::random::<SubscriptionId>() & JS_NUM_MASK;
						let uniq_sub = SubscriptionKey { conn_id, sub_id };

						subscribers.lock().insert(uniq_sub, (method_sink.clone(), conn_rx));

						sub_id
					};

					send_response(id.clone(), method_sink, sub_id);
					let sink = SubscriptionSink {
						inner: method_sink.clone(),
						method: subscribe_method_name,
						subscribers: subscribers.clone(),
						uniq_sub: SubscriptionKey { conn_id, sub_id },
						is_connected: Some(conn_tx),
					};
					if let Err(err) = callback(params, sink, ctx.clone()) {
						log::error!(
							"subscribe call '{}' failed: {:?}, request id={:?}",
							subscribe_method_name,
							err,
							id
						);
						send_error(id, method_sink, ErrorCode::ServerError(-1).into());
					}
				})),
			);
		}

		{
			self.methods.mut_callbacks().insert(
				unsubscribe_method_name,
				MethodCallback::Sync(Arc::new(move |id, params, tx, conn_id| {
					let sub_id = match params.one() {
						Ok(sub_id) => sub_id,
						Err(_) => {
							log::error!(
								"unsubscribe call '{}' failed: couldn't parse subscription id, request id={:?}",
								unsubscribe_method_name,
								id
							);
							send_error(id, tx, ErrorCode::ServerError(-1).into());
							return;
						}
					};
					subscribers.lock().remove(&SubscriptionKey { conn_id, sub_id });
					send_response(id, tx, "Unsubscribed");
				})),
			);
		}

		Ok(())
	}

	/// Register an alias for an existing_method. Alias uniqueness is enforced at compile time.
	pub fn register_alias(&mut self, alias: &'static str, existing_method: &'static str) -> Result<(), Error> {
		self.methods.verify_method_name(alias)?;

		let callback = match self.methods.callbacks.get(existing_method) {
			Some(callback) => callback.clone(),
			None => return Err(Error::MethodNotFound(existing_method.into())),
		};

		self.methods.mut_callbacks().insert(alias, callback);

		Ok(())
	}
}

/// Represents a single subscription.
#[derive(Debug)]
pub struct SubscriptionSink {
	/// Sink.
	inner: mpsc::UnboundedSender<String>,
	/// Method.
	method: &'static str,
	/// Unique subscription.
	uniq_sub: SubscriptionKey,
	/// Shared Mutex of subscriptions for this method.
	subscribers: Subscribers,
	/// A type to track whether the subscription is active (the subscriber is connected).
	///
	/// None - implies that the subscription as been closed.
	is_connected: Option<oneshot::Sender<()>>,
}

impl SubscriptionSink {
	/// Send a message back to subscribers.
	pub fn send<T: Serialize>(&mut self, result: &T) -> Result<(), Error> {
		let msg = self.build_message(result)?;
		self.inner_send(msg).map_err(Into::into)
	}

	fn build_message<T: Serialize>(&self, result: &T) -> Result<String, Error> {
		serde_json::to_string(&SubscriptionResponse {
			jsonrpc: TwoPointZero,
			method: self.method,
			params: SubscriptionPayload { subscription: RpcSubscriptionId::Num(self.uniq_sub.sub_id), result },
		})
		.map_err(Into::into)
	}

	fn inner_send(&mut self, msg: String) -> Result<(), Error> {
		let res = if let Some(conn) = self.is_connected.as_ref() {
			if !conn.is_canceled() {
				// unbounded send only fails if the receiver has been dropped.
				self.inner.unbounded_send(msg).map_err(|_| subscription_closed_err(self.uniq_sub.sub_id))
			} else {
				Err(subscription_closed_err(self.uniq_sub.sub_id))
			}
		} else {
			Err(subscription_closed_err(self.uniq_sub.sub_id))
		};

		if let Err(e) = &res {
			self.close(e.to_string());
		}

		res
	}

	/// Close the subscription sink with a customized error message.
	pub fn close(&mut self, close_reason: String) {
		self.is_connected.take();
		if let Some((sink, _)) = self.subscribers.lock().remove(&self.uniq_sub) {
			let msg =
				self.build_message(&SubscriptionClosedError::from(close_reason)).expect("valid json infallible; qed");
			let _ = sink.unbounded_send(msg);
		}
	}
}

impl Drop for SubscriptionSink {
	fn drop(&mut self) {
		self.close(format!("Subscription: {} is closed and dropped", self.uniq_sub.sub_id));
	}
}

fn subscription_closed_err(sub_id: u64) -> Error {
	Error::SubscriptionClosed(format!("Subscription {} is closed but not yet dropped", sub_id).into())
}

#[cfg(test)]
mod tests {
	use super::*;
	use jsonrpsee_types::v2;
	use serde::Deserialize;
	use std::collections::HashMap;

	#[test]
	fn rpc_modules_with_different_contexts_can_be_merged() {
		let cx = Vec::<u8>::new();
		let mut mod1 = RpcModule::new(cx);
		mod1.register_method("bla with Vec context", |_: Params, _| Ok(())).unwrap();
		let mut mod2 = RpcModule::new(String::new());
		mod2.register_method("bla with String context", |_: Params, _| Ok(())).unwrap();

		mod1.merge(mod2).unwrap();

		assert!(mod1.method("bla with Vec context").is_some());
		assert!(mod1.method("bla with String context").is_some());
	}

	#[test]
	fn rpc_context_modules_can_register_subscriptions() {
		let cx = ();
		let mut cxmodule = RpcModule::new(cx);
		let _subscription = cxmodule.register_subscription("hi", "goodbye", |_, _, _| Ok(()));

		assert!(cxmodule.method("hi").is_some());
		assert!(cxmodule.method("goodbye").is_some());
	}

	#[test]
	fn rpc_register_alias() {
		let mut module = RpcModule::new(());

		module.register_method("hello_world", |_: Params, _| Ok(())).unwrap();
		module.register_alias("hello_foobar", "hello_world").unwrap();

		assert!(module.method("hello_world").is_some());
		assert!(module.method("hello_foobar").is_some());
	}

	#[tokio::test]
	async fn calling_method_without_server() {
		// Call sync method with no params
		let mut module = RpcModule::new(());
		module.register_method("boo", |_: RpcParams, _| Ok(String::from("boo!"))).unwrap();

		let result = module.call("boo", None).await.unwrap();
		assert_eq!(result, r#"{"jsonrpc":"2.0","result":"boo!","id":0}"#);

		// Call sync method with params
		module
			.register_method("foo", |params, _| {
				let n: u16 = params.one()?;
				Ok(n * 2)
			})
			.unwrap();
		let result = module.call_with("foo", [3]).await.unwrap();
		assert_eq!(result, r#"{"jsonrpc":"2.0","result":6,"id":0}"#);

		// Call sync method with bad param
		let result = module.call_with("foo", (false,)).await.unwrap();
		assert_eq!(
			result,
			r#"{"jsonrpc":"2.0","error":{"code":-32602,"message":"invalid type: boolean `false`, expected u16 at line 1 column 6"},"id":0}"#
		);

		// Call async method with params and context
		struct MyContext;
		impl MyContext {
			fn roo(&self, things: Vec<u8>) -> u16 {
				things.iter().sum::<u8>().into()
			}
		}
		let mut module = RpcModule::new(MyContext);
		module
			.register_async_method("roo", |params, ctx| {
				let ns: Vec<u8> = params.parse().expect("valid params please");
				async move { Ok(ctx.roo(ns)) }.boxed()
			})
			.unwrap();
		let result = module.call_with("roo", vec![12, 13]).await.unwrap();
		assert_eq!(result, r#"{"jsonrpc":"2.0","result":25,"id":0}"#);
	}

	#[tokio::test]
	async fn calling_method_without_server_using_proc_macro() {
		use jsonrpsee::{proc_macros::rpc, types::async_trait};
		// Setup
		#[derive(Debug, Deserialize, Serialize)]
		#[allow(unreachable_pub)]
		pub struct Gun {
			shoots: bool,
		}

		#[derive(Debug, Deserialize, Serialize)]
		#[allow(unreachable_pub)]
		pub struct Beverage {
			ice: bool,
		}

		#[rpc(server)]
		pub trait Cool {
			/// Sync method, no params.
			#[method(name = "rebel_without_cause")]
			fn rebel_without_cause(&self) -> Result<bool, Error>;

			/// Sync method.
			#[method(name = "rebel")]
			fn rebel(&self, gun: Gun, map: HashMap<u8, u8>) -> Result<String, Error>;

			/// Async method.
			#[method(name = "revolution")]
			async fn can_have_any_name(&self, beverage: Beverage, some_bytes: Vec<u8>) -> Result<String, Error>;
		}

		struct CoolServerImpl;

		#[async_trait]
		impl CoolServer for CoolServerImpl {
			fn rebel_without_cause(&self) -> Result<bool, Error> {
				Ok(false)
			}

			fn rebel(&self, gun: Gun, map: HashMap<u8, u8>) -> Result<String, Error> {
				Ok(format!("{} {:?}", map.values().len(), gun))
			}

			async fn can_have_any_name(&self, beverage: Beverage, some_bytes: Vec<u8>) -> Result<String, Error> {
				Ok(format!("drink: {:?}, phases: {:?}", beverage, some_bytes))
			}
		}
		let module = CoolServerImpl.into_rpc();

		// Call sync method with no params
		let result = module.call("rebel_without_cause", None).await.unwrap();
		assert_eq!(result, r#"{"jsonrpc":"2.0","result":false,"id":0}"#);

		// Call sync method with no params, alternative way.
		let result = module.call_with::<[u8; 0]>("rebel_without_cause", []).await.unwrap();
		assert_eq!(result, r#"{"jsonrpc":"2.0","result":false,"id":0}"#);

		// Call sync method with params
		let result = module.call_with("rebel", (Gun { shoots: true }, HashMap::<u8, u8>::default())).await.unwrap();
		assert_eq!(result, r#"{"jsonrpc":"2.0","result":"0 Gun { shoots: true }","id":0}"#);

		// Call sync method with bad params
		let result = module.call_with("rebel", (Gun { shoots: true }, false)).await.unwrap();
		assert_eq!(
			result,
			r#"{"jsonrpc":"2.0","error":{"code":-32602,"message":"invalid type: boolean `false`, expected a map at line 1 column 5"},"id":0}"#
		);

		// Call async method with params and context
		let result = module.call_with("revolution", (Beverage { ice: true }, vec![1, 2, 3])).await.unwrap();
		assert_eq!(result, r#"{"jsonrpc":"2.0","result":"drink: Beverage { ice: true }, phases: [1, 2, 3]","id":0}"#);
	}

	#[tokio::test]
	async fn subscribing_without_server() {
		let mut module = RpcModule::new(());
		module
			.register_subscription("my_sub", "my_unsub", |_, mut sink, _| {
				let mut stream_data = vec!['0', '1', '2'];
				std::thread::spawn(move || loop {
					log::debug!("This is your friendly subscription sending data.");
					if let Some(letter) = stream_data.pop() {
						if let Err(Error::SubscriptionClosed(_)) = sink.send(&letter) {
							return;
						}
					} else {
						return;
					}
					std::thread::sleep(std::time::Duration::from_millis(500));
				});
				Ok(())
			})
			.unwrap();

		let (sub_id, mut my_sub_stream) = module.test_subscription("my_sub", None).await;
		for i in (0..=2).rev() {
			let my_sub = my_sub_stream.next().await.unwrap();
			let my_sub = serde_json::from_str::<JsonRpcNotification<JsonRpcSubscriptionParams<char>>>(&my_sub).unwrap();
			assert_eq!(my_sub.params.result, std::char::from_digit(i, 10).unwrap());
			assert_eq!(my_sub.params.subscription, v2::params::SubscriptionId::Num(sub_id));
		}

		// The subscription is now closed
		let my_sub = my_sub_stream.next().await.unwrap();
		let my_sub =
			serde_json::from_str::<JsonRpcNotification<JsonRpcSubscriptionParams<SubscriptionClosedError>>>(&my_sub)
				.unwrap();
		assert_eq!(my_sub.params.result, format!("Subscription: {} is closed and dropped", sub_id).to_string().into());
	}
}<|MERGE_RESOLUTION|>--- conflicted
+++ resolved
@@ -28,25 +28,16 @@
 use beef::Cow;
 use futures_channel::{mpsc, oneshot};
 use futures_util::{future::BoxFuture, FutureExt, StreamExt};
-use jsonrpsee_types::error::{CallError, Error, SubscriptionClosedError};
-<<<<<<< HEAD
-use jsonrpsee_types::v2::{
-	error::{ErrorCode, ErrorObject, CALL_EXECUTION_FAILED_CODE, UNKNOWN_ERROR_CODE},
-	params::{Id, Params, SubscriptionId as RpcSubscriptionId, TwoPointZero},
-	request::Request,
-	response::{SubscriptionPayload, SubscriptionResponse},
+use jsonrpsee_types::{
+	error::{CallError, Error, SubscriptionClosedError},
+	traits::ToRpcParams,
+	v2::{
+		error::{ErrorCode, ErrorObject, CALL_EXECUTION_FAILED_CODE, UNKNOWN_ERROR_CODE},
+		params::{Id, Params, SubscriptionId as RpcSubscriptionId, TwoPointZero},
+		request::Request,
+		response::{Response, SubscriptionPayload, SubscriptionResponse},
+	},
 };
-=======
-use jsonrpsee_types::traits::ToRpcParams;
-use jsonrpsee_types::v2::error::{
-	JsonRpcErrorCode, JsonRpcErrorObject, CALL_EXECUTION_FAILED_CODE, UNKNOWN_ERROR_CODE,
-};
-use jsonrpsee_types::v2::params::{
-	Id, JsonRpcSubscriptionParams, RpcParams, SubscriptionId as JsonRpcSubscriptionId, TwoPointZero,
-};
-use jsonrpsee_types::v2::request::{JsonRpcNotification, JsonRpcRequest};
-use jsonrpsee_types::v2::response::JsonRpcResponse;
->>>>>>> c13f97ba
 
 use parking_lot::Mutex;
 use rustc_hash::FxHashMap;
@@ -93,12 +84,8 @@
 	/// Execute the callback, sending the resulting JSON (success or error) to the specified sink.
 	pub fn execute(&self, tx: &MethodSink, req: Request<'_>, conn_id: ConnectionId) -> Option<BoxFuture<'static, ()>> {
 		let id = req.id.clone();
-<<<<<<< HEAD
 		let params = Params::new(req.params.map(|params| params.get()));
 
-=======
-		let params = RpcParams::new(req.params.map(|params| params.get()));
->>>>>>> c13f97ba
 		match self {
 			MethodCallback::Sync(callback) => {
 				log::trace!(
@@ -186,17 +173,8 @@
 	}
 
 	/// Attempt to execute a callback, sending the resulting JSON (success or error) to the specified sink.
-<<<<<<< HEAD
 	pub fn execute(&self, tx: &MethodSink, req: Request<'_>, conn_id: ConnectionId) -> Option<BoxFuture<'static, ()>> {
-=======
-	pub fn execute(
-		&self,
-		tx: &MethodSink,
-		req: JsonRpcRequest<'_>,
-		conn_id: ConnectionId,
-	) -> Option<BoxFuture<'static, ()>> {
 		log::trace!("[Methods::execute] Executing request: {:?}", req);
->>>>>>> c13f97ba
 		match self.callbacks.get(&*req.method) {
 			Some(callback) => callback.execute(tx, req, conn_id),
 			None => {
@@ -217,12 +195,7 @@
 	/// Helper alternative to `execute`, useful for writing unit tests without having to spin
 	/// a server up.
 	pub async fn call(&self, method: &str, params: Option<Box<RawValue>>) -> Option<String> {
-<<<<<<< HEAD
 		let req = Request {
-=======
-		log::trace!("[Methods::call] Calling method: {:?}, params: {:?}", method, params);
-		let req = JsonRpcRequest {
->>>>>>> c13f97ba
 			jsonrpc: TwoPointZero,
 			id: Id::Number(0),
 			method: Cow::borrowed(method),
@@ -246,7 +219,7 @@
 		params: Option<Box<RawValue>>,
 	) -> (SubscriptionId, mpsc::UnboundedReceiver<String>) {
 		log::trace!("[Methods::test_subscription] Calling subscription method: {:?}, params: {:?}", method, params);
-		let req = JsonRpcRequest {
+		let req = Request {
 			jsonrpc: TwoPointZero,
 			id: Id::Number(0),
 			method: Cow::borrowed(method),
@@ -259,7 +232,7 @@
 			fut.await;
 		}
 		let response = rx.next().await.expect("Could not establish subscription.");
-		let subscription_response = serde_json::from_str::<JsonRpcResponse<SubscriptionId>>(&response)
+		let subscription_response = serde_json::from_str::<Response<SubscriptionId>>(&response)
 			.unwrap_or_else(|_| panic!("Could not deserialize subscription response {:?}", response));
 		let sub_id = subscription_response.result;
 		(sub_id, rx)
@@ -324,18 +297,10 @@
 			MethodCallback::Sync(Arc::new(move |id, params, tx, _| {
 				match callback(params, &*ctx) {
 					Ok(res) => send_response(id, tx, res),
-<<<<<<< HEAD
-					Err(Error::Call(CallError::InvalidParams)) => send_error(id, tx, ErrorCode::InvalidParams.into()),
-=======
 					Err(Error::Call(CallError::InvalidParams(e))) => {
-						let error = JsonRpcErrorObject {
-							code: JsonRpcErrorCode::InvalidParams,
-							message: &e.to_string(),
-							data: None,
-						};
+						let error = ErrorObject { code: ErrorCode::InvalidParams, message: &e.to_string(), data: None };
 						send_error(id, tx, error)
 					}
->>>>>>> c13f97ba
 					Err(Error::Call(CallError::Failed(e))) => {
 						let err = ErrorObject {
 							code: ErrorCode::ServerError(CALL_EXECUTION_FAILED_CODE),
@@ -382,18 +347,10 @@
 				let future = async move {
 					match callback(params, ctx).await {
 						Ok(res) => send_response(id, &tx, res),
-<<<<<<< HEAD
-						Err(Error::Call(CallError::InvalidParams)) => {
-							send_error(id, &tx, ErrorCode::InvalidParams.into())
-=======
 						Err(Error::Call(CallError::InvalidParams(e))) => {
-							let error = JsonRpcErrorObject {
-								code: JsonRpcErrorCode::InvalidParams,
-								message: &e.to_string(),
-								data: None,
-							};
+							let error =
+								ErrorObject { code: ErrorCode::InvalidParams, message: &e.to_string(), data: None };
 							send_error(id, &tx, error)
->>>>>>> c13f97ba
 						}
 						Err(Error::Call(CallError::Failed(e))) => {
 							let err = ErrorObject {
@@ -622,6 +579,7 @@
 mod tests {
 	use super::*;
 	use jsonrpsee_types::v2;
+	use jsonrpsee_types::v2::request::Notification;
 	use serde::Deserialize;
 	use std::collections::HashMap;
 
@@ -664,7 +622,7 @@
 	async fn calling_method_without_server() {
 		// Call sync method with no params
 		let mut module = RpcModule::new(());
-		module.register_method("boo", |_: RpcParams, _| Ok(String::from("boo!"))).unwrap();
+		module.register_method("boo", |_: Params, _| Ok(String::from("boo!"))).unwrap();
 
 		let result = module.call("boo", None).await.unwrap();
 		assert_eq!(result, r#"{"jsonrpc":"2.0","result":"boo!","id":0}"#);
@@ -801,7 +759,7 @@
 		let (sub_id, mut my_sub_stream) = module.test_subscription("my_sub", None).await;
 		for i in (0..=2).rev() {
 			let my_sub = my_sub_stream.next().await.unwrap();
-			let my_sub = serde_json::from_str::<JsonRpcNotification<JsonRpcSubscriptionParams<char>>>(&my_sub).unwrap();
+			let my_sub = serde_json::from_str::<Notification<SubscriptionPayload<char>>>(&my_sub).unwrap();
 			assert_eq!(my_sub.params.result, std::char::from_digit(i, 10).unwrap());
 			assert_eq!(my_sub.params.subscription, v2::params::SubscriptionId::Num(sub_id));
 		}
@@ -809,8 +767,7 @@
 		// The subscription is now closed
 		let my_sub = my_sub_stream.next().await.unwrap();
 		let my_sub =
-			serde_json::from_str::<JsonRpcNotification<JsonRpcSubscriptionParams<SubscriptionClosedError>>>(&my_sub)
-				.unwrap();
+			serde_json::from_str::<Notification<SubscriptionPayload<SubscriptionClosedError>>>(&my_sub).unwrap();
 		assert_eq!(my_sub.params.result, format!("Subscription: {} is closed and dropped", sub_id).to_string().into());
 	}
 }