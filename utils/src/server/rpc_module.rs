--- conflicted
+++ resolved
@@ -367,35 +367,7 @@
 		Err(Error::Request(resp))
 	}
 
-<<<<<<< HEAD
 	/// Make a request (JSON-RPC method call or subscription) by using raw JSON.
-	/// 
-=======
-	/// Perform a "in memory JSON-RPC method call" and receive further subscriptions.
-	/// This is useful if you want to support both `method calls` and `subscriptions`
-	/// in the same API.
-	/// 
-	///
-	/// There are better variants than this method if you only want
-	/// method calls or only subscriptions.
-	///
-	/// See [`Methods::test_subscription`] and [`Methods::call`] for
-	/// for further documentation.
-	///
-	/// Returns a response to the actual method call and a stream to process
-	/// for further notifications if a subscription was registered by the call.
-	///
-	/// ```
-	/// #[tokio::main]
-	/// async fn main() {
-	///     use jsonrpsee::RpcModule;
-	///     use jsonrpsee::types::{
-	///         EmptyParams,
-	///         v2::{Response, SubscriptionResponse},
-	///         traits::ToRpcParams,
-	///     };
-	///     use futures_util::StreamExt;
->>>>>>> 7bd19e6a
 	///
 	/// Returns the raw JSON response to the call and a stream to receive notitications if was a subscription.
 	pub async fn raw_json_request(&self, call: &str) -> Result<(String, mpsc::UnboundedReceiver<String>), Error> {
