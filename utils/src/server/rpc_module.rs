// Copyright 2019-2021 Parity Technologies (UK) Ltd.
//
// Permission is hereby granted, free of charge, to any
// person obtaining a copy of this software and associated
// documentation files (the "Software"), to deal in the
// Software without restriction, including without
// limitation the rights to use, copy, modify, merge,
// publish, distribute, sublicense, and/or sell copies of
// the Software, and to permit persons to whom the Software
// is furnished to do so, subject to the following
// conditions:
//
// The above copyright notice and this permission notice
// shall be included in all copies or substantial portions
// of the Software.
//
// THE SOFTWARE IS PROVIDED "AS IS", WITHOUT WARRANTY OF
// ANY KIND, EXPRESS OR IMPLIED, INCLUDING BUT NOT LIMITED
// TO THE WARRANTIES OF MERCHANTABILITY, FITNESS FOR A
// PARTICULAR PURPOSE AND NONINFRINGEMENT. IN NO EVENT
// SHALL THE AUTHORS OR COPYRIGHT HOLDERS BE LIABLE FOR ANY
// CLAIM, DAMAGES OR OTHER LIABILITY, WHETHER IN AN ACTION
// OF CONTRACT, TORT OR OTHERWISE, ARISING FROM, OUT OF OR
// IN CONNECTION WITH THE SOFTWARE OR THE USE OR OTHER
// DEALINGS IN THE SOFTWARE.

use crate::server::helpers::{send_error, send_response};
use beef::Cow;
use futures_channel::{mpsc, oneshot};
use futures_util::{future::BoxFuture, FutureExt, StreamExt};
use jsonrpsee_types::error::{CallError, Error, SubscriptionClosedError};
use jsonrpsee_types::v2::error::{
	JsonRpcErrorCode, JsonRpcErrorObject, CALL_EXECUTION_FAILED_CODE, UNKNOWN_ERROR_CODE,
};
use jsonrpsee_types::v2::params::{
	Id, JsonRpcSubscriptionParams, RpcParams, SubscriptionId as JsonRpcSubscriptionId, TwoPointZero,
};
use jsonrpsee_types::v2::request::{JsonRpcNotification, JsonRpcRequest};

use parking_lot::Mutex;
use rustc_hash::FxHashMap;
use serde::Serialize;
use serde_json::value::RawValue;
use std::fmt::Debug;
use std::ops::{Deref, DerefMut};
use std::sync::Arc;

/// A `Method` is an RPC endpoint, callable with a standard JSON-RPC request,
/// implemented as a function pointer to a `Fn` function taking four arguments:
/// the `id`, `params`, a channel the function uses to communicate the result (or error)
/// back to `jsonrpsee`, and the connection ID (useful for the websocket transport).
pub type SyncMethod = Arc<dyn Send + Sync + Fn(Id, RpcParams, &MethodSink, ConnectionId)>;
/// Similar to [`SyncMethod`], but represents an asynchronous handler.
pub type AsyncMethod<'a> =
	Arc<dyn Send + Sync + Fn(Id<'a>, RpcParams<'a>, MethodSink, ConnectionId) -> BoxFuture<'a, ()>>;
/// Connection ID, used for stateful protocol such as WebSockets.
/// For stateless protocols such as http it's unused, so feel free to set it some hardcoded value.
pub type ConnectionId = usize;
/// Subscription ID.
pub type SubscriptionId = u64;
/// Sink that is used to send back the result to the server for a specific method.
pub type MethodSink = mpsc::UnboundedSender<String>;

type Subscribers = Arc<Mutex<FxHashMap<SubscriptionKey, (MethodSink, oneshot::Receiver<()>)>>>;

/// Represent a unique subscription entry based on [`SubscriptionId`] and [`ConnectionId`].
#[derive(Copy, Clone, Debug, PartialEq, Eq, Hash)]
struct SubscriptionKey {
	conn_id: ConnectionId,
	sub_id: SubscriptionId,
}

/// Callback wrapper that can be either sync or async.
#[derive(Clone)]
pub enum MethodCallback {
	/// Synchronous method handler.
	Sync(SyncMethod),
	/// Asynchronous method handler.
	Async(AsyncMethod<'static>),
}

impl MethodCallback {
	/// Execute the callback, sending the resulting JSON (success or error) to the specified sink.
	pub fn execute(
		&self,
		tx: &MethodSink,
		req: JsonRpcRequest<'_>,
		conn_id: ConnectionId,
	) -> Option<BoxFuture<'static, ()>> {
		let id = req.id.clone();
		let params = RpcParams::new(req.params.map(|params| params.get()));

		match self {
			MethodCallback::Sync(callback) => {
				(callback)(id, params, tx, conn_id);

				None
			}
			MethodCallback::Async(callback) => {
				let tx = tx.clone();
				let params = params.into_owned();
				let id = id.into_owned();

				Some((callback)(id, params, tx, conn_id))
			}
		}
	}
}

impl Debug for MethodCallback {
	fn fmt(&self, f: &mut std::fmt::Formatter<'_>) -> std::fmt::Result {
		match self {
			Self::Async(_) => write!(f, "Async"),
			Self::Sync(_) => write!(f, "Sync"),
		}
	}
}

/// Reference-counted, clone-on-write collection of synchronous and asynchronous methods.
#[derive(Default, Debug, Clone)]
pub struct Methods {
	callbacks: Arc<FxHashMap<&'static str, MethodCallback>>,
}

impl Methods {
	/// Creates a new empty [`Methods`].
	pub fn new() -> Self {
		Self::default()
	}

	fn verify_method_name(&mut self, name: &str) -> Result<(), Error> {
		if self.callbacks.contains_key(name) {
			return Err(Error::MethodAlreadyRegistered(name.into()));
		}

		Ok(())
	}

	/// Helper for obtaining a mut ref to the callbacks HashMap.
	fn mut_callbacks(&mut self) -> &mut FxHashMap<&'static str, MethodCallback> {
		Arc::make_mut(&mut self.callbacks)
	}

	/// Merge two [`Methods`]'s by adding all [`MethodCallback`]s from `other` into `self`.
	/// Fails if any of the methods in `other` is present already.
	pub fn merge(&mut self, other: impl Into<Methods>) -> Result<(), Error> {
		let mut other = other.into();

		for name in other.callbacks.keys() {
			self.verify_method_name(name)?;
		}

		let callbacks = self.mut_callbacks();

		for (name, callback) in other.mut_callbacks().drain() {
			callbacks.insert(name, callback);
		}

		Ok(())
	}

	/// Returns the method callback.
	pub fn method(&self, method_name: &str) -> Option<&MethodCallback> {
		self.callbacks.get(method_name)
	}

	/// Attempt to execute a callback, sending the resulting JSON (success or error) to the specified sink.
	pub fn execute(
		&self,
		tx: &MethodSink,
		req: JsonRpcRequest<'_>,
		conn_id: ConnectionId,
	) -> Option<BoxFuture<'static, ()>> {
		match self.callbacks.get(&*req.method) {
			Some(callback) => callback.execute(tx, req, conn_id),
			None => {
				send_error(req.id, tx, JsonRpcErrorCode::MethodNotFound.into());
				None
			}
		}
	}

	/// Helper alternative to `execute`, useful for writing unit tests without having to spin
	/// a server up.
	///
	/// Converts the params to an array for you if it's not already serialized to a sequence.
<<<<<<< HEAD
	pub async fn call_with<T: Serialize>(&self, method: &str, params: T) -> Option<String> {
		let params = serde_json::to_string(&params).ok().map(|json| {
			let json = if json.starts_with("[") && json.ends_with("]") { json } else { format!("[{}]", json) };
=======
	pub async fn call_with<T: Serialize>(&self, method: &str, params: &T) -> Option<String> {
		let params = serde_json::to_string(params).ok().map(|json| {
			let json = if json.starts_with('[') && json.ends_with(']') { json } else { format!("[{}]", json) };
>>>>>>> 7967bc3a
			RawValue::from_string(json).expect("valid JSON string above; qed")
		});
		self.call(method, params).await
	}

	/// Helper alternative to `execute`, useful for writing unit tests without having to spin
	/// a server up.
	pub async fn call(&self, method: &str, params: Option<Box<RawValue>>) -> Option<String> {
		let req = JsonRpcRequest {
			jsonrpc: TwoPointZero,
			id: Id::Number(0),
			method: Cow::borrowed(method),
			params: params.as_deref(),
		};

		let (tx, mut rx) = mpsc::unbounded();

		if let Some(fut) = self.execute(&tx, req, 0) {
			fut.await;
		}

		rx.next().await
	}

	/// Returns an `Iterator` with all the method names registered on this server.
	pub fn method_names(&self) -> impl Iterator<Item = &'static str> + '_ {
		self.callbacks.keys().copied()
	}
}

impl<Context> Deref for RpcModule<Context> {
	type Target = Methods;

	fn deref(&self) -> &Methods {
		&self.methods
	}
}

impl<Context> DerefMut for RpcModule<Context> {
	fn deref_mut(&mut self) -> &mut Methods {
		&mut self.methods
	}
}

/// Sets of JSON-RPC methods can be organized into a "module"s that are in turn registered on the server or,
/// alternatively, merged with other modules to construct a cohesive API. [`RpcModule`] wraps an additional context
/// argument that can be used to access data during call execution.
#[derive(Debug, Clone)]
pub struct RpcModule<Context> {
	ctx: Arc<Context>,
	methods: Methods,
}

impl<Context> RpcModule<Context> {
	/// Create a new module with a given shared `Context`.
	pub fn new(ctx: Context) -> Self {
		Self { ctx: Arc::new(ctx), methods: Default::default() }
	}
}

impl<Context> From<RpcModule<Context>> for Methods {
	fn from(module: RpcModule<Context>) -> Methods {
		module.methods
	}
}

impl<Context: Send + Sync + 'static> RpcModule<Context> {
	/// Register a new synchronous RPC method, which computes the response with the given callback.
	pub fn register_method<R, F>(&mut self, method_name: &'static str, callback: F) -> Result<(), Error>
	where
		Context: Send + Sync + 'static,
		R: Serialize,
		F: Fn(RpcParams, &Context) -> Result<R, Error> + Send + Sync + 'static,
	{
		self.methods.verify_method_name(method_name)?;

		let ctx = self.ctx.clone();

		self.methods.mut_callbacks().insert(
			method_name,
			MethodCallback::Sync(Arc::new(move |id, params, tx, _| {
				match callback(params, &*ctx) {
					Ok(res) => send_response(id, tx, res),
					Err(Error::Call(CallError::InvalidParams)) => {
						send_error(id, tx, JsonRpcErrorCode::InvalidParams.into())
					}
					Err(Error::Call(CallError::Failed(e))) => {
						let err = JsonRpcErrorObject {
							code: JsonRpcErrorCode::ServerError(CALL_EXECUTION_FAILED_CODE),
							message: &e.to_string(),
							data: None,
						};
						send_error(id, tx, err)
					}
					Err(Error::Call(CallError::Custom { code, message, data })) => {
						let err = JsonRpcErrorObject { code: code.into(), message: &message, data: data.as_deref() };
						send_error(id, tx, err)
					}
					// This should normally not happen because the most common use case is to
					// return `Error::Call` in `register_method`.
					Err(e) => {
						let err = JsonRpcErrorObject {
							code: JsonRpcErrorCode::ServerError(UNKNOWN_ERROR_CODE),
							message: &e.to_string(),
							data: None,
						};
						send_error(id, tx, err)
					}
				};
			})),
		);

		Ok(())
	}

	/// Register a new asynchronous RPC method, which computes the response with the given callback.
	pub fn register_async_method<R, F>(&mut self, method_name: &'static str, callback: F) -> Result<(), Error>
	where
		R: Serialize + Send + Sync + 'static,
		F: Fn(RpcParams<'static>, Arc<Context>) -> BoxFuture<'static, Result<R, Error>> + Copy + Send + Sync + 'static,
	{
		self.methods.verify_method_name(method_name)?;

		let ctx = self.ctx.clone();

		self.methods.mut_callbacks().insert(
			method_name,
			MethodCallback::Async(Arc::new(move |id, params, tx, _| {
				let ctx = ctx.clone();
				let future = async move {
					match callback(params, ctx).await {
						Ok(res) => send_response(id, &tx, res),
						Err(Error::Call(CallError::InvalidParams)) => {
							send_error(id, &tx, JsonRpcErrorCode::InvalidParams.into())
						}
						Err(Error::Call(CallError::Failed(e))) => {
							let err = JsonRpcErrorObject {
								code: JsonRpcErrorCode::ServerError(CALL_EXECUTION_FAILED_CODE),
								message: &e.to_string(),
								data: None,
							};
							send_error(id, &tx, err)
						}
						Err(Error::Call(CallError::Custom { code, message, data })) => {
							let err =
								JsonRpcErrorObject { code: code.into(), message: &message, data: data.as_deref() };
							send_error(id, &tx, err)
						}
						// This should normally not happen because the most common use case is to
						// return `Error::Call` in `register_async_method`.
						Err(e) => {
							let err = JsonRpcErrorObject {
								code: JsonRpcErrorCode::ServerError(UNKNOWN_ERROR_CODE),
								message: &e.to_string(),
								data: None,
							};
							send_error(id, &tx, err)
						}
					};
				};
				future.boxed()
			})),
		);

		Ok(())
	}

	/// Register a new RPC subscription that invokes callback on every subscription request.
	/// The callback itself takes three parameters:
	///     - RpcParams: JSONRPC parameters in the subscription request.
	///     - SubscriptionSink: A sink to send messages to the subscriber.
	///     - Context: Any type that can be embedded into the RpcContextModule.
	///
	/// # Examples
	///
	/// ```no_run
	///
	/// use jsonrpsee_utils::server::rpc_module::RpcModule;
	///
	/// let mut ctx = RpcModule::new(99_usize);
	/// ctx.register_subscription("sub", "unsub", |params, mut sink, ctx| {
	///     let x: usize = params.one()?;
	///     std::thread::spawn(move || {
	///         let sum = x + (*ctx);
	///         sink.send(&sum)
	///     });
	///     Ok(())
	/// });
	/// ```
	pub fn register_subscription<F>(
		&mut self,
		subscribe_method_name: &'static str,
		unsubscribe_method_name: &'static str,
		callback: F,
	) -> Result<(), Error>
	where
		Context: Send + Sync + 'static,
		F: Fn(RpcParams, SubscriptionSink, Arc<Context>) -> Result<(), Error> + Send + Sync + 'static,
	{
		if subscribe_method_name == unsubscribe_method_name {
			return Err(Error::SubscriptionNameConflict(subscribe_method_name.into()));
		}

		self.methods.verify_method_name(subscribe_method_name)?;
		self.methods.verify_method_name(unsubscribe_method_name)?;
		let ctx = self.ctx.clone();

		let subscribers = Subscribers::default();

		{
			let subscribers = subscribers.clone();
			self.methods.mut_callbacks().insert(
				subscribe_method_name,
				MethodCallback::Sync(Arc::new(move |id, params, method_sink, conn_id| {
					let (conn_tx, conn_rx) = oneshot::channel::<()>();
					let sub_id = {
						const JS_NUM_MASK: SubscriptionId = !0 >> 11;
						let sub_id = rand::random::<SubscriptionId>() & JS_NUM_MASK;
						let uniq_sub = SubscriptionKey { conn_id, sub_id };

						subscribers.lock().insert(uniq_sub, (method_sink.clone(), conn_rx));

						sub_id
					};

					send_response(id.clone(), method_sink, sub_id);
					let sink = SubscriptionSink {
						inner: method_sink.clone(),
						method: subscribe_method_name,
						subscribers: subscribers.clone(),
						uniq_sub: SubscriptionKey { conn_id, sub_id },
						is_connected: Some(conn_tx),
					};
					if let Err(err) = callback(params, sink, ctx.clone()) {
						log::error!(
							"subscribe call '{}' failed: {:?}, request id={:?}",
							subscribe_method_name,
							err,
							id
						);
						send_error(id, method_sink, JsonRpcErrorCode::ServerError(-1).into());
					}
				})),
			);
		}

		{
			self.methods.mut_callbacks().insert(
				unsubscribe_method_name,
				MethodCallback::Sync(Arc::new(move |id, params, tx, conn_id| {
					let sub_id = match params.one() {
						Ok(sub_id) => sub_id,
						Err(_) => {
							log::error!(
								"unsubscribe call '{}' failed: couldn't parse subscription id, request id={:?}",
								unsubscribe_method_name,
								id
							);
							send_error(id, tx, JsonRpcErrorCode::ServerError(-1).into());
							return;
						}
					};
					subscribers.lock().remove(&SubscriptionKey { conn_id, sub_id });
					send_response(id, tx, "Unsubscribed");
				})),
			);
		}

		Ok(())
	}

	/// Register an `alias` name for an `existing_method`.
	pub fn register_alias(&mut self, alias: &'static str, existing_method: &'static str) -> Result<(), Error> {
		self.methods.verify_method_name(alias)?;

		let callback = match self.methods.callbacks.get(existing_method) {
			Some(callback) => callback.clone(),
			None => return Err(Error::MethodNotFound(existing_method.into())),
		};

		self.methods.mut_callbacks().insert(alias, callback);

		Ok(())
	}
}

/// Represents a single subscription.
#[derive(Debug)]
pub struct SubscriptionSink {
	/// Sink.
	inner: mpsc::UnboundedSender<String>,
	/// Method.
	method: &'static str,
	/// Unique subscription.
	uniq_sub: SubscriptionKey,
	/// Shared Mutex of subscriptions for this method.
	subscribers: Subscribers,
	/// A type to track whether the subscription is active (the subscriber is connected).
	///
	/// None - implies that the subscription as been closed.
	is_connected: Option<oneshot::Sender<()>>,
}

impl SubscriptionSink {
	/// Send message on this subscription.
	pub fn send<T: Serialize>(&mut self, result: &T) -> Result<(), Error> {
		let msg = self.build_message(result)?;
		self.inner_send(msg).map_err(Into::into)
	}

	fn build_message<T: Serialize>(&self, result: &T) -> Result<String, Error> {
		serde_json::to_string(&JsonRpcNotification {
			jsonrpc: TwoPointZero,
			method: self.method,
			params: JsonRpcSubscriptionParams {
				subscription: JsonRpcSubscriptionId::Num(self.uniq_sub.sub_id),
				result,
			},
		})
		.map_err(Into::into)
	}

	fn inner_send(&mut self, msg: String) -> Result<(), Error> {
		let res = if let Some(conn) = self.is_connected.as_ref() {
			if !conn.is_canceled() {
				// unbounded send only fails if the receiver has been dropped.
				self.inner.unbounded_send(msg).map_err(|_| subscription_closed_err(self.uniq_sub.sub_id))
			} else {
				Err(subscription_closed_err(self.uniq_sub.sub_id))
			}
		} else {
			Err(subscription_closed_err(self.uniq_sub.sub_id))
		};

		if let Err(e) = &res {
			self.close(e.to_string());
		}

		res
	}

	/// Close the subscription sink with a customized error message.
	pub fn close(&mut self, close_reason: String) {
		self.is_connected.take();
		if let Some((sink, _)) = self.subscribers.lock().remove(&self.uniq_sub) {
			let msg =
				self.build_message(&SubscriptionClosedError::from(close_reason)).expect("valid json infallible; qed");
			let _ = sink.unbounded_send(msg);
		}
	}
}

impl Drop for SubscriptionSink {
	fn drop(&mut self) {
		self.close(format!("Subscription: {} is closed and dropped", self.uniq_sub.sub_id));
	}
}

fn subscription_closed_err(sub_id: u64) -> Error {
	Error::SubscriptionClosed(format!("Subscription {} is closed but not yet dropped", sub_id).into())
}

#[cfg(test)]
mod tests {
	use super::*;
	use serde_json::json;

	#[test]
	fn rpc_modules_with_different_contexts_can_be_merged() {
		let cx = Vec::<u8>::new();
		let mut mod1 = RpcModule::new(cx);
		mod1.register_method("bla with Vec context", |_: RpcParams, _| Ok(())).unwrap();
		let mut mod2 = RpcModule::new(String::new());
		mod2.register_method("bla with String context", |_: RpcParams, _| Ok(())).unwrap();

		mod1.merge(mod2).unwrap();

		assert!(mod1.method("bla with Vec context").is_some());
		assert!(mod1.method("bla with String context").is_some());
	}

	#[test]
	fn rpc_context_modules_can_register_subscriptions() {
		let cx = ();
		let mut cxmodule = RpcModule::new(cx);
		let _subscription = cxmodule.register_subscription("hi", "goodbye", |_, _, _| Ok(()));

		assert!(cxmodule.method("hi").is_some());
		assert!(cxmodule.method("goodbye").is_some());
	}

	#[test]
	fn rpc_register_alias() {
		let mut module = RpcModule::new(());

		module.register_method("hello_world", |_: RpcParams, _| Ok(())).unwrap();
		module.register_alias("hello_foobar", "hello_world").unwrap();

		assert!(module.method("hello_world").is_some());
		assert!(module.method("hello_foobar").is_some());
	}

	#[tokio::test]
	async fn calling_method_without_server() {
		// Call sync method with no params
		let mut module = RpcModule::new(());
		module.register_method("boo", |_: RpcParams, _| Ok(String::from("boo!"))).unwrap();
		let result = &module.call_with("boo", None::<()>).await.unwrap();
		assert_eq!(result.as_ref(), String::from(r#"{"jsonrpc":"2.0","result":"boo!","id":0}"#));

		// Call sync method with params
		module
			.register_method("foo", |params, _| {
				let n: u16 = params.one().expect("valid params please");
				Ok(n * 2)
			})
			.unwrap();
		let result = &module.call_with("foo", &3).await.unwrap();
		assert_eq!(result.as_ref(), String::from(r#"{"jsonrpc":"2.0","result":6,"id":0}"#));
		let result = &module.call_with("foo", &[3]).await.unwrap();
		assert_eq!(result.as_ref(), String::from(r#"{"jsonrpc":"2.0","result":6,"id":0}"#));

		// Call async method with params and context
		struct MyContext;
		impl MyContext {
			fn roo(&self, things: Vec<u8>) -> u16 {
				things.iter().sum::<u8>().into()
			}
		}
		let mut module = RpcModule::new(MyContext);
		module
			.register_async_method("roo", |params, ctx| {
				let ns: Vec<u8> = params.parse().expect("valid params please");
				async move { Ok(ctx.roo(ns)) }.boxed()
			})
			.unwrap();

		module
			.register_async_method("many_args", |params, _ctx| {
				let mut seq = params.sequence();

				let one: Vec<usize> = seq.next().unwrap();
				let two: String = seq.next().unwrap();
				let three: usize = seq.optional_next().unwrap().unwrap_or(0);

				let res = one.iter().sum::<usize>() + two.as_bytes().len() + three;

				async move { Ok(res) }.boxed()
			})
			.unwrap();

		let result = &module.call_with("roo", &[12, 13]).await.unwrap();
		assert_eq!(result.as_ref(), String::from(r#"{"jsonrpc":"2.0","result":25,"id":0}"#));

		let json = vec![json!([1, 3, 7]), json!("oooh")];
		let result = &module.call_with("many_args", &json).await.unwrap();
		assert_eq!(result.as_ref(), String::from(r#"{"jsonrpc":"2.0","result":15,"id":0}"#));
	}
}<|MERGE_RESOLUTION|>--- conflicted
+++ resolved
@@ -184,15 +184,9 @@
 	/// a server up.
 	///
 	/// Converts the params to an array for you if it's not already serialized to a sequence.
-<<<<<<< HEAD
 	pub async fn call_with<T: Serialize>(&self, method: &str, params: T) -> Option<String> {
 		let params = serde_json::to_string(&params).ok().map(|json| {
-			let json = if json.starts_with("[") && json.ends_with("]") { json } else { format!("[{}]", json) };
-=======
-	pub async fn call_with<T: Serialize>(&self, method: &str, params: &T) -> Option<String> {
-		let params = serde_json::to_string(params).ok().map(|json| {
 			let json = if json.starts_with('[') && json.ends_with(']') { json } else { format!("[{}]", json) };
->>>>>>> 7967bc3a
 			RawValue::from_string(json).expect("valid JSON string above; qed")
 		});
 		self.call(method, params).await
