--- conflicted
+++ resolved
@@ -2,10 +2,6 @@
 use futures_channel::{mpsc, oneshot};
 use futures_util::{future::BoxFuture, FutureExt};
 use jsonrpsee_types::error::{CallError, Error};
-<<<<<<< HEAD
-use jsonrpsee_types::traits::{AsyncRpcMethod, RpcMethod};
-=======
->>>>>>> c2c66e1a
 use jsonrpsee_types::v2::error::{JsonRpcErrorCode, JsonRpcErrorObject, CALL_EXECUTION_FAILED_CODE};
 use jsonrpsee_types::v2::params::{Id, JsonRpcNotificationParams, OwnedId, OwnedRpcParams, RpcParams, TwoPointZero};
 use jsonrpsee_types::v2::response::JsonRpcSubscriptionResponse;
@@ -48,64 +44,83 @@
 	Async,
 }
 
+/// Collection of syncrhonous and asynchronous methods.
+#[derive(Default)]
+pub struct MethodsHolder {
+	method_types: FxHashMap<&'static str, MethodType>,
+	methods: Methods,
+	async_methods: AsyncMethods,
+}
+
+impl MethodsHolder {
+	/// Creates a new empty [`MethodsHolder`].
+	pub fn new() -> Self {
+		Self::default()
+	}
+
+	fn verify_method_name(&mut self, name: &str) -> Result<(), Error> {
+		if self.methods.get(name).is_some() || self.async_methods.get(name).is_some() {
+			return Err(Error::MethodAlreadyRegistered(name.into()));
+		}
+
+		Ok(())
+	}
+
+	/// Merge two [`MethodsHolder`]'s by adding all [`Method`]s and [`AsyncMethod`]s from `other` into `self`.
+	/// Fails if any of the methods in `other` is present already.
+	pub fn merge(&mut self, other: MethodsHolder) -> Result<(), Error> {
+		for name in other.method_types.keys() {
+			self.verify_method_name(name)?;
+		}
+
+		for (name, callback) in other.methods {
+			self.methods.insert(name, callback);
+			self.method_types.insert(name, MethodType::Sync);
+		}
+
+		for (name, callback) in other.async_methods {
+			self.async_methods.insert(name, callback);
+			self.method_types.insert(name, MethodType::Async);
+		}
+
+		Ok(())
+	}
+
+	/// Returns the type of the method handler, if any.
+	pub fn method_type(&self, method_name: &str) -> Option<MethodType> {
+		self.method_types.get(method_name).copied()
+	}
+
+	/// Returns the synchronous method.
+	pub fn method(&self, method_name: &str) -> Option<&Method> {
+		self.methods.get(method_name)
+	}
+
+	/// Returns the asynchronous method.
+	pub fn async_method(&self, method_name: &str) -> Option<&AsyncMethod> {
+		self.async_methods.get(method_name)
+	}
+
+	/// Returns a `Vec` with all the method names registered on this server.
+	pub fn method_names(&self) -> Vec<String> {
+		self.method_types.keys().map(|name| name.to_string()).collect()
+	}
+}
+
 /// Sets of JSON-RPC methods can be organized into a "module"s that are in turn registered on the server or,
-<<<<<<< HEAD
-/// alternatively, merged with other modules to construct a cohesive API.
-#[derive(Default)]
-pub struct RpcModule {
-	method_types: FxHashMap<&'static str, MethodType>,
-=======
 /// alternatively, merged with other modules to construct a cohesive API. [`RpcModule`] wraps an additional context
 /// argument that can be used to access data during call execution.
 pub struct RpcModule<Context> {
 	ctx: Arc<Context>,
->>>>>>> c2c66e1a
-	methods: Methods,
-	async_methods: AsyncMethods,
+	methods: MethodsHolder,
 	subscribers: Subscribers,
 }
 
-<<<<<<< HEAD
-impl RpcModule {
-	/// Instantiate a new `RpcModule`.
-	pub fn new() -> Self {
-		Self::default()
-	}
-
-	/// Add context for this module, turning it into an `RpcContextModule`.
-	pub fn with_context<Context>(self, ctx: Context) -> RpcContextModule<Context> {
-		RpcContextModule { ctx: Arc::new(ctx), module: self, subscribers: Subscribers::default() }
-=======
-impl<Context> RpcModule<Context> {
+impl<Context: Send + Sync + 'static> RpcModule<Context> {
 	/// Create a new module with a given shared `Context`.
 	pub fn new(ctx: Context) -> Self {
-		Self { ctx: Arc::new(ctx), methods: Methods::default(), subscribers: Subscribers::default() }
->>>>>>> c2c66e1a
-	}
-
-	fn verify_method_name(&mut self, name: &str) -> Result<(), Error> {
-		if self.methods.get(name).is_some() || self.async_methods.get(name).is_some() {
-			return Err(Error::MethodAlreadyRegistered(name.into()));
-		}
-
-		Ok(())
-	}
-
-	/// Returns the type of the method handler, if any.
-	pub fn method_type(&self, method_name: &str) -> Option<MethodType> {
-		self.method_types.get(method_name).copied()
-	}
-
-	/// Returns the synchronous method.
-	pub fn method(&self, method_name: &str) -> Option<&Method> {
-		self.methods.get(method_name)
-	}
-
-	/// Returns the asynchronous method.
-	pub fn async_method(&self, method_name: &str) -> Option<&AsyncMethod> {
-		self.async_methods.get(method_name)
-	}
-
+		Self { ctx: Arc::new(ctx), methods: Default::default(), subscribers: Default::default() }
+	}
 	/// Register a new RPC method, which responds with a given callback.
 	pub fn register_method<R, F>(&mut self, method_name: &'static str, callback: F) -> Result<(), Error>
 	where
@@ -113,11 +128,11 @@
 		R: Serialize,
 		F: Fn(RpcParams, &Context) -> Result<R, CallError> + Send + Sync + 'static,
 	{
-		self.verify_method_name(method_name)?;
+		self.methods.verify_method_name(method_name)?;
 
 		let ctx = self.ctx.clone();
 
-		self.methods.insert(
+		self.methods.methods.insert(
 			method_name,
 			Box::new(move |id, params, tx, _| {
 				match callback(params, &*ctx) {
@@ -136,8 +151,7 @@
 				Ok(())
 			}),
 		);
-<<<<<<< HEAD
-		self.method_types.insert(method_name, MethodType::Sync);
+		self.methods.method_types.insert(method_name, MethodType::Sync);
 
 		Ok(())
 	}
@@ -146,17 +160,20 @@
 	pub fn register_async_method<R, F>(&mut self, method_name: &'static str, callback: F) -> Result<(), Error>
 	where
 		R: Serialize + Send + Sync + 'static,
-		F: AsyncRpcMethod<R, CallError> + Copy + Send + Sync + 'static,
+		F: Fn(RpcParams, Arc<Context>) -> BoxFuture<'static, Result<R, CallError>> + Copy + Send + Sync + 'static,
 	{
-		self.verify_method_name(method_name)?;
-
-		self.async_methods.insert(
+		self.methods.verify_method_name(method_name)?;
+
+		let ctx = self.ctx.clone();
+
+		self.methods.async_methods.insert(
 			method_name,
 			Box::new(move |id, params, tx, _| {
+				let ctx = ctx.clone();
 				let future = async move {
 					let params = params.borrowed();
 					let id = id.borrowed();
-					match callback(params).await {
+					match callback(params, ctx).await {
 						Ok(res) => send_response(id, &tx, res),
 						Err(CallError::InvalidParams) => send_error(id, &tx, JsonRpcErrorCode::InvalidParams.into()),
 						Err(CallError::Failed(err)) => {
@@ -174,10 +191,8 @@
 				future.boxed()
 			}),
 		);
-		self.method_types.insert(method_name, MethodType::Async);
-
-=======
->>>>>>> c2c66e1a
+		self.methods.method_types.insert(method_name, MethodType::Async);
+
 		Ok(())
 	}
 
@@ -217,18 +232,15 @@
 			return Err(Error::SubscriptionNameConflict(subscribe_method_name.into()));
 		}
 
-		self.verify_method_name(subscribe_method_name)?;
-		self.verify_method_name(unsubscribe_method_name)?;
-<<<<<<< HEAD
-		self.method_types.insert(subscribe_method_name, MethodType::Sync);
-		self.method_types.insert(unsubscribe_method_name, MethodType::Sync);
-=======
+		self.methods.verify_method_name(subscribe_method_name)?;
+		self.methods.verify_method_name(unsubscribe_method_name)?;
+		self.methods.method_types.insert(subscribe_method_name, MethodType::Sync);
+		self.methods.method_types.insert(unsubscribe_method_name, MethodType::Sync);
 		let ctx = self.ctx.clone();
->>>>>>> c2c66e1a
 
 		{
 			let subscribers = self.subscribers.clone();
-			self.methods.insert(
+			self.methods.methods.insert(
 				subscribe_method_name,
 				Box::new(move |id, params, method_sink, conn| {
 					let (online_tx, online_rx) = oneshot::channel::<()>();
@@ -255,7 +267,7 @@
 
 		{
 			let subscribers = self.subscribers.clone();
-			self.methods.insert(
+			self.methods.methods.insert(
 				unsubscribe_method_name,
 				Box::new(move |id, params, tx, conn| {
 					let sub_id = params.one()?;
@@ -270,234 +282,20 @@
 		Ok(())
 	}
 
-<<<<<<< HEAD
-	/// Merge two [`RpcModule`]'s by adding all [`Method`]s from `other` into `self`.
-	/// Fails if any of the methods in `other` is present already.
-	pub fn merge(&mut self, other: RpcModule) -> Result<(), Error> {
-		for name in other.method_types.keys() {
-=======
 	/// Convert a module into methods. Consumes self.
-	pub fn into_methods(self) -> Methods {
+	pub fn into_methods(self) -> MethodsHolder {
 		self.methods
 	}
 
 	/// Merge two [`RpcModule`]'s by adding all [`Method`]s from `other` into `self`.
 	/// Fails if any of the methods in `other` is present already.
 	pub fn merge<Context2>(&mut self, other: RpcModule<Context2>) -> Result<(), Error> {
-		for name in other.methods.keys() {
->>>>>>> c2c66e1a
-			self.verify_method_name(name)?;
-		}
-
-		for (name, callback) in other.methods {
-			self.methods.insert(name, callback);
-			self.method_types.insert(name, MethodType::Sync);
-		}
-
-		for (name, callback) in other.async_methods {
-			self.async_methods.insert(name, callback);
-			self.method_types.insert(name, MethodType::Async);
-		}
-
-		Ok(())
-	}
-}
-
-<<<<<<< HEAD
-/// Similar to [`RpcModule`] but wraps an additional context argument that can be used
-/// to access data during call execution.
-pub struct RpcContextModule<Context> {
-	ctx: Arc<Context>,
-	module: RpcModule,
-	subscribers: Subscribers,
-}
-
-impl<Context> RpcContextModule<Context> {
-	/// Create a new module with a given shared `Context`.
-	pub fn new(ctx: Context) -> Self {
-		RpcContextModule { ctx: Arc::new(ctx), module: RpcModule::new(), subscribers: Subscribers::default() }
-	}
-
-	/// Register a new RPC method, which responds with a given callback.
-	pub fn register_method<R, F>(&mut self, method_name: &'static str, callback: F) -> Result<(), Error>
-	where
-		Context: Send + Sync + 'static,
-		R: Serialize,
-		F: Fn(RpcParams, &Context) -> Result<R, CallError> + Send + Sync + 'static,
-	{
-		self.module.verify_method_name(method_name)?;
-
-		let ctx = self.ctx.clone();
-
-		self.module.method_types.insert(method_name, MethodType::Async);
-		self.module.methods.insert(
-			method_name,
-			Box::new(move |id, params, tx, _| {
-				match callback(params, &*ctx) {
-					Ok(res) => send_response(id, tx, res),
-					Err(CallError::InvalidParams) => send_error(id, tx, JsonRpcErrorCode::InvalidParams.into()),
-					Err(CallError::Failed(err)) => {
-						let err = JsonRpcErrorObject {
-							code: JsonRpcErrorCode::ServerError(CALL_EXECUTION_FAILED_CODE),
-							message: &err.to_string(),
-							data: None,
-						};
-						send_error(id, tx, err)
-					}
-				};
-
-				Ok(())
-			}),
-		);
-
-		Ok(())
-	}
-
-	/// Register a new asynchronous RPC method, which responds with a given callback.
-	pub fn register_async_method<R, F>(&mut self, method_name: &'static str, callback: F) -> Result<(), Error>
-	where
-		R: Serialize + Send + Sync + 'static,
-		F: Fn(RpcParams, Arc<Context>) -> BoxFuture<'static, Result<R, CallError>> + Copy + Send + Sync + 'static,
-		Context: Sync + Send + 'static,
-	{
-		self.module.verify_method_name(method_name)?;
-		let ctx = self.ctx.clone();
-
-		self.module.method_types.insert(method_name, MethodType::Async);
-		self.module.async_methods.insert(
-			method_name,
-			Box::new(move |id, params, tx, _| {
-				let ctx = ctx.clone();
-				let future = async move {
-					let params = params.borrowed();
-					let id = id.borrowed();
-					match callback(params, ctx).await {
-						Ok(res) => send_response(id, &tx, res),
-						Err(CallError::InvalidParams) => send_error(id, &tx, JsonRpcErrorCode::InvalidParams.into()),
-						Err(CallError::Failed(err)) => {
-							log::error!("Call failed with: {}", err);
-							let err = JsonRpcErrorObject {
-								code: JsonRpcErrorCode::ServerError(CALL_EXECUTION_FAILED_CODE),
-								message: &err.to_string(),
-								data: None,
-							};
-							send_error(id, &tx, err)
-						}
-					};
-					Ok(())
-				};
-				future.boxed()
-			}),
-		);
-
-		Ok(())
-	}
-
-	/// Register a new RPC subscription that invokes callback on every subscription request.
-	/// The callback itself takes three parameters:
-	///     - RpcParams: JSONRPC parameters in the subscription request.
-	///     - SubscriptionSink: A sink to send messages to the subscriber.
-	///     - Context: Any type that can be embedded into the RpcContextModule.
-	///
-	/// # Examples
-	///
-	/// ```no_run
-	///
-	/// use jsonrpsee_utils::server::rpc_module::RpcContextModule;
-	///
-	/// let mut ctx = RpcContextModule::new(99_usize);
-	/// ctx.register_subscription_with_context("sub", "unsub", |params, sink, ctx| {
-	///     let x: usize = params.one()?;
-	///     std::thread::spawn(move || {
-	///         let sum = x + (*ctx);
-	///         sink.send(&sum)
-	///     });
-	///     Ok(())
-	/// });
-	/// ```
-	pub fn register_subscription_with_context<F>(
-		&mut self,
-		subscribe_method_name: &'static str,
-		unsubscribe_method_name: &'static str,
-		callback: F,
-	) -> Result<(), Error>
-	where
-		Context: Send + Sync + 'static,
-		F: Fn(RpcParams, SubscriptionSink, Arc<Context>) -> Result<(), Error> + Send + Sync + 'static,
-	{
-		if subscribe_method_name == unsubscribe_method_name {
-			return Err(Error::SubscriptionNameConflict(subscribe_method_name.into()));
-		}
-
-		self.verify_method_name(subscribe_method_name)?;
-		self.verify_method_name(unsubscribe_method_name)?;
-		let ctx = self.ctx.clone();
-
-		{
-			let subscribers = self.subscribers.clone();
-			self.methods.insert(
-				subscribe_method_name,
-				Box::new(move |id, params, method_sink, conn| {
-					let (online_tx, online_rx) = oneshot::channel::<()>();
-					let sub_id = {
-						const JS_NUM_MASK: SubscriptionId = !0 >> 11;
-						let sub_id = rand::random::<SubscriptionId>() & JS_NUM_MASK;
-
-						subscribers.lock().insert((conn, sub_id), (method_sink.clone(), online_rx));
-
-						sub_id
-					};
-
-					send_response(id, method_sink, sub_id);
-					let sink = SubscriptionSink {
-						inner: method_sink.clone(),
-						method: subscribe_method_name,
-						sub_id,
-						is_online: online_tx,
-					};
-					callback(params, sink, ctx.clone())
-				}),
-			);
-		}
-
-		{
-			let subscribers = self.subscribers.clone();
-			self.methods.insert(
-				unsubscribe_method_name,
-				Box::new(move |id, params, tx, conn| {
-					let sub_id = params.one()?;
-					subscribers.lock().remove(&(conn, sub_id));
-					send_response(id, tx, "Unsubscribed");
-
-					Ok(())
-				}),
-			);
-		}
-
-		Ok(())
-	}
-
-	/// Convert this `RpcContextModule` into a regular `RpcModule` that can be registered on the `Server`.
-	pub fn into_module(self) -> RpcModule {
-		self.module
-	}
-}
-
-impl<Cx> Deref for RpcContextModule<Cx> {
-	type Target = RpcModule;
-	fn deref(&self) -> &Self::Target {
-		&self.module
-	}
-}
-
-impl<Cx> DerefMut for RpcContextModule<Cx> {
-	fn deref_mut(&mut self) -> &mut Self::Target {
-		&mut self.module
-	}
-}
-
-=======
->>>>>>> c2c66e1a
+		self.methods.merge(other.methods)?;
+
+		Ok(())
+	}
+}
+
 /// Represents a single subscription.
 pub struct SubscriptionSink {
 	/// Sink.
@@ -546,28 +344,16 @@
 	#[test]
 	fn rpc_modules_with_different_contexts_can_be_merged() {
 		let cx = Vec::<u8>::new();
-<<<<<<< HEAD
-		let mut cxmodule = RpcContextModule::new(cx);
-		cxmodule.register_method("bla with context", |_: RpcParams, _| Ok(())).unwrap();
-		let mut module = RpcModule::new();
-		module.register_method("bla", |_: RpcParams| Ok(())).unwrap();
-
-		// `merge` is a method on `RpcModule` => deref works
-		cxmodule.merge(module).unwrap();
-
-		assert!(cxmodule.method(&"bla").is_some());
-		assert!(cxmodule.method(&"bla with context").is_some());
-=======
 		let mut mod1 = RpcModule::new(cx);
 		mod1.register_method("bla with Vec context", |_: RpcParams, _| Ok(())).unwrap();
 		let mut mod2 = RpcModule::new(String::new());
 		mod2.register_method("bla with String context", |_: RpcParams, _| Ok(())).unwrap();
 
 		mod1.merge(mod2).unwrap();
-		let mut methods = mod1.into_methods().keys().cloned().collect::<Vec<&str>>();
-		methods.sort();
-		assert_eq!(methods, vec!["bla with String context", "bla with Vec context"]);
->>>>>>> c2c66e1a
+
+		let methods = mod1.into_methods();
+		assert!(methods.method(&"bla with Vec context").is_some());
+		assert!(methods.method(&"bla with String context").is_some());
 	}
 
 	#[test]
@@ -576,7 +362,8 @@
 		let mut cxmodule = RpcModule::new(cx);
 		let _subscription = cxmodule.register_subscription("hi", "goodbye", |_, _, _| Ok(()));
 
-		assert!(cxmodule.method(&"hi").is_some());
-		assert!(cxmodule.method(&"goodbye").is_some());
+		let methods = cxmodule.into_methods();
+		assert!(methods.method(&"hi").is_some());
+		assert!(methods.method(&"goodbye").is_some());
 	}
 }