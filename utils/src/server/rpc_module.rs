--- conflicted
+++ resolved
@@ -799,22 +799,9 @@
 		let res = match self.is_connected.as_ref() {
 			Some(conn) if !conn.is_canceled() => {
 				// unbounded send only fails if the receiver has been dropped.
-<<<<<<< HEAD
-				self.inner.send_raw(msg).map_err(|_| {
-					Some(SubscriptionClosedError::new(
-						"Closed by the client (connection reset)",
-						self.uniq_sub.sub_id.clone(),
-					))
-				})
-			}
-			Some(_) => {
-				Err(Some(SubscriptionClosedError::new("Closed by unsubscribe call", self.uniq_sub.sub_id.clone())))
-			}
-=======
 				self.inner.send_raw(msg).map_err(|_| Some(SubscriptionClosedReason::ConnectionReset))
 			}
 			Some(_) => Err(Some(SubscriptionClosedReason::Unsubscribed)),
->>>>>>> c480d90a
 			// NOTE(niklasad1): this should be unreachble, after the first error is detected the subscription is closed.
 			None => Err(None),
 		};
@@ -826,26 +813,15 @@
 		}
 
 		res.map_err(|e| {
-<<<<<<< HEAD
-			let err =
-				e.unwrap_or_else(|| SubscriptionClosedError::new("Close reason unknown", self.uniq_sub.sub_id.clone()));
-			Error::SubscriptionClosed(err)
-=======
 			let err = e.unwrap_or_else(|| SubscriptionClosedReason::Server("Close reason unknown".to_string()));
 			Error::SubscriptionClosed(err.into())
->>>>>>> c480d90a
 		})
 	}
 
 	/// Close the subscription sink with a customized error message.
 	pub fn close(&mut self, msg: &str) {
-<<<<<<< HEAD
-		let err = SubscriptionClosedError::new(msg, self.uniq_sub.sub_id.clone());
-		self.inner_close(&err);
-=======
 		let close_reason = SubscriptionClosedReason::Server(msg.to_string()).into();
 		self.inner_close(Some(&close_reason));
->>>>>>> c480d90a
 	}
 
 	fn inner_close(&mut self, close_reason: Option<&SubscriptionClosed>) {
@@ -862,13 +838,8 @@
 
 impl Drop for SubscriptionSink {
 	fn drop(&mut self) {
-<<<<<<< HEAD
-		let err = SubscriptionClosedError::new("Closed by the server", self.uniq_sub.sub_id.clone());
-		self.inner_close(&err);
-=======
 		let err = SubscriptionClosedReason::Server("No close reason provided".into()).into();
 		self.inner_close(Some(&err));
->>>>>>> c480d90a
 	}
 }
 
@@ -1101,13 +1072,7 @@
 		let sub_err = my_sub.next::<char>().await.unwrap().unwrap_err();
 
 		// The subscription is now closed by the server.
-<<<<<<< HEAD
-		let (sub_closed_err, _) = my_sub.next::<SubscriptionClosedError>().await.unwrap().unwrap();
-		//assert_eq!(sub_closed_err.subscription_id(), my_sub.subscription_id());
-		assert_eq!(sub_closed_err.close_reason(), "Closed by the server");
-=======
 		assert!(matches!(sub_err, Error::SubscriptionClosed(_)));
->>>>>>> c480d90a
 	}
 
 	#[tokio::test]
