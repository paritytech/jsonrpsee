use crate::server::helpers::{send_error, send_response};
use futures_channel::{mpsc, oneshot};
use futures_util::{future::BoxFuture, FutureExt};
use jsonrpsee_types::error::{CallError, Error};
use jsonrpsee_types::v2::error::{JsonRpcErrorCode, JsonRpcErrorObject, CALL_EXECUTION_FAILED_CODE};
use jsonrpsee_types::v2::params::{Id, JsonRpcNotificationParams, OwnedId, OwnedRpcParams, RpcParams, TwoPointZero};
use jsonrpsee_types::v2::request::JsonRpcRequest;
use jsonrpsee_types::v2::response::JsonRpcSubscriptionResponse;

use parking_lot::Mutex;
use rustc_hash::FxHashMap;
use serde::Serialize;
use serde_json::value::{to_raw_value, RawValue};
use std::fmt::Debug;
use std::sync::Arc;

/// A `Method` is an RPC endpoint, callable with a standard JSON-RPC request,
/// implemented as a function pointer to a `Fn` function taking four arguments:
/// the `id`, `params`, a channel the function uses to communicate the result (or error)
/// back to `jsonrpsee`, and the connection ID (useful for the websocket transport).
pub type SyncMethod = Box<dyn Send + Sync + Fn(Id, RpcParams, &MethodSink, ConnectionId) -> Result<(), Error>>;
/// Similar to [`SyncMethod`], but represents an asynchronous handler.
pub type AsyncMethod = Arc<
	dyn Send + Sync + Fn(OwnedId, OwnedRpcParams, MethodSink, ConnectionId) -> BoxFuture<'static, Result<(), Error>>,
>;
/// Connection ID, used for stateful protocol such as WebSockets.
/// For stateless protocols such as http it's unused, so feel free to set it some hardcoded value.
pub type ConnectionId = usize;
/// Subscription ID.
pub type SubscriptionId = u64;
/// Sink that is used to send back the result to the server for a specific method.
pub type MethodSink = mpsc::UnboundedSender<String>;

type Subscribers = Arc<Mutex<FxHashMap<(ConnectionId, SubscriptionId), (MethodSink, oneshot::Receiver<()>)>>>;

/// Callback wrapper that can be either sync or async.
pub enum MethodCallback {
	/// Synchronous method handler.
	Sync(SyncMethod),
	/// Asynchronous method handler.
	Async(AsyncMethod),
}

impl MethodCallback {
	/// Execute the callback, sending the resulting JSON (success or error) to the specified sink.
	pub async fn execute(&self, tx: &MethodSink, req: JsonRpcRequest<'_>, conn_id: ConnectionId) {
		let id = req.id.clone();
		let params = RpcParams::new(req.params.map(|params| params.get()));

		let result = match self {
			MethodCallback::Sync(callback) => (callback)(req.id.clone(), params, tx, conn_id),
			MethodCallback::Async(callback) => {
				let tx = tx.clone();
				let params = OwnedRpcParams::from(params);
				let id = OwnedId::from(req.id);

				(callback)(id, params, tx, conn_id).await
			}
		};

		if let Err(err) = result {
			log::error!("execution of method call '{}' failed: {:?}, request id={:?}", req.method, err, id);
			send_error(id, &tx, JsonRpcErrorCode::ServerError(-1).into());
		}
	}
}

impl Debug for MethodCallback {
	fn fmt(&self, f: &mut std::fmt::Formatter<'_>) -> std::fmt::Result {
		match self {
			Self::Async(_) => write!(f, "Async"),
			Self::Sync(_) => write!(f, "Sync"),
		}
	}
}

/// Collection of synchronous and asynchronous methods.
#[derive(Default, Debug)]
pub struct Methods {
	callbacks: FxHashMap<&'static str, MethodCallback>,
}

impl Methods {
	/// Creates a new empty [`Methods`].
	pub fn new() -> Self {
		Self::default()
	}

	fn verify_method_name(&mut self, name: &str) -> Result<(), Error> {
		if self.callbacks.contains_key(name) {
			return Err(Error::MethodAlreadyRegistered(name.into()));
		}

		Ok(())
	}

	/// Merge two [`Methods`]'s by adding all [`MethodCallback`]s from `other` into `self`.
	/// Fails if any of the methods in `other` is present already.
	pub fn merge(&mut self, other: Methods) -> Result<(), Error> {
		for name in other.callbacks.keys() {
			self.verify_method_name(name)?;
		}

		for (name, callback) in other.callbacks {
			self.callbacks.insert(name, callback);
		}

		Ok(())
	}

	/// Returns the method callback.
	pub fn method(&self, method_name: &str) -> Option<&MethodCallback> {
		self.callbacks.get(method_name)
	}

	/// Attempt to execute a callback, sending the resulting JSON (success or error) to the specified sink.
	pub async fn execute(&self, tx: &MethodSink, req: JsonRpcRequest<'_>, conn_id: ConnectionId) {
		match self.callbacks.get(&*req.method) {
			Some(callback) => callback.execute(tx, req, conn_id).await,
			None => send_error(req.id, tx, JsonRpcErrorCode::MethodNotFound.into()),
		}
	}

	/// Returns a `Vec` with all the method names registered on this server.
	pub fn method_names(&self) -> Vec<&'static str> {
		self.callbacks.keys().copied().collect()
	}
}

/// Sets of JSON-RPC methods can be organized into a "module"s that are in turn registered on the server or,
/// alternatively, merged with other modules to construct a cohesive API. [`RpcModule`] wraps an additional context
/// argument that can be used to access data during call execution.
#[derive(Debug)]
pub struct RpcModule<Context> {
	ctx: Arc<Context>,
<<<<<<< HEAD
	methods: MethodsHolder,
=======
	methods: Methods,
	subscribers: Subscribers,
>>>>>>> e34e28f2
}

impl<Context: Send + Sync + 'static> RpcModule<Context> {
	/// Create a new module with a given shared `Context`.
	pub fn new(ctx: Context) -> Self {
		Self { ctx: Arc::new(ctx), methods: Default::default() }
	}
	/// Register a new synchronous RPC method, which computes the response with the given callback.
	pub fn register_method<R, F>(&mut self, method_name: &'static str, callback: F) -> Result<(), Error>
	where
		Context: Send + Sync + 'static,
		R: Serialize,
		F: Fn(RpcParams, &Context) -> Result<R, CallError> + Send + Sync + 'static,
	{
		self.methods.verify_method_name(method_name)?;

		let ctx = self.ctx.clone();

		self.methods.callbacks.insert(
			method_name,
			MethodCallback::Sync(Box::new(move |id, params, tx, _| {
				match callback(params, &*ctx) {
					Ok(res) => send_response(id, tx, res),
					Err(CallError::InvalidParams) => send_error(id, tx, JsonRpcErrorCode::InvalidParams.into()),
					Err(CallError::Failed(err)) => {
						let err = JsonRpcErrorObject {
							code: JsonRpcErrorCode::ServerError(CALL_EXECUTION_FAILED_CODE),
							message: &err.to_string(),
							data: None,
						};
						send_error(id, tx, err)
					}
				};

				Ok(())
			})),
		);

		Ok(())
	}

	/// Register a new asynchronous RPC method, which computes the response with the given callback.
	pub fn register_async_method<R, F>(&mut self, method_name: &'static str, callback: F) -> Result<(), Error>
	where
		R: Serialize + Send + Sync + 'static,
		F: Fn(RpcParams, Arc<Context>) -> BoxFuture<'static, Result<R, CallError>> + Copy + Send + Sync + 'static,
	{
		self.methods.verify_method_name(method_name)?;

		let ctx = self.ctx.clone();

		self.methods.callbacks.insert(
			method_name,
			MethodCallback::Async(Arc::new(move |id, params, tx, _| {
				let ctx = ctx.clone();
				let future = async move {
					let params = params.borrowed();
					let id = id.borrowed();
					match callback(params, ctx).await {
						Ok(res) => send_response(id, &tx, res),
						Err(CallError::InvalidParams) => send_error(id, &tx, JsonRpcErrorCode::InvalidParams.into()),
						Err(CallError::Failed(err)) => {
							log::error!("Call failed with: {}", err);
							let err = JsonRpcErrorObject {
								code: JsonRpcErrorCode::ServerError(CALL_EXECUTION_FAILED_CODE),
								message: &err.to_string(),
								data: None,
							};
							send_error(id, &tx, err)
						}
					};
					Ok(())
				};
				future.boxed()
			})),
		);

		Ok(())
	}

	/// Register a new RPC subscription that invokes callback on every subscription request.
	/// The callback itself takes three parameters:
	///     - RpcParams: JSONRPC parameters in the subscription request.
	///     - SubscriptionSink: A sink to send messages to the subscriber.
	///     - Context: Any type that can be embedded into the RpcContextModule.
	///
	/// # Examples
	///
	/// ```no_run
	///
	/// use jsonrpsee_utils::server::rpc_module::RpcModule;
	///
	/// let mut ctx = RpcModule::new(99_usize);
	/// ctx.register_subscription("sub", "unsub", |params, mut sink, ctx| {
	///     let x: usize = params.one()?;
	///     std::thread::spawn(move || {
	///         let sum = x + (*ctx);
	///         sink.send(&sum)
	///     });
	///     Ok(())
	/// });
	/// ```
	pub fn register_subscription<F>(
		&mut self,
		subscribe_method_name: &'static str,
		unsubscribe_method_name: &'static str,
		callback: F,
	) -> Result<(), Error>
	where
		Context: Send + Sync + 'static,
		F: Fn(RpcParams, SubscriptionSink, Arc<Context>) -> Result<(), Error> + Send + Sync + 'static,
	{
		if subscribe_method_name == unsubscribe_method_name {
			return Err(Error::SubscriptionNameConflict(subscribe_method_name.into()));
		}

		self.methods.verify_method_name(subscribe_method_name)?;
		self.methods.verify_method_name(unsubscribe_method_name)?;
		let ctx = self.ctx.clone();

		let subscribers = Subscribers::default();

		{
<<<<<<< HEAD
			let subscribers = subscribers.clone();
			self.methods.methods.insert(
				subscribe_method_name,
				Box::new(move |id, params, method_sink, conn_id| {
					let (keep_alive_tx, keep_alive_rx) = oneshot::channel::<()>();
=======
			let subscribers = self.subscribers.clone();
			self.methods.callbacks.insert(
				subscribe_method_name,
				MethodCallback::Sync(Box::new(move |id, params, method_sink, conn| {
					let (online_tx, online_rx) = oneshot::channel::<()>();
>>>>>>> e34e28f2
					let sub_id = {
						const JS_NUM_MASK: SubscriptionId = !0 >> 11;
						let sub_id = rand::random::<SubscriptionId>() & JS_NUM_MASK;

						subscribers.lock().insert((conn_id, sub_id), (method_sink.clone(), keep_alive_rx));

						sub_id
					};

					send_response(id, method_sink, sub_id);
					let sink = SubscriptionSink {
						inner: method_sink.clone(),
						method: subscribe_method_name,
						sub_id,
						keep_alive: Some(KeepAlive {
							subscribers: subscribers.clone(),
							sub_id,
							conn_id,
							keep_alive: keep_alive_tx,
						}),
					};
					callback(params, sink, ctx.clone())
				})),
			);
		}

		{
<<<<<<< HEAD
			self.methods.methods.insert(
				unsubscribe_method_name,
				Box::new(move |id, params, tx, conn_id| {
=======
			let subscribers = self.subscribers.clone();
			self.methods.callbacks.insert(
				unsubscribe_method_name,
				MethodCallback::Sync(Box::new(move |id, params, tx, conn| {
>>>>>>> e34e28f2
					let sub_id = params.one()?;
					subscribers.lock().remove(&(conn_id, sub_id));
					send_response(id, &tx, "Unsubscribe");

					Ok(())
				})),
			);
		}

		Ok(())
	}

	/// Convert a module into methods. Consumes self.
	pub fn into_methods(self) -> Methods {
		self.methods
	}

	/// Merge two [`RpcModule`]'s by adding all [`Methods`] `other` into `self`.
	/// Fails if any of the methods in `other` is present already.
	pub fn merge<Context2>(&mut self, other: RpcModule<Context2>) -> Result<(), Error> {
		self.methods.merge(other.methods)?;

		Ok(())
	}
}

/// Represents a single subscription.
#[derive(Debug)]
pub struct SubscriptionSink {
	/// Sink.
	inner: mpsc::UnboundedSender<String>,
	/// Method.
	method: &'static str,
	/// Subscription ID.
	sub_id: SubscriptionId,
	/// Whether the subscription is still connected or not.
	keep_alive: Option<KeepAlive>,
}

impl SubscriptionSink {
	/// Send message on this subscription.
	pub fn send<T: Serialize>(&mut self, result: &T) -> Result<(), Error> {
		let result = to_raw_value(result)?;
		self.send_raw_value(&result)
	}

	fn send_raw_value(&mut self, result: &RawValue) -> Result<(), Error> {
		let msg = serde_json::to_string(&JsonRpcSubscriptionResponse {
			jsonrpc: TwoPointZero,
			method: self.method,
			params: JsonRpcNotificationParams { subscription: self.sub_id, result: &*result },
		})?;

		self.inner_send(msg).map_err(Into::into)
	}

	fn inner_send(&mut self, msg: String) -> Result<(), Error> {
		let res = if let Some(online) = self.keep_alive.as_ref() {
			if online.is_canceled() {
				return Err(Error::SubscriptionClosed);
			}
			match self.inner.unbounded_send(msg) {
				Ok(()) => Ok(()),
				// Unbounded channel can only fail when the receiver has been dropped.
				Err(_e) => Err(Error::SubscriptionClosed),
			}
		} else {
			Err(Error::SubscriptionClosed)
		};

		if res.is_err() {
			self.close();
		}

		res
	}

	fn close(&mut self) {
		let result =
			to_raw_value(&(self.method, "Subscription closed", self.sub_id)).expect("valid json infallible; qed");
		let msg = serde_json::to_string(&JsonRpcSubscriptionResponse {
			jsonrpc: TwoPointZero,
			method: self.method,
			params: JsonRpcNotificationParams { subscription: self.sub_id, result: &*result },
		})
		.expect("valid json infallible; qed");

		if let Some(mut k) = self.keep_alive.take() {
			k.close(msg);
		}
	}
}

impl Drop for SubscriptionSink {
	fn drop(&mut self) {
		self.close();
	}
}

/// A type to track whether the subscription has been canceled.
struct KeepAlive {
	subscribers: Subscribers,
	keep_alive: oneshot::Sender<()>,
	conn_id: ConnectionId,
	sub_id: SubscriptionId,
}

impl KeepAlive {
	fn is_canceled(&self) -> bool {
		self.keep_alive.is_canceled()
	}

	/// Close down the subscription by removing it from shared [`Subscribers`].
	///
	/// Note, this doesn't actual send an unsubscribe response because we can't
	// map it to an actual request.
	fn close(&mut self, msg: String) {
		if let Some((sink, _)) = self.subscribers.lock().remove(&(self.conn_id, self.sub_id)) {
			// NOTE: this might happen if the [`SubscriptionSink`] is dropped in a background
			// task then it's not possible propogate the error to the client if the subscription
			// request has already been answered.
			//
			// Thus, we send a notication message that subscription is closed.
			let _ = sink.unbounded_send(msg);
		}
	}
}

#[cfg(test)]
mod tests {
	use super::*;
	#[test]
	fn rpc_modules_with_different_contexts_can_be_merged() {
		let cx = Vec::<u8>::new();
		let mut mod1 = RpcModule::new(cx);
		mod1.register_method("bla with Vec context", |_: RpcParams, _| Ok(())).unwrap();
		let mut mod2 = RpcModule::new(String::new());
		mod2.register_method("bla with String context", |_: RpcParams, _| Ok(())).unwrap();

		mod1.merge(mod2).unwrap();

		let methods = mod1.into_methods();
		assert!(methods.method("bla with Vec context").is_some());
		assert!(methods.method("bla with String context").is_some());
	}

	#[test]
	fn rpc_context_modules_can_register_subscriptions() {
		let cx = ();
		let mut cxmodule = RpcModule::new(cx);
		let _subscription = cxmodule.register_subscription("hi", "goodbye", |_, _, _| Ok(()));

		let methods = cxmodule.into_methods();
		assert!(methods.method("hi").is_some());
		assert!(methods.method("goodbye").is_some());
	}
}<|MERGE_RESOLUTION|>--- conflicted
+++ resolved
@@ -133,12 +133,7 @@
 #[derive(Debug)]
 pub struct RpcModule<Context> {
 	ctx: Arc<Context>,
-<<<<<<< HEAD
-	methods: MethodsHolder,
-=======
 	methods: Methods,
-	subscribers: Subscribers,
->>>>>>> e34e28f2
 }
 
 impl<Context: Send + Sync + 'static> RpcModule<Context> {
@@ -262,19 +257,11 @@
 		let subscribers = Subscribers::default();
 
 		{
-<<<<<<< HEAD
 			let subscribers = subscribers.clone();
-			self.methods.methods.insert(
-				subscribe_method_name,
-				Box::new(move |id, params, method_sink, conn_id| {
-					let (keep_alive_tx, keep_alive_rx) = oneshot::channel::<()>();
-=======
-			let subscribers = self.subscribers.clone();
 			self.methods.callbacks.insert(
 				subscribe_method_name,
-				MethodCallback::Sync(Box::new(move |id, params, method_sink, conn| {
-					let (online_tx, online_rx) = oneshot::channel::<()>();
->>>>>>> e34e28f2
+				MethodCallback::Sync(Box::new(move |id, params, method_sink, conn_id| {
+					let (keep_alive_tx, keep_alive_rx) = oneshot::channel::<()>();
 					let sub_id = {
 						const JS_NUM_MASK: SubscriptionId = !0 >> 11;
 						let sub_id = rand::random::<SubscriptionId>() & JS_NUM_MASK;
@@ -302,16 +289,9 @@
 		}
 
 		{
-<<<<<<< HEAD
-			self.methods.methods.insert(
-				unsubscribe_method_name,
-				Box::new(move |id, params, tx, conn_id| {
-=======
-			let subscribers = self.subscribers.clone();
 			self.methods.callbacks.insert(
 				unsubscribe_method_name,
-				MethodCallback::Sync(Box::new(move |id, params, tx, conn| {
->>>>>>> e34e28f2
+				MethodCallback::Sync(Box::new(move |id, params, tx, conn_id| {
 					let sub_id = params.one()?;
 					subscribers.lock().remove(&(conn_id, sub_id));
 					send_response(id, &tx, "Unsubscribe");
@@ -376,7 +356,7 @@
 			match self.inner.unbounded_send(msg) {
 				Ok(()) => Ok(()),
 				// Unbounded channel can only fail when the receiver has been dropped.
-				Err(_e) => Err(Error::SubscriptionClosed),
+				Err(_) => Err(Error::SubscriptionClosed),
 			}
 		} else {
 			Err(Error::SubscriptionClosed)
@@ -412,6 +392,7 @@
 }
 
 /// A type to track whether the subscription has been canceled.
+#[derive(Debug)]
 struct KeepAlive {
 	subscribers: Subscribers,
 	keep_alive: oneshot::Sender<()>,
