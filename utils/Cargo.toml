[package]
name = "jsonrpsee-utils"
version = "0.3.0"
authors = ["Parity Technologies <admin@parity.io>"]
description = "Utilities for jsonrpsee"
edition = "2018"
license = "MIT"

[dependencies]
beef = { version = "0.5.1", features = ["impl_serde"] }
thiserror = { version = "1", optional = true }
futures-channel = { version = "0.3.14", default-features = false, optional = true }
futures-util = { version = "0.3.14", default-features = false, optional = true }
<<<<<<< HEAD
hyper = { version = "0.14", default-features = false, features = ["stream"], optional = true }
=======
hyper13 = { package = "hyper", version = "0.13", default-features = false, features = ["stream"], optional = true }
hyper14 = { package = "hyper", version = "0.14.10", default-features = false, features = ["stream"], optional = true }
>>>>>>> 6db2ee15
jsonrpsee-types = { path = "../types", version = "0.3.0", optional = true }
log = { version = "0.4", optional = true }
rustc-hash = { version = "1", optional = true }
rand = { version = "0.8", optional = true }
serde = { version = "1.0", default-features = false, features = ["derive"], optional = true }
serde_json = { version = "1", features = ["raw_value"], optional = true }
parking_lot = { version = "0.11", optional = true }

[features]
default = []
http-helpers = ["hyper", "futures-util", "jsonrpsee-types"]
server = [
	"thiserror",
	"futures-channel",
	"futures-util",
	"jsonrpsee-types",
	"rustc-hash",
	"serde",
	"serde_json",
	"log",
	"parking_lot",
	"rand"
]

[dev-dependencies]
serde_json = "1.0"
tokio = { version = "1", features = ["macros"] }<|MERGE_RESOLUTION|>--- conflicted
+++ resolved
@@ -11,12 +11,7 @@
 thiserror = { version = "1", optional = true }
 futures-channel = { version = "0.3.14", default-features = false, optional = true }
 futures-util = { version = "0.3.14", default-features = false, optional = true }
-<<<<<<< HEAD
-hyper = { version = "0.14", default-features = false, features = ["stream"], optional = true }
-=======
-hyper13 = { package = "hyper", version = "0.13", default-features = false, features = ["stream"], optional = true }
-hyper14 = { package = "hyper", version = "0.14.10", default-features = false, features = ["stream"], optional = true }
->>>>>>> 6db2ee15
+hyper = { version = "0.14.10", default-features = false, features = ["stream"], optional = true }
 jsonrpsee-types = { path = "../types", version = "0.3.0", optional = true }
 log = { version = "0.4", optional = true }
 rustc-hash = { version = "1", optional = true }
