// Copyright 2019 Parity Technologies (UK) Ltd.
//
// Permission is hereby granted, free of charge, to any
// person obtaining a copy of this software and associated
// documentation files (the "Software"), to deal in the
// Software without restriction, including without
// limitation the rights to use, copy, modify, merge,
// publish, distribute, sublicense, and/or sell copies of
// the Software, and to permit persons to whom the Software
// is furnished to do so, subject to the following
// conditions:
//
// The above copyright notice and this permission notice
// shall be included in all copies or substantial portions
// of the Software.
//
// THE SOFTWARE IS PROVIDED "AS IS", WITHOUT WARRANTY OF
// ANY KIND, EXPRESS OR IMPLIED, INCLUDING BUT NOT LIMITED
// TO THE WARRANTIES OF MERCHANTABILITY, FITNESS FOR A
// PARTICULAR PURPOSE AND NONINFRINGEMENT. IN NO EVENT
// SHALL THE AUTHORS OR COPYRIGHT HOLDERS BE LIABLE FOR ANY
// CLAIM, DAMAGES OR OTHER LIABILITY, WHETHER IN AN ACTION
// OF CONTRACT, TORT OR OTHERWISE, ARISING FROM, OUT OF OR
// IN CONNECTION WITH THE SOFTWARE OR THE USE OR OTHER
// DEALINGS IN THE SOFTWARE.

use super::{Id, Params, Version};

use alloc::{fmt, string::String, vec::Vec};
use serde::{Deserialize, Serialize};

/// Represents jsonrpc request which is a method call.
#[derive(Clone, Debug, PartialEq, Deserialize, Serialize)]
#[serde(deny_unknown_fields)]
pub struct MethodCall {
	/// A String specifying the version of the JSON-RPC protocol.
	pub jsonrpc: Version,
	/// A String containing the name of the method to be invoked.
	pub method: String,
	/// A Structured value that holds the parameter values to be used
	/// during the invocation of the method. This member MAY be omitted.
	#[serde(default = "default_params")]
	pub params: Params,
	/// An identifier established by the Client that MUST contain a String,
	/// Number, or NULL value if included. If it is not included it is assumed
	/// to be a notification.
	pub id: Id,
}

/// Represents jsonrpc request which is a notification.
#[derive(Clone, Debug, PartialEq, Deserialize, Serialize)]
#[serde(deny_unknown_fields)]
pub struct Notification {
	/// A String specifying the version of the JSON-RPC protocol.
	pub jsonrpc: Version,
	/// A String containing the name of the method to be invoked.
	pub method: String,
	/// A Structured value that holds the parameter values to be used
	/// during the invocation of the method. This member MAY be omitted.
	#[serde(default = "default_params")]
	pub params: Params,
}

/// Represents single jsonrpc call.
#[derive(Clone, Debug, PartialEq, Deserialize, Serialize)]
#[serde(untagged)]
pub enum Call {
	/// Call method
	MethodCall(MethodCall),
	/// Fire notification
	Notification(Notification),
	/// Invalid call
	Invalid {
		/// Call id (if known)
		#[serde(default = "default_id")]
		id: Id,
	},
}

fn default_params() -> Params {
	Params::None
}

fn default_id() -> Id {
	Id::Null
}

impl From<MethodCall> for Call {
	fn from(mc: MethodCall) -> Self {
		Call::MethodCall(mc)
	}
}

impl From<Notification> for Call {
	fn from(n: Notification) -> Self {
		Call::Notification(n)
	}
}

/// Represents jsonrpc request.
#[derive(Clone, Debug, PartialEq, Deserialize, Serialize)]
#[serde(deny_unknown_fields)]
#[serde(untagged)]
pub enum Request {
	/// Single request (call)
	Single(Call),
	/// Batch of requests (calls)
	Batch(Vec<Call>),
}

impl fmt::Display for Request {
	fn fmt(&self, f: &mut fmt::Formatter<'_>) -> fmt::Result {
<<<<<<< HEAD
		write!(f, "{}", super::to_string(self).expect("Request valid JSON; qed"))
=======
		write!(f, "{}", serde_json::to_string(self).expect("Request valid JSON; qed"))
>>>>>>> d647fb27
	}
}

#[cfg(test)]
mod tests {
	use super::*;
	use serde_json::Value;

	#[test]
	fn method_call_serialize() {
		let m = MethodCall {
			jsonrpc: Version::V2,
			method: "update".to_owned(),
			params: Params::Array(vec![Value::from(1), Value::from(2)]),
			id: Id::Num(1),
		};

		let serialized = serde_json::to_string(&m).unwrap();
		assert_eq!(serialized, r#"{"jsonrpc":"2.0","method":"update","params":[1,2],"id":1}"#);
	}

	#[test]
	fn notification_serialize() {
		let n = Notification {
			jsonrpc: Version::V2,
			method: "update".to_owned(),
			params: Params::Array(vec![Value::from(1), Value::from(2)]),
		};

		let serialized = serde_json::to_string(&n).unwrap();
		assert_eq!(serialized, r#"{"jsonrpc":"2.0","method":"update","params":[1,2]}"#);
	}

	#[test]
	fn call_serialize() {
		let n = Call::Notification(Notification {
			jsonrpc: Version::V2,
			method: "update".to_owned(),
			params: Params::Array(vec![Value::from(1)]),
		});

		let serialized = serde_json::to_string(&n).unwrap();
		assert_eq!(serialized, r#"{"jsonrpc":"2.0","method":"update","params":[1]}"#);
	}

	#[test]
	fn request_serialize_batch() {
		let batch = Request::Batch(vec![
			Call::MethodCall(MethodCall {
				jsonrpc: Version::V2,
				method: "update".to_owned(),
				params: Params::Array(vec![Value::from(1), Value::from(2)]),
				id: Id::Num(1),
			}),
			Call::Notification(Notification {
				jsonrpc: Version::V2,
				method: "update".to_owned(),
				params: Params::Array(vec![Value::from(1)]),
			}),
		]);

		let serialized = serde_json::to_string(&batch).unwrap();
		assert_eq!(
			serialized,
			r#"[{"jsonrpc":"2.0","method":"update","params":[1,2],"id":1},{"jsonrpc":"2.0","method":"update","params":[1]}]"#
		);
	}

	#[test]
	fn notification_deserialize() {
		use serde_json;
		use serde_json::Value;

		let s = r#"{"jsonrpc": "2.0", "method": "update", "params": [1,2]}"#;
		let deserialized: Notification = serde_json::from_str(s).unwrap();

		assert_eq!(
			deserialized,
			Notification {
				jsonrpc: Version::V2,
				method: "update".to_owned(),
				params: Params::Array(vec![Value::from(1), Value::from(2)])
			}
		);

		let s = r#"{"jsonrpc": "2.0", "method": "foobar"}"#;
		let deserialized: Notification = serde_json::from_str(s).unwrap();

		assert_eq!(
			deserialized,
			Notification { jsonrpc: Version::V2, method: "foobar".to_owned(), params: Params::None }
		);

		let s = r#"{"jsonrpc": "2.0", "method": "update", "params": [1,2], "id": 1}"#;
		let deserialized: Result<Notification, _> = serde_json::from_str(s);
		assert!(deserialized.is_err());
	}

	#[test]
	fn call_deserialize() {
		let s = r#"{"jsonrpc": "2.0", "method": "update", "params": [1]}"#;
		let deserialized: Call = serde_json::from_str(s).unwrap();
		assert_eq!(
			deserialized,
			Call::Notification(Notification {
				jsonrpc: Version::V2,
				method: "update".to_owned(),
				params: Params::Array(vec![Value::from(1)])
			})
		);

		let s = r#"{"jsonrpc": "2.0", "method": "update", "params": [1], "id": 1}"#;
		let deserialized: Call = serde_json::from_str(s).unwrap();
		assert_eq!(
			deserialized,
			Call::MethodCall(MethodCall {
				jsonrpc: Version::V2,
				method: "update".to_owned(),
				params: Params::Array(vec![Value::from(1)]),
				id: Id::Num(1)
			})
		);

		let s = r#"{"jsonrpc": "2.0", "method": "update", "params": [], "id": 1}"#;
		let deserialized: Call = serde_json::from_str(s).unwrap();
		assert_eq!(
			deserialized,
			Call::MethodCall(MethodCall {
				jsonrpc: Version::V2,
				method: "update".to_owned(),
				params: Params::Array(vec![]),
				id: Id::Num(1)
			})
		);

		let s = r#"{"jsonrpc": "2.0", "method": "update", "params": null, "id": 1}"#;
		let deserialized: Call = serde_json::from_str(s).unwrap();
		assert_eq!(
			deserialized,
			Call::MethodCall(MethodCall {
				jsonrpc: Version::V2,
				method: "update".to_owned(),
				params: Params::None,
				id: Id::Num(1)
			})
		);

		let s = r#"{"jsonrpc": "2.0", "method": "update", "id": 1}"#;
		let deserialized: Call = serde_json::from_str(s).unwrap();
		assert_eq!(
			deserialized,
			Call::MethodCall(MethodCall {
				jsonrpc: Version::V2,
				method: "update".to_owned(),
				params: Params::None,
				id: Id::Num(1)
			})
		);
	}

	#[test]
	fn request_deserialize_batch() {
		let s = r#"[{}, {"jsonrpc": "2.0", "method": "update", "params": [1,2], "id": 1},{"jsonrpc": "2.0", "method": "update", "params": [1]}]"#;
		let deserialized: Request = serde_json::from_str(s).unwrap();
		assert_eq!(
			deserialized,
			Request::Batch(vec![
				Call::Invalid { id: Id::Null },
				Call::MethodCall(MethodCall {
					jsonrpc: Version::V2,
					method: "update".to_owned(),
					params: Params::Array(vec![Value::from(1), Value::from(2)]),
					id: Id::Num(1)
				}),
				Call::Notification(Notification {
					jsonrpc: Version::V2,
					method: "update".to_owned(),
					params: Params::Array(vec![Value::from(1)])
				})
			])
		)
	}

	#[test]
	fn request_invalid_returns_id() {
		let s = r#"{"id":120,"method":"my_method","params":["foo", "bar"],"extra_field":[]}"#;
		let deserialized: Request = serde_json::from_str(s).unwrap();

		match deserialized {
			Request::Single(Call::Invalid { id: Id::Num(120) }) => {}
			_ => panic!("Request wrongly deserialized: {:?}", deserialized),
		}
	}
}<|MERGE_RESOLUTION|>--- conflicted
+++ resolved
@@ -110,11 +110,7 @@
 
 impl fmt::Display for Request {
 	fn fmt(&self, f: &mut fmt::Formatter<'_>) -> fmt::Result {
-<<<<<<< HEAD
-		write!(f, "{}", super::to_string(self).expect("Request valid JSON; qed"))
-=======
 		write!(f, "{}", serde_json::to_string(self).expect("Request valid JSON; qed"))
->>>>>>> d647fb27
 	}
 }
 
