--- conflicted
+++ resolved
@@ -588,82 +588,6 @@
 }
 
 impl<'a> RawClientActiveSubscription<'a> {
-<<<<<<< HEAD
-    /// Returns a `Future` that resolves when the server sends back a notification for this
-    /// subscription.
-    ///
-    /// > **Note**: While this function is waiting, all the other responses and pubsub events
-    /// >           returned by the server will be buffered up to a certain limit. Once this
-    /// >           limit is reached, server notifications will be discarded. If you want to be
-    /// >           sure to catch all notifications, use [`next_event`](RawClient::next_event)
-    /// >           instead.
-    pub async fn next_notification(&mut self) -> Result<common::JsonValue, RawClientError> {
-        let mut events_queue_loopkup = 0;
-
-        loop {
-            while events_queue_loopkup < self.client.events_queue.len() {
-                match &self.client.events_queue[events_queue_loopkup] {
-                    RawClientEvent::SubscriptionNotif { request_id, .. }
-                        if *request_id == self.id =>
-                    {
-                        return match self.client.events_queue.remove(events_queue_loopkup) {
-                            Some(RawClientEvent::SubscriptionNotif { result, .. }) => Ok(result),
-                            _ => unreachable!(),
-                        }
-                    }
-                    _ => {}
-                }
-
-                events_queue_loopkup += 1;
-            }
-
-            self.client.event_step().await?;
-        }
-    }
-
-    /// Returns `true` if we called [`close`](RawClientActiveSubscription::close) earlier on this
-    /// subscription and we are waiting for the server to respond to our close request.
-    pub fn is_closing(&self) -> bool {
-        match self.client.requests.get(&self.id) {
-            Some(Request::ActiveSubscription { closing, .. }) => *closing,
-            _ => panic!(),
-        }
-    }
-
-    /// Starts closing an open subscription by performing an RPC call with the given method name.
-    ///
-    /// Calling this method multiple times with the same subscription will yield an error.
-    ///
-    /// Note that, for convenience, we will consider the subscription closed even the server
-    /// returns an error to the unsubscription request.
-    pub async fn close(&mut self, method_name: impl Into<String>) -> Result<(), CloseError> {
-        let sub_id = match self.client.requests.get(&self.id) {
-            Some(Request::ActiveSubscription { sub_id, closing }) => {
-                if *closing {
-                    return Err(CloseError::AlreadyClosing);
-                }
-                sub_id.clone()
-            }
-            _ => panic!(),
-        };
-
-        let params = common::Params::Array(vec![sub_id.into()]);
-        self.client
-            .start_impl(method_name, params, Request::Unsubscribe(self.id))
-            .await
-            .map_err(CloseError::TransportClient)?;
-
-        match self.client.requests.get_mut(&self.id) {
-            Some(Request::ActiveSubscription { closing, .. }) => {
-                debug_assert!(!*closing);
-                *closing = true;
-            }
-            _ => panic!(),
-        };
-
-        Ok(())
-    }
-=======
 	/// Returns a `Future` that resolves when the server sends back a notification for this
 	/// subscription.
 	///
@@ -736,7 +660,6 @@
 
 		Ok(())
 	}
->>>>>>> 1c86c71a
 }
 
 impl std::error::Error for RawClientError {
