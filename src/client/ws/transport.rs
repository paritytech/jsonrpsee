// Copyright 2019 Parity Technologies (UK) Ltd.
//
// Permission is hereby granted, free of charge, to any
// person obtaining a copy of this software and associated
// documentation files (the "Software"), to deal in the
// Software without restriction, including without
// limitation the rights to use, copy, modify, merge,
// publish, distribute, sublicense, and/or sell copies of
// the Software, and to permit persons to whom the Software
// is furnished to do so, subject to the following
// conditions:
//
// The above copyright notice and this permission notice
// shall be included in all copies or substantial portions
// of the Software.
//
// THE SOFTWARE IS PROVIDED "AS IS", WITHOUT WARRANTY OF
// ANY KIND, EXPRESS OR IMPLIED, INCLUDING BUT NOT LIMITED
// TO THE WARRANTIES OF MERCHANTABILITY, FITNESS FOR A
// PARTICULAR PURPOSE AND NONINFRINGEMENT. IN NO EVENT
// SHALL THE AUTHORS OR COPYRIGHT HOLDERS BE LIABLE FOR ANY
// CLAIM, DAMAGES OR OTHER LIABILITY, WHETHER IN AN ACTION
// OF CONTRACT, TORT OR OTHERWISE, ARISING FROM, OUT OF OR
// IN CONNECTION WITH THE SOFTWARE OR THE USE OR OTHER
// DEALINGS IN THE SOFTWARE.

use crate::types::jsonrpc;

use async_std::net::{TcpStream, ToSocketAddrs};
use async_tls::client::TlsStream;
use futures::prelude::*;
use soketto::connection;
use soketto::handshake::client::{Client as WsRawClient, ServerResponse};
use std::{borrow::Cow, fmt, io, net::SocketAddr, pin::Pin, time::Duration};
use thiserror::Error;

type TlsOrPlain = crate::client::ws::stream::EitherStream<TcpStream, TlsStream<TcpStream>>;

/// Implementation of a raw client for WebSockets requests.
pub struct WsTransportClient {
	/// Sending half of a TCP/IP connection wrapped around a WebSocket encoder.
	sender: connection::Sender<TlsOrPlain>,
	/// Receiving half of a TCP/IP connection wrapped around a WebSocket decoder.
	receiver: connection::Receiver<TlsOrPlain>,
}

/// Builder for a [`WsTransportClient`].
pub struct WsTransportClientBuilder<'a> {
	/// IP address to try to connect to.
	target: SocketAddr,
	/// Host to send during the WS handshake.
	host: Cow<'a, str>,
	/// DNS host name.
	dns_name: Cow<'a, str>,
	/// Stream mode, either plain TCP or TLS.
	mode: Mode,
	/// Url to send during the HTTP handshake.
	url: Cow<'a, str>,
	/// Timeout for the connection.
	timeout: Duration,
	/// `Origin` header to pass during the HTTP handshake. If `None`, no
	/// `Origin` header is passed.
	origin: Option<Cow<'a, str>>,
}

/// Stream mode, either plain TCP or TLS.
#[derive(Clone, Copy, Debug)]
pub enum Mode {
	/// Plain mode (`ws://` URL).
	Plain,
	/// TLS mode (`wss://` URL).
	Tls,
}

/// Error that can happen during the initial handshake.
#[derive(Debug, Error)]
pub enum WsNewError {
	/// Error when opening the TCP socket.
	#[error("Error when opening the TCP socket: {}", 0)]
	Io(io::Error),

	/// Error in the WebSocket handshake.
	#[error("Error in the WebSocket handshake: {}", 0)]
	Handshake(#[source] soketto::handshake::Error),

	/// Invalid DNS name error for TLS
	#[error("Invalid DNS name: {}", 0)]
	InvalidDNSName(#[source] webpki::InvalidDNSNameError),

	/// RawServer rejected our handshake.
	#[error("Server returned an error status code: {}", status_code)]
	Rejected {
		/// HTTP status code that the server returned.
		status_code: u16,
	},

	/// Timeout while trying to connect.
	#[error("Timeout when trying to connect")]
	Timeout,
}

/// Error that can happen during the initial handshake.
#[derive(Debug, Error)]
pub enum WsNewDnsError {
	/// Invalid URL.
	#[error("Invalid url: {}", 0)]
	Url(Cow<'static, str>),

	/// Error when trying to connect.
	///
	/// If multiple IP addresses are attempted, only the last error is returned, similar to how
	/// [`std::net::TcpStream::connect`] behaves.
	#[error("Error when trying to connect: {}", 0)]
	Connect(WsNewError),

	/// Failed to resolve IP addresses for this hostname.
	#[error("Failed to resolve IP addresses for this hostname: {}", 0)]
	ResolutionFailed(io::Error),

	/// Couldn't find any IP address for this hostname.
	#[error("Couldn't find any IP address for this hostname")]
	NoAddressFound,
}

/// Error that can happen during a request.
#[derive(Debug, Error)]
pub enum WsConnectError {
	/// Error while serializing the request.
	// TODO: can that happen?
	#[error("error while serializing the request")]
	Serialization(#[source] serde_json::error::Error),

	/// Error in the WebSocket connection.
	#[error("error in the WebSocket connection")]
	Ws(#[source] soketto::connection::Error),

	/// Failed to parse the JSON returned by the server into a JSON-RPC response.
	#[error("error while parsing the response body")]
	ParseError(#[source] serde_json::error::Error),
}

impl WsTransportClient {
	/// Creates a new [`WsTransportClientBuilder`] containing the given address and hostname.
	pub fn builder<'a>(
		target: SocketAddr,
		host: impl Into<Cow<'a, str>>,
		dns_name: impl Into<Cow<'a, str>>,
		mode: Mode,
	) -> WsTransportClientBuilder<'a> {
		WsTransportClientBuilder {
			target,
			host: host.into(),
			dns_name: dns_name.into(),
			mode,
			url: From::from("/"),
			timeout: Duration::from_secs(10),
			origin: None,
		}
	}

	/// Initializes a new WS client from a URL.
	pub async fn new(target: impl AsRef<str>) -> Result<Self, WsNewDnsError> {
		let url =
			url::Url::parse(target.as_ref()).map_err(|e| WsNewDnsError::Url(format!("Invalid URL: {}", e).into()))?;
		let mode = match url.scheme() {
			"ws" => Mode::Plain,
			"wss" => Mode::Tls,
			_ => return Err(WsNewDnsError::Url("URL scheme not supported, expects 'ws' or 'wss'".into())),
		};
		let host = url.host_str().ok_or(WsNewDnsError::Url("No host in URL".into()))?;
		let target = match url.port_or_known_default() {
			Some(port) => format!("{}:{}", host, port),
			None => host.to_string(),
		};

		let mut error = None;

		for url in target.to_socket_addrs().await.map_err(WsNewDnsError::ResolutionFailed)? {
			match Self::builder(url, &target, host, mode).build().await {
				Ok(ws_raw_client) => return Ok(ws_raw_client),
				Err(err) => error = Some(err),
			}
		}

		if let Some(error) = error {
			Err(WsNewDnsError::Connect(error))
		} else {
			Err(WsNewDnsError::NoAddressFound)
		}
	}
}

// former transport client impl,
impl WsTransportClient {
	/// Sends out out a request. Returns a `Future` that finishes when the request has been
	/// successfully sent.
	pub fn send_request<'a>(
		&'a mut self,
		request: jsonrpc::Request,
	) -> Pin<Box<dyn Future<Output = Result<(), WsConnectError>> + Send + 'a>> {
		Box::pin(async move {
			log::debug!("send: {}", request);
			let request = jsonrpc::to_vec(&request).map_err(WsConnectError::Serialization)?;
			self.sender.send_binary(request).await?;
			self.sender.flush().await?;
			Ok(())
		})
	}

	/// Returns a `Future` resolving when the server sent us something back.
	pub fn next_response<'a>(
		&'a mut self,
	) -> Pin<Box<dyn Future<Output = Result<jsonrpc::Response, WsConnectError>> + Send + 'a>> {
		Box::pin(async move {
			let mut message = Vec::new();
			self.receiver.receive_data(&mut message).await?;
<<<<<<< HEAD
			log::debug!("received response: {:?}", message);
			let response = common::from_slice(&message).map_err(WsConnectError::ParseError)?;
=======
			let response = jsonrpc::from_slice(&message).map_err(WsConnectError::ParseError)?;
			log::debug!("recv: {}", response);
>>>>>>> a08f012c
			Ok(response)
		})
	}
}

impl fmt::Debug for WsTransportClient {
	fn fmt(&self, f: &mut fmt::Formatter) -> fmt::Result {
		f.debug_tuple("WsTransportClient").finish()
	}
}

impl<'a> WsTransportClientBuilder<'a> {
	/// Sets the URL to pass during the HTTP handshake.
	///
	/// The default URL is `/`.
	pub fn with_url(mut self, url: impl Into<Cow<'a, str>>) -> Self {
		self.url = url.into();
		self
	}

	/// Sets the `Origin` header to pass during the HTTP handshake.
	///
	/// By default, no `Origin` header is sent.
	pub fn with_origin_header(mut self, origin: impl Into<Cow<'a, str>>) -> Self {
		self.origin = Some(origin.into());
		self
	}

	/// Sets the timeout to use when establishing the TCP connection.
	///
	/// The default timeout is 10 seconds.
	// TODO: design decision: should the timeout not be handled by the user?
	pub fn with_timeout(mut self, timeout: Duration) -> Self {
		self.timeout = timeout;
		self
	}

	/// Try establish the connection.
	pub async fn build(self) -> Result<WsTransportClient, WsNewError> {
		// Try establish the TCP connection.
		let tcp_stream = {
			let socket = TcpStream::connect(self.target);
			let timeout = async_std::task::sleep(self.timeout);
			futures::pin_mut!(socket, timeout);
			match future::select(socket, timeout).await {
				future::Either::Left((socket, _)) => match self.mode {
					Mode::Plain => TlsOrPlain::Plain(socket?),
					Mode::Tls => {
						let connector = async_tls::TlsConnector::default();
						let dns_name = webpki::DNSNameRef::try_from_ascii_str(&self.dns_name)?;
						let tls_stream = connector.connect(&dns_name.to_owned(), socket?).await?;
						TlsOrPlain::Tls(tls_stream)
					}
				},
				future::Either::Right((_, _)) => return Err(WsNewError::Timeout),
			}
		};

		// Configure a WebSockets client on top.
		let mut client = WsRawClient::new(tcp_stream, &self.host, &self.url);
		if let Some(origin) = self.origin.as_ref() {
			client.set_origin(origin);
		}

		// Perform the initial handshake.
		match client.handshake().await? {
			ServerResponse::Accepted { .. } => {}
			ServerResponse::Rejected { status_code } | ServerResponse::Redirect { status_code, .. } => {
				// TODO: HTTP redirects also lead here
				return Err(WsNewError::Rejected { status_code });
			}
		}

		// If the handshake succeeded, return.
		let (sender, receiver) = client.into_builder().finish();
		Ok(WsTransportClient { sender, receiver })
	}
}

impl From<io::Error> for WsNewError {
	fn from(err: io::Error) -> WsNewError {
		WsNewError::Io(err)
	}
}

impl From<webpki::InvalidDNSNameError> for WsNewError {
	fn from(err: webpki::InvalidDNSNameError) -> WsNewError {
		WsNewError::InvalidDNSName(err)
	}
}

impl From<soketto::handshake::Error> for WsNewError {
	fn from(err: soketto::handshake::Error) -> WsNewError {
		WsNewError::Handshake(err)
	}
}

impl From<WsNewError> for WsNewDnsError {
	fn from(err: WsNewError) -> WsNewDnsError {
		WsNewDnsError::Connect(err)
	}
}

impl From<soketto::connection::Error> for WsConnectError {
	fn from(err: soketto::connection::Error) -> Self {
		WsConnectError::Ws(err)
	}
}<|MERGE_RESOLUTION|>--- conflicted
+++ resolved
@@ -214,13 +214,8 @@
 		Box::pin(async move {
 			let mut message = Vec::new();
 			self.receiver.receive_data(&mut message).await?;
-<<<<<<< HEAD
-			log::debug!("received response: {:?}", message);
-			let response = common::from_slice(&message).map_err(WsConnectError::ParseError)?;
-=======
 			let response = jsonrpc::from_slice(&message).map_err(WsConnectError::ParseError)?;
 			log::debug!("recv: {}", response);
->>>>>>> a08f012c
 			Ok(response)
 		})
 	}
