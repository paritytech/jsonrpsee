--- conflicted
+++ resolved
@@ -83,7 +83,7 @@
 	/// Channel from which we receive notifications from the server, as undecoded `JsonValue`s.
 	notifs_rx: mpsc::Receiver<JsonValue>,
 	/// Subscription ID,
-	id: RawClientRequestId,
+	id: u64,
 	/// Marker in order to pin the `Notif` parameter.
 	marker: PhantomData<Notif>,
 }
@@ -119,7 +119,7 @@
 		/// When we get a response from the server about that subscription, we send the result on
 		/// this channel. If the subscription succeeds, we return a `Receiver` that will receive
 		/// notifications.
-		send_back: oneshot::Sender<Result<(mpsc::Receiver<JsonValue>, RawClientRequestId), Error>>,
+		send_back: oneshot::Sender<Result<(mpsc::Receiver<JsonValue>, u64), Error>>,
 	},
 
 	/// When a subscription channel is closed, we send this message to the background
@@ -127,7 +127,7 @@
 	// NOTE: It is not possible to cancel pending subscriptions or pending requests.
 	// Such operations will be blocked until a response is received or the background
 	// thread has been terminated.
-	SubscriptionClosed(RawClientRequestId),
+	SubscriptionClosed(u64),
 }
 
 impl Client {
@@ -305,40 +305,29 @@
 							}
 						}
 					}
-<<<<<<< HEAD
-=======
-				}
-			}
-			Either::Left(Some(FrontToBack::SubscriptionClosed(id))) => {
-				if let Some((_, unsubscribe_method)) = active_subscriptions.remove(&id) {
-					close_subscription(&mut client, id, unsubscribe_method).await;
-				}
-			}
->>>>>>> a08f012c
 
 						// User called `subscribe` on the front-end.
-				Some(FrontToBack::Subscribe { subscribe_method, unsubscribe_method, params, send_back }) => {
-					log::trace!(
-						"[backend]: client prepare to start subscription, subscribe_method={:?} unsubscribe_method:{:?}",
-						subscribe_method,
-						unsubscribe_method
-					);
-					todo!();
-					/*match sender.start_subscription(subscribe_method, params).await {
-						Ok(id) => {
-							manager.insert_pending_subscription(id, send_back, unsubscribe_method);
-						}
-						Err(err) => {
-							log::warn!("[backend]: client start subscription failed: {:?}", err);
-							let _ = send_back.send(Err(Error::TransportError(Box::new(err))));
-						}
-					}*/
-				}
-			Some(FrontToBack::ChannelClosed) => {
-				todo!()
-			}
-
-<<<<<<< HEAD
+					Some(FrontToBack::Subscribe { subscribe_method, unsubscribe_method, params, send_back }) => {
+						log::trace!(
+							"[backend]: client prepare to start subscription, subscribe_method={:?} unsubscribe_method:{:?}",
+							subscribe_method,
+							unsubscribe_method
+						);
+						todo!();
+						/*match sender.start_subscription(subscribe_method, params).await {
+							Ok(id) => {
+								manager.insert_pending_subscription(id, send_back, unsubscribe_method);
+							}
+							Err(err) => {
+								log::warn!("[backend]: client start subscription failed: {:?}", err);
+								let _ = send_back.send(Err(Error::TransportError(Box::new(err))));
+							}
+						}*/
+					}
+					Some(FrontToBack::SubscriptionClosed(_)) => {
+						todo!()
+					}
+
 					_ => (),
 				}
 			}
@@ -349,44 +338,6 @@
 						for (response_id, response) in responses {
 							handle_response(&mut manager, response_id, response, config.subscription_channel_capacity);
 						}
-=======
-			// Received a response from the server that a subscription is registered.
-			Either::Right(Ok(RawClientEvent::SubscriptionResponse { request_id, result })) => {
-				log::trace!("[backend]: client received response to subscription: {:?}", result);
-				let (send_back, unsubscribe) = pending_subscriptions.remove(&request_id).unwrap();
-				if let Err(err) = result {
-					let _ = send_back.send(Err(Error::Request(err)));
-				} else {
-					let (notifs_tx, notifs_rx) = mpsc::channel(config.subscription_channel_capacity);
-
-					// Send receiving end of `subscription channel` to the frontend
-					if send_back.send(Ok((notifs_rx, request_id))).is_ok() {
-						active_subscriptions.insert(request_id, (notifs_tx, unsubscribe));
-					} else {
-						close_subscription(&mut client, request_id, unsubscribe).await;
-					}
-				}
-			}
-
-			// Received a response on a subscription.
-			Either::Right(Ok(RawClientEvent::SubscriptionNotif { request_id, result })) => {
-				let notifs_tx = match active_subscriptions.get_mut(&request_id) {
-					Some((notifs_tx, _)) => notifs_tx,
-					None => {
-						log::error!("Received notification on unknown subscription: {:?}", request_id);
-						continue;
-					}
-				};
-
-				match notifs_tx.try_send(result) {
-					Ok(()) => (),
-					// Channel is either full or disconnected, close it.
-					Err(e) => {
-						log::error!("Subscription ID: {:?} failed: {:?}", request_id, e);
-						let (_, unsubscribe) =
-							active_subscriptions.remove(&request_id).expect("Request is active checked above; qed");
-						close_subscription(&mut client, request_id, unsubscribe).await;
->>>>>>> a08f012c
 					}
 					_ => (),
 				}
