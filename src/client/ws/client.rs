// Copyright 2019 Parity Technologies (UK) Ltd.
//
// Permission is hereby granted, free of charge, to any
// person obtaining a copy of this software and associated
// documentation files (the "Software"), to deal in the
// Software without restriction, including without
// limitation the rights to use, copy, modify, merge,
// publish, distribute, sublicense, and/or sell copies of
// the Software, and to permit persons to whom the Software
// is furnished to do so, subject to the following
// conditions:
//
// The above copyright notice and this permission notice
// shall be included in all copies or substantial portions
// of the Software.
//
// THE SOFTWARE IS PROVIDED "AS IS", WITHOUT WARRANTY OF
// ANY KIND, EXPRESS OR IMPLIED, INCLUDING BUT NOT LIMITED
// TO THE WARRANTIES OF MERCHANTABILITY, FITNESS FOR A
// PARTICULAR PURPOSE AND NONINFRINGEMENT. IN NO EVENT
// SHALL THE AUTHORS OR COPYRIGHT HOLDERS BE LIABLE FOR ANY
// CLAIM, DAMAGES OR OTHER LIABILITY, WHETHER IN AN ACTION
// OF CONTRACT, TORT OR OTHERWISE, ARISING FROM, OUT OF OR
// IN CONNECTION WITH THE SOFTWARE OR THE USE OR OTHER
// DEALINGS IN THE SOFTWARE.

use crate::client::ws::{RawClient, RawClientEvent, RawClientRequestId, WsTransportClient};
use crate::types::error::Error;
use crate::types::jsonrpc::{self, JsonValue};
use std::num::NonZeroUsize;

use ring_channel::{ring_channel, RingReceiver, RingSender};

use futures::{
	channel::{mpsc, oneshot},
	future::Either,
	pin_mut,
	prelude::*,
};
use std::{collections::HashMap, io, marker::PhantomData};

enum InternalChannelSender<T> {
	AllowLosses(RingSender<T>),
	BlockWhenFull(mpsc::Sender<T>),
}

impl<T> InternalChannelSender<T> {
	fn send(self, data: T) -> Result<(), Error> {
		match self {
			// Fails when the channel is disconnected only.
			Self::AllowLosses(mut inner) => inner.send(data).map_err(|_| Error::InternalChannelDisconnected),
			// NOTE: we don't want block here when the queue full
			// either close the connection or just log an error.
			Self::BlockWhenFull(mut inner) => {
				inner.try_send(data).map_err(|e| Error::InternalChannel(e.into_send_error()))
			}
		}
	}

	fn is_closed(self, dummy: T) -> bool {
		match self {
			// Send dummy value just to check if the channel is alive.
			Self::AllowLosses(mut inner) => inner.send(dummy).is_err(),
			Self::BlockWhenFull(inner) => inner.is_closed(),
		}
	}
}

impl<T> Clone for InternalChannelSender<T> {
	fn clone(&self) -> Self {
		match self {
			Self::AllowLosses(inner) => Self::AllowLosses(inner.clone()),
			Self::BlockWhenFull(inner) => Self::BlockWhenFull(inner.clone()),
		}
	}
}

enum InternalChannelReceiver<T> {
	AllowLosses(RingReceiver<T>),
	BlockWhenFull(mpsc::Receiver<T>),
}

impl<T> InternalChannelReceiver<T> {
	async fn next(&mut self) -> Option<T> {
		match self {
			Self::AllowLosses(inner) => inner.next().await,
			Self::BlockWhenFull(inner) => inner.next().await,
		}
	}
}

/// Client that can be cloned.
///
/// > **Note**: This struct is designed to be easy to use, but it works by maintaining a background
/// >           task running in parallel. If this is not desirable, you are encouraged to use the
/// >           [`RawClient`] struct instead.
#[derive(Clone)]
pub struct Client {
	/// Channel to send requests to the background task.
	to_back: InternalChannelSender<FrontToBack>,
	/// Config.
	config: Config,
}

#[derive(Copy, Clone, Debug)]
/// Configuration.
pub struct Config {
	/// Backend channel for serving requests and notifications.
	request_channel_capacity: usize,
	/// Backend channel for each unique subscription.
	subscription_channel_capacity: usize,
	/// Allow losses when the channel gets full
	allow_subscription_losses: bool,
	/// Allow losses when the request/notifications channel gets full
	allow_request_losses: bool,
	/// Max request body size
	max_request_body_size: usize,
}

impl Default for Config {
	fn default() -> Self {
		Self {
			request_channel_capacity: 16,
			subscription_channel_capacity: 16,
			allow_subscription_losses: true,
			allow_request_losses: false,
			max_request_body_size: 10 * 1024 * 1024,
		}
	}
}

/// Active subscription on a [`Client`].
pub struct Subscription<Notif> {
	/// Channel to send requests to the background task.
	to_back: InternalChannelSender<FrontToBack>,
	/// Channel from which we receive notifications from the server, as un-decoded `JsonValue`s.
	notifs_rx: InternalChannelReceiver<JsonValue>,
	/// Marker in order to pin the `Notif` parameter.
	marker: PhantomData<Notif>,
}

/// Message that the [`Client`] can send to the background task.
enum FrontToBack {
	/// Send a one-shot notification to the server. The server doesn't give back any feedback.
	Notification {
		/// Method for the notification.
		method: String,
		/// Parameters to send to the server.
		params: jsonrpc::Params,
	},

	/// Send a request to the server.
	StartRequest {
		/// Method for the request.
		method: String,
		/// Parameters of the request.
		params: jsonrpc::Params,
		/// One-shot channel where to send back the outcome of that request.
		send_back: oneshot::Sender<Result<JsonValue, Error>>,
	},

	/// Send a subscription request to the server.
	Subscribe {
		/// Method for the subscription request.
		subscribe_method: String,
		/// Parameters to send for the subscription.
		params: jsonrpc::Params,
		/// Method to use to later unsubscription. Used if the channel unexpectedly closes.
		unsubscribe_method: String,
		/// When we get a response from the server about that subscription, we send the result on
		/// this channel. If the subscription succeeds, we return a `Receiver` that will receive
		/// notifications.
		send_back: oneshot::Sender<Result<InternalChannelReceiver<JsonValue>, Error>>,
	},

	/// When a request or subscription channel is closed, we send this message to the background
	/// task in order for it to garbage collect closed requests and subscriptions.
	///
	/// While this means that closing a request or a subscription is a `O(n)` operation, it is
	/// expected that the volume of requests and subscriptions is low enough that this isn't
	/// a problem in practice.
	ChannelClosed,
}

impl Client {
	/// Initializes a new WebSocket client
	///
	/// Fails when the URL is invalid.
	pub async fn new(target: impl AsRef<str>, config: Config) -> Result<Self, Error> {
		let transport = WsTransportClient::new(target).await.map_err(|e| Error::TransportError(Box::new(e)))?;
		let client = RawClient::new(transport);

		let (to_back, from_front) = if config.allow_request_losses {
			allow_losses_channel(config.request_channel_capacity)
		} else {
			blocking_channel(config.request_channel_capacity)
		};

		async_std::task::spawn(async move {
			background_task(client, from_front, config).await;
		});
		Ok(Client { to_back, config })
	}

	/// Send a notification to the server.
	pub async fn notification(
		&self,
		method: impl Into<String>,
		params: impl Into<jsonrpc::Params>,
	) -> Result<(), Error> {
		let method = method.into();
		let params = params.into();
		log::trace!("[frontend]: send notification: method={:?}, params={:?}", method, params);
<<<<<<< HEAD
		self.to_back.clone().send(FrontToBack::Notification { method, params })
=======
		self.to_back.clone().send(FrontToBack::Notification { method, params }).await.map_err(Error::Internal)
>>>>>>> b87b9103
	}

	/// Perform a request towards the server.
	pub async fn request<Ret>(
		&self,
		method: impl Into<String>,
		params: impl Into<jsonrpc::Params>,
	) -> Result<Ret, Error>
	where
		Ret: jsonrpc::DeserializeOwned,
	{
		let method = method.into();
		let params = params.into();
		log::trace!("[frontend]: send request: method={:?}, params={:?}", method, params);
		let (send_back_tx, send_back_rx) = oneshot::channel();
<<<<<<< HEAD
=======
		self.to_back
			.clone()
			.send(FrontToBack::StartRequest { method, params, send_back: send_back_tx })
			.await
			.map_err(Error::Internal)?;

>>>>>>> b87b9103
		// TODO: send a `ChannelClosed` message if we close the channel unexpectedly
		// -> it is impossible to do without another channel.
		self.to_back.clone().send(FrontToBack::StartRequest { method, params, send_back: send_back_tx })?;

		let json_value = match send_back_rx.await {
			Ok(Ok(v)) => v,
			Ok(Err(err)) => return Err(err),
			Err(_) => {
				let err = io::Error::new(io::ErrorKind::Other, "background task closed");
				return Err(Error::TransportError(Box::new(err)));
			}
		};
		jsonrpc::from_value(json_value).map_err(Error::ParseError)
	}

	/// Send a subscription request to the server.
	///
	/// The `subscribe_method` and `params` are used to ask for the subscription towards the
	/// server. The `unsubscribe_method` is used to close the subscription.
	pub async fn subscribe<Notif>(
		&self,
		subscribe_method: impl Into<String>,
		params: impl Into<jsonrpc::Params>,
		unsubscribe_method: impl Into<String>,
	) -> Result<Subscription<Notif>, Error> {
		let subscribe_method = subscribe_method.into();
		let unsubscribe_method = unsubscribe_method.into();

		if subscribe_method == unsubscribe_method {
			return Err(Error::Subscription(subscribe_method, unsubscribe_method));
		}

		log::trace!("[frontend]: subscribe: {:?}, unsubscribe: {:?}", subscribe_method, unsubscribe_method);
		let (send_back_tx, send_back_rx) = oneshot::channel();
<<<<<<< HEAD
		self.to_back.clone().send(FrontToBack::Subscribe {
			subscribe_method,
			unsubscribe_method,
			params: params.into(),
			send_back: send_back_tx,
		})?;
=======
		self.to_back
			.clone()
			.send(FrontToBack::Subscribe {
				subscribe_method,
				unsubscribe_method,
				params: params.into(),
				send_back: send_back_tx,
			})
			.await
			.map_err(Error::Internal)?;
>>>>>>> b87b9103

		let notifs_rx = match send_back_rx.await {
			Ok(Ok(v)) => v,
			Ok(Err(err)) => return Err(err),
			Err(_) => {
				let err = io::Error::new(io::ErrorKind::Other, "background task closed");
				return Err(Error::TransportError(Box::new(err)));
			}
		};

		Ok(Subscription { to_back: self.to_back.clone(), notifs_rx, marker: PhantomData })
	}
}

impl<Notif> Subscription<Notif>
where
	Notif: jsonrpc::DeserializeOwned,
{
	/// Returns the next notification sent from the server.
	///
	/// Ignores any malformed packet.
	pub async fn next(&mut self) -> Notif {
		loop {
			match self.notifs_rx.next().await {
				Some(n) => {
					if let Ok(parsed) = jsonrpc::from_value(n) {
						return parsed;
					}
				}
				None => futures::pending!(),
			}
		}
	}
}

impl<Notif> Drop for Subscription<Notif> {
	fn drop(&mut self) {
		// We can't actually guarantee that this goes through. If the background task is busy, then
		// the channel's buffer will be full, and our un-subscription request will never make it.
		// However, when a notification arrives, the background task will realize that the channel
		// to the `Subscription` has been closed, and will perform the unsubscribe.
		let _ = self.to_back.clone().send(FrontToBack::ChannelClosed);
	}
}

/// Function being run in the background that processes messages from the frontend.
async fn background_task(mut client: RawClient, mut from_front: InternalChannelReceiver<FrontToBack>, config: Config) {
	// List of subscription requests that have been sent to the server, with the method name to
	// unsubscribe.
	let mut pending_subscriptions: HashMap<RawClientRequestId, (oneshot::Sender<_>, _)> = HashMap::new();
	// List of subscription that are active on the server, with the method name to unsubscribe.
	let mut active_subscriptions: HashMap<RawClientRequestId, (InternalChannelSender<JsonValue>, _)> = HashMap::new();
	// List of requests that the server must answer.
	let mut ongoing_requests: HashMap<RawClientRequestId, oneshot::Sender<Result<_, _>>> = HashMap::new();

	loop {
		// We need to do a little transformation in order to destroy the borrow to `client`
		// and `from_front`.
		let outcome = {
			let next_message = from_front.next();
			let next_event = client.next_event();
			pin_mut!(next_message);
			pin_mut!(next_event);
			match future::select(next_message, next_event).await {
				Either::Left((v, _)) => Either::Left(v),
				Either::Right((v, _)) => Either::Right(v),
			}
		};

		match outcome {
			// If the channel is closed, then the `Client` has been destroyed and we
			// stop this task.
			Either::Left(None) => {
				log::trace!("[backend]: client terminated");
				return;
			}

			// User called `notification` on the front-end.
			Either::Left(Some(FrontToBack::Notification { method, params })) => {
				log::trace!("[backend]: client send notification");
				let _ = client.send_notification(method, params).await;
			}

			// User called `request` on the front-end.
			Either::Left(Some(FrontToBack::StartRequest { method, params, send_back })) => {
				log::trace!("[backend]: client prepare to send request={:?}", method);
				match client.start_request(method, params).await {
					Ok(id) => {
						ongoing_requests.insert(id, send_back);
					}
					Err(err) => {
						log::warn!("[backend]: client send request failed: {:?}", err);
						let _ = send_back.send(Err(Error::TransportError(Box::new(err))));
					}
				}
			}
			// User called `subscribe` on the front-end.
			Either::Left(Some(FrontToBack::Subscribe { subscribe_method, unsubscribe_method, params, send_back })) => {
				log::trace!(
					"[backend]: client prepare to start subscription, subscribe_method={:?} unsubscribe_method:{:?}",
					subscribe_method,
					unsubscribe_method
				);
				match client.start_subscription(subscribe_method, params).await {
					Ok(id) => {
						pending_subscriptions.insert(id, (send_back, unsubscribe_method));
					}
					Err(err) => {
						log::warn!("[backend]: client start subscription failed: {:?}", err);
						let _ = send_back.send(Err(Error::TransportError(Box::new(err))));
					}
				}
			}
			Either::Left(Some(FrontToBack::ChannelClosed)) => {
				// TODO: there's no way to cancel pending subscriptions and requests, otherwise
				// we should clean them up as well

				// TODO(niklasad1): perf use mem::replace trick here instead of Vec.
				let mut remove = Vec::new();

				for (req_id, (sender, _unsubscribe)) in &active_subscriptions {
					if sender.clone().is_closed(JsonValue::Null) {
						remove.push(*req_id);
					}
				}

				for req_id in remove {
					let (_, unsubscribe) = active_subscriptions.remove(&req_id).unwrap();
					client.subscription_by_id(req_id).unwrap().into_active().unwrap().close(unsubscribe).await.unwrap();
				}
				return;
			}

			// Received a response to a request from the server.
			Either::Right(Ok(RawClientEvent::Response { request_id, result })) => {
				log::trace!("[backend] client received response to req={:?}, result={:?}", request_id, result);
				let _ = ongoing_requests.remove(&request_id).unwrap().send(result.map_err(Error::Request));
			}

			// Receive a response from the server about a subscription.
			Either::Right(Ok(RawClientEvent::SubscriptionResponse { request_id, result })) => {
				log::info!("[backend]: client received response to subscription: {:?}", result);
				let (send_back, unsubscribe) = pending_subscriptions.remove(&request_id).unwrap();
				if let Err(err) = result {
					let _ = send_back.send(Err(Error::Request(err)));
				} else {
					let (notifs_tx, notifs_rx) = if config.allow_request_losses {
						allow_losses_channel(config.subscription_channel_capacity)
					} else {
						blocking_channel(config.subscription_channel_capacity)
					};

					if send_back.send(Ok(notifs_rx)).is_ok() {
						active_subscriptions.insert(request_id, (notifs_tx, unsubscribe));
					} else {
						client
							.subscription_by_id(request_id)
							.unwrap()
							.into_active()
							.unwrap()
							.close(unsubscribe)
							.await
							.unwrap();
					}
				}
			}

			Either::Right(Ok(RawClientEvent::SubscriptionNotif { request_id, result })) => {
				// TODO: unsubscribe if channel is closed
				let (notifs_tx, _) = active_subscriptions.get_mut(&request_id).unwrap();

				match notifs_tx.clone().send(result) {
					Err(Error::InternalChannelDisconnected) => {
						let (_, unsubscribe) = active_subscriptions.remove(&request_id).unwrap();
						let _ = client
							.subscription_by_id(request_id)
							.unwrap()
							.into_active()
							.unwrap()
							.close(unsubscribe)
							.await;
					}
					Err(Error::InternalChannel(e)) if e.is_disconnected() => {
						let (_, unsubscribe) = active_subscriptions.remove(&request_id).unwrap();
						let _ = client
							.subscription_by_id(request_id)
							.unwrap()
							.into_active()
							.unwrap()
							.close(unsubscribe)
							.await;
					}
					_ => (),
				}
			}

			// Request for the server to unsubscribe us has succeeded.
			Either::Right(Ok(RawClientEvent::Unsubscribed { request_id: _ })) => {}

			Either::Right(Err(e)) => {
				// TODO: https://github.com/paritytech/jsonrpsee/issues/67
				log::error!("Client Error: {:?}", e);
			}
		}
	}
}

fn blocking_channel<T>(capacity: usize) -> (InternalChannelSender<T>, InternalChannelReceiver<T>) {
	let (tx, rx) = mpsc::channel(capacity);
	(InternalChannelSender::BlockWhenFull(tx), InternalChannelReceiver::BlockWhenFull(rx))
}

fn allow_losses_channel<T>(capacity: usize) -> (InternalChannelSender<T>, InternalChannelReceiver<T>) {
	let (tx, rx) = ring_channel(NonZeroUsize::new(capacity).unwrap());
	(InternalChannelSender::AllowLosses(tx), InternalChannelReceiver::AllowLosses(rx))
}<|MERGE_RESOLUTION|>--- conflicted
+++ resolved
@@ -25,7 +25,7 @@
 // DEALINGS IN THE SOFTWARE.
 
 use crate::client::ws::{RawClient, RawClientEvent, RawClientRequestId, WsTransportClient};
-use crate::types::error::Error;
+use crate::types::error::{Error, SenderError};
 use crate::types::jsonrpc::{self, JsonValue};
 use std::num::NonZeroUsize;
 
@@ -48,11 +48,11 @@
 	fn send(self, data: T) -> Result<(), Error> {
 		match self {
 			// Fails when the channel is disconnected only.
-			Self::AllowLosses(mut inner) => inner.send(data).map_err(|_| Error::InternalChannelDisconnected),
+			Self::AllowLosses(mut inner) => inner.send(data).map_err(|_| Error::Internal(SenderError::Disconnected)),
 			// NOTE: we don't want block here when the queue full
 			// either close the connection or just log an error.
 			Self::BlockWhenFull(mut inner) => {
-				inner.try_send(data).map_err(|e| Error::InternalChannel(e.into_send_error()))
+				inner.try_send(data).map_err(|e| Error::Internal(e.into_send_error().into()))
 			}
 		}
 	}
@@ -211,11 +211,7 @@
 		let method = method.into();
 		let params = params.into();
 		log::trace!("[frontend]: send notification: method={:?}, params={:?}", method, params);
-<<<<<<< HEAD
 		self.to_back.clone().send(FrontToBack::Notification { method, params })
-=======
-		self.to_back.clone().send(FrontToBack::Notification { method, params }).await.map_err(Error::Internal)
->>>>>>> b87b9103
 	}
 
 	/// Perform a request towards the server.
@@ -231,15 +227,6 @@
 		let params = params.into();
 		log::trace!("[frontend]: send request: method={:?}, params={:?}", method, params);
 		let (send_back_tx, send_back_rx) = oneshot::channel();
-<<<<<<< HEAD
-=======
-		self.to_back
-			.clone()
-			.send(FrontToBack::StartRequest { method, params, send_back: send_back_tx })
-			.await
-			.map_err(Error::Internal)?;
-
->>>>>>> b87b9103
 		// TODO: send a `ChannelClosed` message if we close the channel unexpectedly
 		// -> it is impossible to do without another channel.
 		self.to_back.clone().send(FrontToBack::StartRequest { method, params, send_back: send_back_tx })?;
@@ -274,25 +261,12 @@
 
 		log::trace!("[frontend]: subscribe: {:?}, unsubscribe: {:?}", subscribe_method, unsubscribe_method);
 		let (send_back_tx, send_back_rx) = oneshot::channel();
-<<<<<<< HEAD
 		self.to_back.clone().send(FrontToBack::Subscribe {
 			subscribe_method,
 			unsubscribe_method,
 			params: params.into(),
 			send_back: send_back_tx,
 		})?;
-=======
-		self.to_back
-			.clone()
-			.send(FrontToBack::Subscribe {
-				subscribe_method,
-				unsubscribe_method,
-				params: params.into(),
-				send_back: send_back_tx,
-			})
-			.await
-			.map_err(Error::Internal)?;
->>>>>>> b87b9103
 
 		let notifs_rx = match send_back_rx.await {
 			Ok(Ok(v)) => v,
@@ -465,7 +439,7 @@
 				let (notifs_tx, _) = active_subscriptions.get_mut(&request_id).unwrap();
 
 				match notifs_tx.clone().send(result) {
-					Err(Error::InternalChannelDisconnected) => {
+					Err(Error::Internal(SenderError::Disconnected)) => {
 						let (_, unsubscribe) = active_subscriptions.remove(&request_id).unwrap();
 						let _ = client
 							.subscription_by_id(request_id)
@@ -475,15 +449,8 @@
 							.close(unsubscribe)
 							.await;
 					}
-					Err(Error::InternalChannel(e)) if e.is_disconnected() => {
-						let (_, unsubscribe) = active_subscriptions.remove(&request_id).unwrap();
-						let _ = client
-							.subscription_by_id(request_id)
-							.unwrap()
-							.into_active()
-							.unwrap()
-							.close(unsubscribe)
-							.await;
+					Err(Error::Internal(SenderError::Full)) => {
+						// TODO: err log, close subscription or close connection?!
 					}
 					_ => (),
 				}
