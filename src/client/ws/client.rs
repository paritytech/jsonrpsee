// Copyright 2019 Parity Technologies (UK) Ltd.
//
// Permission is hereby granted, free of charge, to any
// person obtaining a copy of this software and associated
// documentation files (the "Software"), to deal in the
// Software without restriction, including without
// limitation the rights to use, copy, modify, merge,
// publish, distribute, sublicense, and/or sell copies of
// the Software, and to permit persons to whom the Software
// is furnished to do so, subject to the following
// conditions:
//
// The above copyright notice and this permission notice
// shall be included in all copies or substantial portions
// of the Software.
//
// THE SOFTWARE IS PROVIDED "AS IS", WITHOUT WARRANTY OF
// ANY KIND, EXPRESS OR IMPLIED, INCLUDING BUT NOT LIMITED
// TO THE WARRANTIES OF MERCHANTABILITY, FITNESS FOR A
// PARTICULAR PURPOSE AND NONINFRINGEMENT. IN NO EVENT
// SHALL THE AUTHORS OR COPYRIGHT HOLDERS BE LIABLE FOR ANY
// CLAIM, DAMAGES OR OTHER LIABILITY, WHETHER IN AN ACTION
// OF CONTRACT, TORT OR OTHERWISE, ARISING FROM, OUT OF OR
// IN CONNECTION WITH THE SOFTWARE OR THE USE OR OTHER
// DEALINGS IN THE SOFTWARE.

use crate::client::ws::transport::WsConnectError;
use crate::client::ws::{RawClient, RawClientError, RawClientEvent, RawClientRequestId, WsTransportClient};
use crate::types::error::Error;
use crate::types::jsonrpc::{self, JsonValue};
// NOTE: this is a sign of a leaky abstraction to expose transport related details
// Should be removed after https://github.com/paritytech/jsonrpsee/issues/154
use soketto::connection::Error as SokettoError;

use futures::{
	channel::{mpsc, oneshot},
	future::Either,
	pin_mut,
	prelude::*,
	sink::SinkExt,
};
use std::{collections::HashMap, io, marker::PhantomData};

/// Client that can be cloned.
///
/// > **Note**: This struct is designed to be easy to use, but it works by maintaining a background
/// >           task running in parallel. If this is not desirable, you are encouraged to use the
/// >           [`RawClient`] struct instead.
#[derive(Clone)]
pub struct Client {
	/// Channel to send requests to the background task.
	to_back: mpsc::Sender<FrontToBack>,
	/// Config.
	config: Config,
}

#[derive(Copy, Clone, Debug)]
/// Configuration.
pub struct Config {
	/// Backend channel for serving requests and notifications.
	pub request_channel_capacity: usize,
	/// Backend channel for each unique subscription.
	pub subscription_channel_capacity: usize,
	/// Max request body size
	pub max_request_body_size: usize,
}

impl Default for Config {
	fn default() -> Self {
		Self {
			request_channel_capacity: 100,
			subscription_channel_capacity: 4,
			max_request_body_size: 10 * 1024 * 1024,
		}
	}
}

/// Active subscription on a [`Client`].
pub struct Subscription<Notif> {
	/// Channel to send requests to the background task.
	to_back: mpsc::Sender<FrontToBack>,
	/// Channel from which we receive notifications from the server, as undecoded `JsonValue`s.
	notifs_rx: mpsc::Receiver<JsonValue>,
	/// Subscription ID,
	id: RawClientRequestId,
	/// Marker in order to pin the `Notif` parameter.
	marker: PhantomData<Notif>,
}

/// Message that the [`Client`] can send to the background task.
enum FrontToBack {
	/// Send a one-shot notification to the server. The server doesn't give back any feedback.
	Notification {
		/// Method for the notification.
		method: String,
		/// Parameters to send to the server.
		params: jsonrpc::Params,
	},

	/// Send a request to the server.
	StartRequest {
		/// Method for the request.
		method: String,
		/// Parameters of the request.
		params: jsonrpc::Params,
		/// One-shot channel where to send back the outcome of that request.
		send_back: oneshot::Sender<Result<JsonValue, Error>>,
	},

	/// Send a subscription request to the server.
	Subscribe {
		/// Method for the subscription request.
		subscribe_method: String,
		/// Parameters to send for the subscription.
		params: jsonrpc::Params,
		/// Method to use to later unsubscription. Used if the channel unexpectedly closes.
		unsubscribe_method: String,
		/// When we get a response from the server about that subscription, we send the result on
		/// this channel. If the subscription succeeds, we return a `Receiver` that will receive
		/// notifications.
		send_back: oneshot::Sender<Result<(mpsc::Receiver<JsonValue>, RawClientRequestId), Error>>,
	},

	/// When a subscription channel is closed, we send this message to the background
	/// task in order for it to garbage collect it.
	// NOTE: There is not possible to cancel pending subscriptions or pending requests.
	// Those operations will be blocked until a response is received or
	// that the background thread has been terminated.
	SubscriptionClosed(RawClientRequestId),
}

impl Client {
	/// Initializes a new WebSocket client
	///
	/// Fails when the URL is invalid.
	pub async fn new(target: impl AsRef<str>, config: Config) -> Result<Self, Error> {
		let transport = WsTransportClient::new(target).await.map_err(|e| Error::TransportError(Box::new(e)))?;
		let client = RawClient::new(transport);

		let (to_back, from_front) = mpsc::channel(config.request_channel_capacity);

		async_std::task::spawn(async move {
			background_task(client, from_front, config).await;
		});
		Ok(Client { to_back, config })
	}

	/// Send a notification to the server.
	pub async fn notification(
		&self,
		method: impl Into<String>,
		params: impl Into<jsonrpc::Params>,
	) -> Result<(), Error> {
		let method = method.into();
		let params = params.into();
		log::trace!("[frontend]: send notification: method={:?}, params={:?}", method, params);
		self.to_back.clone().send(FrontToBack::Notification { method, params }).await.map_err(Error::Internal)
	}

	/// Perform a request towards the server.
	pub async fn request<Ret>(
		&self,
		method: impl Into<String>,
		params: impl Into<jsonrpc::Params>,
	) -> Result<Ret, Error>
	where
		Ret: jsonrpc::DeserializeOwned,
	{
		let method = method.into();
		let params = params.into();
		log::trace!("[frontend]: send request: method={:?}, params={:?}", method, params);
		let (send_back_tx, send_back_rx) = oneshot::channel();
		self.to_back
			.clone()
			.send(FrontToBack::StartRequest { method, params, send_back: send_back_tx })
			.await
			.map_err(Error::Internal)?;

		let json_value = match send_back_rx.await {
			Ok(Ok(v)) => v,
			Ok(Err(err)) => return Err(err),
			Err(_) => {
				let err = io::Error::new(io::ErrorKind::Other, "background task closed");
				return Err(Error::TransportError(Box::new(err)));
			}
		};
		jsonrpc::from_value(json_value).map_err(Error::ParseError)
	}

	/// Send a subscription request to the server.
	///
	/// The `subscribe_method` and `params` are used to ask for the subscription towards the
	/// server. The `unsubscribe_method` is used to close the subscription.
	pub async fn subscribe<Notif>(
		&self,
		subscribe_method: impl Into<String>,
		params: impl Into<jsonrpc::Params>,
		unsubscribe_method: impl Into<String>,
	) -> Result<Subscription<Notif>, Error> {
		let subscribe_method = subscribe_method.into();
		let unsubscribe_method = unsubscribe_method.into();

		if subscribe_method == unsubscribe_method {
			return Err(Error::Subscription(subscribe_method, unsubscribe_method));
		}

		log::trace!("[frontend]: subscribe: {:?}, unsubscribe: {:?}", subscribe_method, unsubscribe_method);
		let (send_back_tx, send_back_rx) = oneshot::channel();
		self.to_back
			.clone()
			.send(FrontToBack::Subscribe {
				subscribe_method,
				unsubscribe_method,
				params: params.into(),
				send_back: send_back_tx,
			})
			.await
			.map_err(Error::Internal)?;

		let (notifs_rx, id) = match send_back_rx.await {
			Ok(Ok(val)) => val,
			Ok(Err(err)) => return Err(err),
			Err(_) => {
				let err = io::Error::new(io::ErrorKind::Other, "background task closed");
				return Err(Error::TransportError(Box::new(err)));
			}
		};
<<<<<<< HEAD

		Ok(Subscription { to_back: self.to_back.clone(), notifs_rx, marker: PhantomData, id })
=======
		Ok(Subscription { to_back: self.to_back.clone(), notifs_rx, marker: PhantomData })
>>>>>>> 53eaf0e5
	}
}

impl<Notif> Subscription<Notif>
where
	Notif: jsonrpc::DeserializeOwned,
{
	/// Returns the next notification from the stream
	/// This may return `None` if the subscription has been terminated, may happen if the channel becomes full or dropped.
	///
	/// Ignores any malformed packet.
	pub async fn next(&mut self) -> Option<Notif> {
		loop {
			match self.notifs_rx.next().await {
				Some(n) => match jsonrpc::from_value(n) {
					Ok(parsed) => return Some(parsed),
					Err(e) => log::error!("Subscription response error: {:?}", e),
				},
				None => return None,
			}
		}
	}
}

impl<Notif> Drop for Subscription<Notif> {
	fn drop(&mut self) {
		// We can't actually guarantee that this goes through. If the background task is busy, then
		// the channel's buffer will be full, and our unsubscription request will never make it.
		// However, when a notification arrives, the background task will realize that the channel
		// to the `Subscription` has been closed, and will perform the unsubscribe.
<<<<<<< HEAD
		let _ = self.to_back.send(FrontToBack::SubscriptionClosed(self.id)).now_or_never();
=======
		let _ = self.to_back.try_send(FrontToBack::ChannelClosed);
>>>>>>> 53eaf0e5
	}
}

/// Function being run in the background that processes messages from the frontend.
async fn background_task(mut client: RawClient, mut from_front: mpsc::Receiver<FrontToBack>, config: Config) {
	// List of subscription requests that have been sent to the server, with the method name to
	// unsubscribe.
	let mut pending_subscriptions: HashMap<RawClientRequestId, (oneshot::Sender<_>, _)> = HashMap::new();
	// List of subscription that are active on the server, with the method name to unsubscribe.
	let mut active_subscriptions: HashMap<RawClientRequestId, (mpsc::Sender<JsonValue>, _)> = HashMap::new();
	// List of requests that the server must answer.
	let mut ongoing_requests: HashMap<RawClientRequestId, oneshot::Sender<Result<_, _>>> = HashMap::new();

	loop {
		// We need to do a little transformation in order to destroy the borrow to `client`
		// and `from_front`.
		let outcome = {
			let next_message = from_front.next();
			let next_event = client.next_event();
			pin_mut!(next_message);
			pin_mut!(next_event);
			match future::select(next_message, next_event).await {
				Either::Left((v, _)) => Either::Left(v),
				Either::Right((v, _)) => Either::Right(v),
			}
		};

		match outcome {
			// If the channel is closed, then the `Client` has been destroyed and we
			// stop this task.
			Either::Left(None) => {
				log::trace!("[backend]: client terminated");
				return;
			}

			// User called `notification` on the front-end.
			Either::Left(Some(FrontToBack::Notification { method, params })) => {
				log::trace!("[backend]: client send notification");
				let _ = client.send_notification(method, params).await;
			}

			// User called `request` on the front-end.
			Either::Left(Some(FrontToBack::StartRequest { method, params, send_back })) => {
				log::trace!("[backend]: client prepare to send request={:?}", method);
				match client.start_request(method, params).await {
					Ok(id) => {
						ongoing_requests.insert(id, send_back);
					}
					Err(err) => {
						log::warn!("[backend]: client send request failed: {:?}", err);
						let _ = send_back.send(Err(Error::TransportError(Box::new(err))));
					}
				}
			}
			// User called `subscribe` on the front-end.
			Either::Left(Some(FrontToBack::Subscribe { subscribe_method, unsubscribe_method, params, send_back })) => {
				log::trace!(
					"[backend]: client prepare to start subscription, subscribe_method={:?} unsubscribe_method:{:?}",
					subscribe_method,
					unsubscribe_method
				);
				match client.start_subscription(subscribe_method, params).await {
					Ok(id) => {
						pending_subscriptions.insert(id, (send_back, unsubscribe_method));
					}
					Err(err) => {
						log::warn!("[backend]: client start subscription failed: {:?}", err);
						let _ = send_back.send(Err(Error::TransportError(Box::new(err))));
					}
				}
			}
<<<<<<< HEAD
			Either::Left(Some(FrontToBack::SubscriptionClosed(id))) => {
				if let Some((_, unsubscribe_method)) = active_subscriptions.remove(&id) {
					client
						.subscription_by_id(id)
						.unwrap()
						.into_active()
						.unwrap()
						.close(unsubscribe_method)
						.await
						.unwrap();
=======
			// A subscription has been closed (could be used for requests too.)
			Either::Left(Some(FrontToBack::ChannelClosed)) => {
				//TODO: there's no way to cancel pending subscriptions and requests
				//TODO: https://github.com/paritytech/jsonrpsee/issues/169
				while let Some(req_id) = active_subscriptions.iter().find(|(_, (v, _))| v.is_closed()).map(|(k, _)| *k)
				{
					let (_, unsubscribe) =
						active_subscriptions.remove(&req_id).expect("Subscription is active checked above; qed");
					close_subscription(&mut client, req_id, unsubscribe).await;
>>>>>>> 53eaf0e5
				}
			}

			// Received a response to a request from the server.
			Either::Right(Ok(RawClientEvent::Response { request_id, result })) => {
				log::trace!("[backend] client received response to req={:?}, result={:?}", request_id, result);
				match ongoing_requests.remove(&request_id) {
					Some(r) => {
						if let Err(e) = r.send(result.map_err(Error::Request)) {
							log::error!("Could not dispatch pending request ID: {:?}, error: {:?}", request_id, e);
						}
					}
					None => log::error!("No pending response found for request ID {:?}", request_id),
				}
			}

			// Received a response from the server that a subscription is registered.
			Either::Right(Ok(RawClientEvent::SubscriptionResponse { request_id, result })) => {
				log::trace!("[backend]: client received response to subscription: {:?}", result);
				let (send_back, unsubscribe) = pending_subscriptions.remove(&request_id).unwrap();
				if let Err(err) = result {
					let _ = send_back.send(Err(Error::Request(err)));
				} else {
<<<<<<< HEAD
					// TODO: what's a good limit here? way more tricky than it looks
					let (notifs_tx, notifs_rx) = mpsc::channel(4);
					if send_back.send(Ok((notifs_rx, request_id))).is_ok() {
=======
					let (notifs_tx, notifs_rx) = mpsc::channel(config.subscription_channel_capacity);

					// Send receiving end of `subscription channel` to the frontend
					if send_back.send(Ok(notifs_rx)).is_ok() {
>>>>>>> 53eaf0e5
						active_subscriptions.insert(request_id, (notifs_tx, unsubscribe));
					} else {
						close_subscription(&mut client, request_id, unsubscribe).await;
					}
				}
			}

			// Received a response on a subscription.
			Either::Right(Ok(RawClientEvent::SubscriptionNotif { request_id, result })) => {
				let notifs_tx = match active_subscriptions.get_mut(&request_id) {
<<<<<<< HEAD
					Some((notifs_tx, _)) => notifs_tx,
					None => {
						log::error!("Received notification on non-registrered subscription: {:?}", request_id);
						continue;
					}
				};

				// Unsubscribe if sending the notification failed.
				if notifs_tx.send(result).await.is_err() {
					let (_, unsubscribe) = active_subscriptions.remove(&request_id).unwrap();
					client
						.subscription_by_id(request_id)
						.unwrap()
						.into_active()
						.unwrap()
						.close(unsubscribe)
						.await
						.unwrap();
=======
					None => {
						log::debug!("Invalid subscription response: {:?}", request_id);
						continue;
					}
					Some((notifs_tx, _)) => notifs_tx,
				};

				match notifs_tx.try_send(result) {
					Ok(()) => (),
					// Channel is either full or disconnected, close it.
					Err(e) => {
						log::error!("Subscription ID: {:?} failed: {:?}", request_id, e);
						let (_, unsubscribe) =
							active_subscriptions.remove(&request_id).expect("Request is active checked above; qed");
						close_subscription(&mut client, request_id, unsubscribe).await;
					}
>>>>>>> 53eaf0e5
				}
			}

			// Request for the server to unsubscribe to us has succeeded.
			Either::Right(Ok(RawClientEvent::Unsubscribed { request_id: _ })) => {}

			Either::Right(Err(RawClientError::Inner(WsConnectError::Ws(SokettoError::UnexpectedOpCode(e))))) => {
				log::error!(
					"Client Error: {:?}, <https://github.com/paritytech/jsonrpsee/issues/154>",
					SokettoError::UnexpectedOpCode(e)
				);
			}
			Either::Right(Err(e)) => {
				// TODO: https://github.com/paritytech/jsonrpsee/issues/67
				log::error!("Client Error: {:?} terminating connection", e);
				break;
			}
		}
	}
}

/// Close subscription in RawClient helper.
/// Logs if the subscription couldn't be found.
async fn close_subscription(client: &mut RawClient, request_id: RawClientRequestId, unsubscribe_method: String) {
	match client.subscription_by_id(request_id).and_then(|s| s.into_active()) {
		Some(mut sub) => {
			if let Err(e) = sub.close(&unsubscribe_method).await {
				log::error!("RequestID : {:?}, unsubscribe to {} failed: {:?}", request_id, unsubscribe_method, e);
			}
		}
		None => log::error!("Request ID: {:?}, not an active subscription", request_id),
	}
}<|MERGE_RESOLUTION|>--- conflicted
+++ resolved
@@ -225,12 +225,8 @@
 				return Err(Error::TransportError(Box::new(err)));
 			}
 		};
-<<<<<<< HEAD
 
 		Ok(Subscription { to_back: self.to_back.clone(), notifs_rx, marker: PhantomData, id })
-=======
-		Ok(Subscription { to_back: self.to_back.clone(), notifs_rx, marker: PhantomData })
->>>>>>> 53eaf0e5
 	}
 }
 
@@ -261,11 +257,7 @@
 		// the channel's buffer will be full, and our unsubscription request will never make it.
 		// However, when a notification arrives, the background task will realize that the channel
 		// to the `Subscription` has been closed, and will perform the unsubscribe.
-<<<<<<< HEAD
 		let _ = self.to_back.send(FrontToBack::SubscriptionClosed(self.id)).now_or_never();
-=======
-		let _ = self.to_back.try_send(FrontToBack::ChannelClosed);
->>>>>>> 53eaf0e5
 	}
 }
 
@@ -337,28 +329,9 @@
 					}
 				}
 			}
-<<<<<<< HEAD
 			Either::Left(Some(FrontToBack::SubscriptionClosed(id))) => {
 				if let Some((_, unsubscribe_method)) = active_subscriptions.remove(&id) {
-					client
-						.subscription_by_id(id)
-						.unwrap()
-						.into_active()
-						.unwrap()
-						.close(unsubscribe_method)
-						.await
-						.unwrap();
-=======
-			// A subscription has been closed (could be used for requests too.)
-			Either::Left(Some(FrontToBack::ChannelClosed)) => {
-				//TODO: there's no way to cancel pending subscriptions and requests
-				//TODO: https://github.com/paritytech/jsonrpsee/issues/169
-				while let Some(req_id) = active_subscriptions.iter().find(|(_, (v, _))| v.is_closed()).map(|(k, _)| *k)
-				{
-					let (_, unsubscribe) =
-						active_subscriptions.remove(&req_id).expect("Subscription is active checked above; qed");
-					close_subscription(&mut client, req_id, unsubscribe).await;
->>>>>>> 53eaf0e5
+					close_subscription(&mut client, id, unsubscribe_method).await;
 				}
 			}
 
@@ -382,16 +355,10 @@
 				if let Err(err) = result {
 					let _ = send_back.send(Err(Error::Request(err)));
 				} else {
-<<<<<<< HEAD
-					// TODO: what's a good limit here? way more tricky than it looks
-					let (notifs_tx, notifs_rx) = mpsc::channel(4);
+					let (notifs_tx, notifs_rx) = mpsc::channel(config.subscription_channel_capacity);
+
+					// Send receiving end of `subscription channel` to the frontend
 					if send_back.send(Ok((notifs_rx, request_id))).is_ok() {
-=======
-					let (notifs_tx, notifs_rx) = mpsc::channel(config.subscription_channel_capacity);
-
-					// Send receiving end of `subscription channel` to the frontend
-					if send_back.send(Ok(notifs_rx)).is_ok() {
->>>>>>> 53eaf0e5
 						active_subscriptions.insert(request_id, (notifs_tx, unsubscribe));
 					} else {
 						close_subscription(&mut client, request_id, unsubscribe).await;
@@ -402,31 +369,11 @@
 			// Received a response on a subscription.
 			Either::Right(Ok(RawClientEvent::SubscriptionNotif { request_id, result })) => {
 				let notifs_tx = match active_subscriptions.get_mut(&request_id) {
-<<<<<<< HEAD
 					Some((notifs_tx, _)) => notifs_tx,
 					None => {
 						log::error!("Received notification on non-registrered subscription: {:?}", request_id);
 						continue;
 					}
-				};
-
-				// Unsubscribe if sending the notification failed.
-				if notifs_tx.send(result).await.is_err() {
-					let (_, unsubscribe) = active_subscriptions.remove(&request_id).unwrap();
-					client
-						.subscription_by_id(request_id)
-						.unwrap()
-						.into_active()
-						.unwrap()
-						.close(unsubscribe)
-						.await
-						.unwrap();
-=======
-					None => {
-						log::debug!("Invalid subscription response: {:?}", request_id);
-						continue;
-					}
-					Some((notifs_tx, _)) => notifs_tx,
 				};
 
 				match notifs_tx.try_send(result) {
@@ -438,7 +385,6 @@
 							active_subscriptions.remove(&request_id).expect("Request is active checked above; qed");
 						close_subscription(&mut client, request_id, unsubscribe).await;
 					}
->>>>>>> 53eaf0e5
 				}
 			}
 
