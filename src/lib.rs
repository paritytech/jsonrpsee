--- conflicted
+++ resolved
@@ -162,15 +162,11 @@
 #[cfg(feature = "ws")]
 pub use jsonrpsee_ws as ws;
 
-<<<<<<< HEAD
+pub use shared_client::SharedClient;
 pub use shared_server::SharedServer;
 
 mod shared_server;
-=======
-pub use shared_client::SharedClient;
-
 mod shared_client;
->>>>>>> 6436d27d
 
 /// Builds a new client and a new server that are connected to each other.
 pub fn local() -> (
