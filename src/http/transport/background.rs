--- conflicted
+++ resolved
@@ -149,16 +149,11 @@
 		// Validate the ContentType header
 		// to prevent Cross-Origin XHRs with text/plain
 		hyper::Method::POST if is_json(request.headers().get("content-type")) => {
-<<<<<<< HEAD
-			let json_body = match http::read_http_body(request, config).await {
+			let request = match http::read_http_body(request, config).await {
 				Ok(body) => match jsonrpc::from_slice(&body) {
 					Ok(response) => response,
 					Err(_e) => return response::parse_error(),
 				},
-=======
-			let request = match body_to_request(request.into_body()).await {
-				Ok(b) => b,
->>>>>>> 42b29823
 				Err(e) => match (e.kind(), e.into_inner()) {
 					(io::ErrorKind::InvalidData, _) => return response::parse_error(),
 					(io::ErrorKind::UnexpectedEof, _) => return response::parse_error(),
@@ -181,10 +176,7 @@
 				Err(_) => return response::internal_error("JSON request send back channel has shut down"),
 			}
 		}
-<<<<<<< HEAD
 		// Disallow other methods.
-=======
->>>>>>> 42b29823
 		_ => response::method_not_allowed(),
 	}
 }
