--- conflicted
+++ resolved
@@ -65,21 +65,6 @@
 
 #[tokio::test]
 async fn single_method_call_with_params() {
-<<<<<<< HEAD
-    let (server_started_tx, server_started_rx) = oneshot::channel::<SocketAddr>();
-    tokio::spawn(server(server_started_tx));
-    let server_addr = server_started_rx.await.unwrap();
-
-    let req = r#"{"jsonrpc":"2.0","method":"add", "params":[1, 2],"id":1}"#;
-    let response = http_request(req.into(), to_http_uri(server_addr))
-        .await
-        .unwrap();
-    assert_eq!(response.status, StatusCode::OK);
-    assert_eq!(
-        response.body,
-        ok_response(JsonValue::Number(3.into()), Id::Num(1))
-    );
-=======
 	let (server_started_tx, server_started_rx) = oneshot::channel::<SocketAddr>();
 	tokio::spawn(server(server_started_tx));
 	let server_addr = server_started_rx.await.unwrap();
@@ -88,23 +73,10 @@
 	let response = http_request(req.into(), to_http_uri(server_addr)).await.unwrap();
 	assert_eq!(response.status, StatusCode::OK);
 	assert_eq!(response.body, ok_response(JsonValue::Number(3.into()), Id::Num(1)));
->>>>>>> e54e5dc2
 }
 
 #[tokio::test]
 async fn should_return_method_not_found() {
-<<<<<<< HEAD
-    let (server_started_tx, server_started_rx) = oneshot::channel::<SocketAddr>();
-    tokio::spawn(server(server_started_tx));
-    let server_addr = server_started_rx.await.unwrap();
-
-    let req = r#"{"jsonrpc":"2.0","method":"bar","id":"foo"}"#;
-    let response = http_request(req.into(), to_http_uri(server_addr))
-        .await
-        .unwrap();
-    assert_eq!(response.status, StatusCode::OK);
-    assert_eq!(response.body, method_not_found(Id::Str("foo".into())));
-=======
 	let (server_started_tx, server_started_rx) = oneshot::channel::<SocketAddr>();
 	tokio::spawn(server(server_started_tx));
 	let server_addr = server_started_rx.await.unwrap();
@@ -113,23 +85,10 @@
 	let response = http_request(req.into(), to_http_uri(server_addr)).await.unwrap();
 	assert_eq!(response.status, StatusCode::OK);
 	assert_eq!(response.body, method_not_found(Id::Str("foo".into())));
->>>>>>> e54e5dc2
 }
 
 #[tokio::test]
 async fn invalid_json_id_missing_value() {
-<<<<<<< HEAD
-    let (server_started_tx, server_started_rx) = oneshot::channel::<SocketAddr>();
-    tokio::spawn(server(server_started_tx));
-    let server_addr = server_started_rx.await.unwrap();
-
-    let req = r#"{"jsonrpc":"2.0","method":"say_hello","id"}"#;
-    let response = http_request(req.into(), to_http_uri(server_addr))
-        .await
-        .unwrap();
-    // If there was an error in detecting the id in the Request object (e.g. Parse error/Invalid Request), it MUST be Null.
-    assert_eq!(response.body, parse_error(Id::Null));
-=======
 	let (server_started_tx, server_started_rx) = oneshot::channel::<SocketAddr>();
 	tokio::spawn(server(server_started_tx));
 	let server_addr = server_started_rx.await.unwrap();
@@ -138,23 +97,10 @@
 	let response = http_request(req.into(), to_http_uri(server_addr)).await.unwrap();
 	// If there was an error in detecting the id in the Request object (e.g. Parse error/Invalid Request), it MUST be Null.
 	assert_eq!(response.body, parse_error(Id::Null));
->>>>>>> e54e5dc2
 }
 
 #[tokio::test]
 async fn invalid_request_object() {
-<<<<<<< HEAD
-    let (server_started_tx, server_started_rx) = oneshot::channel::<SocketAddr>();
-    tokio::spawn(server(server_started_tx));
-    let server_addr = server_started_rx.await.unwrap();
-
-    let req = r#"{"jsonrpc":"2.0","method":"bar","id":1,"is_not_request_object":1}"#;
-    let response = http_request(req.into(), to_http_uri(server_addr))
-        .await
-        .unwrap();
-    assert_eq!(response.status, StatusCode::OK);
-    assert_eq!(response.body, invalid_request(Id::Num(1)));
-=======
 	let (server_started_tx, server_started_rx) = oneshot::channel::<SocketAddr>();
 	tokio::spawn(server(server_started_tx));
 	let server_addr = server_started_rx.await.unwrap();
@@ -163,5 +109,4 @@
 	let response = http_request(req.into(), to_http_uri(server_addr)).await.unwrap();
 	assert_eq!(response.status, StatusCode::OK);
 	assert_eq!(response.body, invalid_request(Id::Num(1)));
->>>>>>> e54e5dc2
 }