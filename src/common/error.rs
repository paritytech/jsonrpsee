// Copyright 2019 Parity Technologies (UK) Ltd.
//
// Permission is hereby granted, free of charge, to any
// person obtaining a copy of this software and associated
// documentation files (the "Software"), to deal in the
// Software without restriction, including without
// limitation the rights to use, copy, modify, merge,
// publish, distribute, sublicense, and/or sell copies of
// the Software, and to permit persons to whom the Software
// is furnished to do so, subject to the following
// conditions:
//
// The above copyright notice and this permission notice
// shall be included in all copies or substantial portions
// of the Software.
//
// THE SOFTWARE IS PROVIDED "AS IS", WITHOUT WARRANTY OF
// ANY KIND, EXPRESS OR IMPLIED, INCLUDING BUT NOT LIMITED
// TO THE WARRANTIES OF MERCHANTABILITY, FITNESS FOR A
// PARTICULAR PURPOSE AND NONINFRINGEMENT. IN NO EVENT
// SHALL THE AUTHORS OR COPYRIGHT HOLDERS BE LIABLE FOR ANY
// CLAIM, DAMAGES OR OTHER LIABILITY, WHETHER IN AN ACTION
// OF CONTRACT, TORT OR OTHERWISE, ARISING FROM, OUT OF OR
// IN CONNECTION WITH THE SOFTWARE OR THE USE OR OTHER
// DEALINGS IN THE SOFTWARE.

use super::JsonValue;

use alloc::{
	borrow::ToOwned as _,
	format,
	string::{String, ToString as _},
};
use core::fmt;
use serde::de::Deserializer;
use serde::ser::Serializer;
use serde::{Deserialize, Serialize};

/// JSONRPC error code
#[derive(Debug, PartialEq, Clone)]
pub enum ErrorCode {
	/// Invalid JSON was received by the server.
	/// An error occurred on the server while parsing the JSON text.
	ParseError,
	/// The JSON sent is not a valid Request object.
	InvalidRequest,
	/// The method does not exist / is not available.
	MethodNotFound,
	/// Invalid method parameter(s).
	InvalidParams,
	/// Internal JSON-RPC error.
	InternalError,
	/// Reserved for implementation-defined server-errors.
	ServerError(i64),
	/// Error returned by called method
	MethodError(i64),
}

impl ErrorCode {
<<<<<<< HEAD
    /// Returns integer code value
    pub fn code(&self) -> i64 {
        match *self {
            ErrorCode::ParseError => -32700,
            ErrorCode::InvalidRequest => -32600,
            ErrorCode::MethodNotFound => -32601,
            ErrorCode::InvalidParams => -32602,
            ErrorCode::InternalError => -32603,
            ErrorCode::ServerError(code) => code,
            ErrorCode::MethodError(code) => code,
        }
    }

    /// Returns human-readable description
    pub fn description(&self) -> String {
        let desc = match *self {
            ErrorCode::ParseError => "Parse error",
            ErrorCode::InvalidRequest => "Invalid Request",
            ErrorCode::MethodNotFound => "Method not found",
            ErrorCode::InvalidParams => "Invalid params",
            ErrorCode::InternalError => "Internal error",
            ErrorCode::ServerError(_) => "Server error",
            ErrorCode::MethodError(_) => "Method error",
        };
        desc.to_string()
    }
=======
	/// Returns integer code value
	pub fn code(&self) -> i64 {
		match *self {
			ErrorCode::ParseError => -32700,
			ErrorCode::InvalidRequest => -32600,
			ErrorCode::MethodNotFound => -32601,
			ErrorCode::InvalidParams => -32602,
			ErrorCode::InternalError => -32603,
			ErrorCode::ServerError(code) => code,
			ErrorCode::MethodError(code) => code,
		}
	}

	/// Returns human-readable description
	pub fn description(&self) -> String {
		let desc = match *self {
			ErrorCode::ParseError => "Parse error",
			ErrorCode::InvalidRequest => "Invalid request",
			ErrorCode::MethodNotFound => "Method not found",
			ErrorCode::InvalidParams => "Invalid params",
			ErrorCode::InternalError => "Internal error",
			ErrorCode::ServerError(_) => "Server error",
			ErrorCode::MethodError(_) => "Method error",
		};
		desc.to_string()
	}
>>>>>>> 1c86c71a
}

impl From<i64> for ErrorCode {
	fn from(code: i64) -> Self {
		match code {
			-32700 => ErrorCode::ParseError,
			-32600 => ErrorCode::InvalidRequest,
			-32601 => ErrorCode::MethodNotFound,
			-32602 => ErrorCode::InvalidParams,
			-32603 => ErrorCode::InternalError,
			-32099..=-32000 => ErrorCode::ServerError(code),
			code => ErrorCode::MethodError(code),
		}
	}
}

impl<'a> serde::Deserialize<'a> for ErrorCode {
	fn deserialize<D>(deserializer: D) -> Result<ErrorCode, D::Error>
	where
		D: Deserializer<'a>,
	{
		let code: i64 = serde::Deserialize::deserialize(deserializer)?;
		Ok(ErrorCode::from(code))
	}
}

impl serde::Serialize for ErrorCode {
	fn serialize<S>(&self, serializer: S) -> Result<S::Ok, S::Error>
	where
		S: Serializer,
	{
		serializer.serialize_i64(self.code())
	}
}

/// Error object as defined in Spec
#[derive(Debug, PartialEq, Clone, Serialize, Deserialize)]
#[serde(deny_unknown_fields)]
pub struct Error {
	/// Code
	pub code: ErrorCode,
	/// Message
	pub message: String,
	/// Optional data
	#[serde(skip_serializing_if = "Option::is_none")]
	pub data: Option<JsonValue>,
}

impl Error {
	/// Wraps given `ErrorCode`
	pub fn new(code: ErrorCode) -> Self {
		Error { message: code.description(), code, data: None }
	}

	/// Creates new `ParseError`
	pub fn parse_error() -> Self {
		Self::new(ErrorCode::ParseError)
	}

	/// Creates new `InvalidRequest`
	pub fn invalid_request() -> Self {
		Self::new(ErrorCode::InvalidRequest)
	}

	/// Creates new `MethodNotFound`
	pub fn method_not_found() -> Self {
		Self::new(ErrorCode::MethodNotFound)
	}

	/// Creates new `InvalidParams`
	pub fn invalid_params<M>(message: M) -> Self
	where
		M: Into<String>,
	{
		Error { code: ErrorCode::InvalidParams, message: message.into(), data: None }
	}

	/// Creates `InvalidParams` for given parameter, with details.
	pub fn invalid_params_with_details<M, T>(message: M, details: T) -> Error
	where
		M: Into<String>,
		T: fmt::Debug,
	{
		Error {
			code: ErrorCode::InvalidParams,
			message: format!("Invalid parameters: {}", message.into()),
			data: Some(JsonValue::String(format!("{:?}", details))),
		}
	}

	/// Creates new `InternalError`
	pub fn internal_error() -> Self {
		Self::new(ErrorCode::InternalError)
	}

	/// Creates new `InvalidRequest` with invalid version description
	pub fn invalid_version() -> Self {
		Error {
			code: ErrorCode::InvalidRequest,
			message: "Unsupported JSON-RPC protocol version".to_owned(),
			data: None,
		}
	}
}

impl From<ErrorCode> for Error {
	fn from(code: ErrorCode) -> Error {
		Error::new(code)
	}
}

impl fmt::Display for Error {
	fn fmt(&self, f: &mut fmt::Formatter) -> fmt::Result {
		write!(f, "{}: {}", self.code.description(), self.message)
	}
}

impl std::error::Error for Error {}<|MERGE_RESOLUTION|>--- conflicted
+++ resolved
@@ -57,34 +57,6 @@
 }
 
 impl ErrorCode {
-<<<<<<< HEAD
-    /// Returns integer code value
-    pub fn code(&self) -> i64 {
-        match *self {
-            ErrorCode::ParseError => -32700,
-            ErrorCode::InvalidRequest => -32600,
-            ErrorCode::MethodNotFound => -32601,
-            ErrorCode::InvalidParams => -32602,
-            ErrorCode::InternalError => -32603,
-            ErrorCode::ServerError(code) => code,
-            ErrorCode::MethodError(code) => code,
-        }
-    }
-
-    /// Returns human-readable description
-    pub fn description(&self) -> String {
-        let desc = match *self {
-            ErrorCode::ParseError => "Parse error",
-            ErrorCode::InvalidRequest => "Invalid Request",
-            ErrorCode::MethodNotFound => "Method not found",
-            ErrorCode::InvalidParams => "Invalid params",
-            ErrorCode::InternalError => "Internal error",
-            ErrorCode::ServerError(_) => "Server error",
-            ErrorCode::MethodError(_) => "Method error",
-        };
-        desc.to_string()
-    }
-=======
 	/// Returns integer code value
 	pub fn code(&self) -> i64 {
 		match *self {
@@ -102,7 +74,7 @@
 	pub fn description(&self) -> String {
 		let desc = match *self {
 			ErrorCode::ParseError => "Parse error",
-			ErrorCode::InvalidRequest => "Invalid request",
+			ErrorCode::InvalidRequest => "Invalid Request",
 			ErrorCode::MethodNotFound => "Method not found",
 			ErrorCode::InvalidParams => "Invalid params",
 			ErrorCode::InternalError => "Internal error",
@@ -111,7 +83,6 @@
 		};
 		desc.to_string()
 	}
->>>>>>> 1c86c71a
 }
 
 impl From<i64> for ErrorCode {
