// Copyright 2019 Parity Technologies (UK) Ltd.
//
// Permission is hereby granted, free of charge, to any
// person obtaining a copy of this software and associated
// documentation files (the "Software"), to deal in the
// Software without restriction, including without
// limitation the rights to use, copy, modify, merge,
// publish, distribute, sublicense, and/or sell copies of
// the Software, and to permit persons to whom the Software
// is furnished to do so, subject to the following
// conditions:
//
// The above copyright notice and this permission notice
// shall be included in all copies or substantial portions
// of the Software.
//
// THE SOFTWARE IS PROVIDED "AS IS", WITHOUT WARRANTY OF
// ANY KIND, EXPRESS OR IMPLIED, INCLUDING BUT NOT LIMITED
// TO THE WARRANTIES OF MERCHANTABILITY, FITNESS FOR A
// PARTICULAR PURPOSE AND NONINFRINGEMENT. IN NO EVENT
// SHALL THE AUTHORS OR COPYRIGHT HOLDERS BE LIABLE FOR ANY
// CLAIM, DAMAGES OR OTHER LIABILITY, WHETHER IN AN ACTION
// OF CONTRACT, TORT OR OTHERWISE, ARISING FROM, OUT OF OR
// IN CONNECTION WITH THE SOFTWARE OR THE USE OR OTHER
// DEALINGS IN THE SOFTWARE.

use alloc::{format, string::String, vec::Vec};
use serde::de::DeserializeOwned;
use serde::{Deserialize, Serialize};
use serde_json;
use serde_json::value::from_value;

use super::{Error, JsonValue};

/// Request parameters
#[derive(Debug, PartialEq, Clone, Serialize, Deserialize)]
#[serde(deny_unknown_fields)]
#[serde(untagged)]
pub enum Params {
	/// No parameters
	None,
	/// Array of values
	Array(Vec<JsonValue>),
	/// Map of values
	Map(serde_json::Map<String, JsonValue>),
}

impl Params {
	/// Parse incoming `Params` into expected common.
	pub fn parse<D>(self) -> Result<D, Error>
	where
		D: DeserializeOwned,
	{
		let value: JsonValue = self.into();
		from_value(value).map_err(|e| Error::invalid_params(format!("Invalid params: {}.", e)))
	}

	/// Check for no params, returns Err if any params
	pub fn expect_no_params(self) -> Result<(), Error> {
		match self {
			Params::None => Ok(()),
			Params::Array(ref v) if v.is_empty() => Ok(()),
			p => Err(Error::invalid_params_with_details("No parameters were expected", p)),
		}
	}
}

impl From<Params> for JsonValue {
	fn from(params: Params) -> JsonValue {
		match params {
			Params::Array(vec) => JsonValue::Array(vec),
			Params::Map(map) => JsonValue::Object(map),
			Params::None => JsonValue::Null,
		}
	}
}

#[cfg(test)]
mod tests {
<<<<<<< HEAD
    use super::Params;
    use crate::common::{Error, ErrorCode, JsonValue};
=======
	use super::Params;
	use crate::common::{Error, ErrorCode, JsonValue};
	use serde_json;
>>>>>>> 1c86c71a

	#[test]
	fn params_deserialization() {
		let s = r#"[null, true, -1, 4, 2.3, "hello", [0], {"key": "value"}, []]"#;
		let deserialized: Params = serde_json::from_str(s).unwrap();

		let mut map = serde_json::Map::new();
		map.insert("key".to_string(), JsonValue::String("value".to_string()));

		assert_eq!(
			Params::Array(vec![
				JsonValue::Null,
				JsonValue::Bool(true),
				JsonValue::from(-1),
				JsonValue::from(4),
				JsonValue::from(2.3),
				JsonValue::String("hello".to_string()),
				JsonValue::Array(vec![JsonValue::from(0)]),
				JsonValue::Object(map),
				JsonValue::Array(vec![]),
			]),
			deserialized
		);
	}

	#[test]
	fn should_return_meaningful_error_when_deserialization_fails() {
		// given
		let s = r#"[1, true]"#;
		let params = || serde_json::from_str::<Params>(s).unwrap();

		// when
		let v1: Result<(Option<u8>, String), Error> = params().parse();
		let v2: Result<(u8, bool, String), Error> = params().parse();
		let err1 = v1.unwrap_err();
		let err2 = v2.unwrap_err();

		// then
		assert_eq!(err1.code, ErrorCode::InvalidParams);
		assert_eq!(err1.message, "Invalid params: invalid type: boolean `true`, expected a string.");
		assert_eq!(err1.data, None);
		assert_eq!(err2.code, ErrorCode::InvalidParams);
		assert_eq!(err2.message, "Invalid params: invalid length 2, expected a tuple of size 3.");
		assert_eq!(err2.data, None);
	}

	#[test]
	fn single_param_parsed_as_tuple() {
		let params: (u64,) = Params::Array(vec![JsonValue::from(1)]).parse().unwrap();
		assert_eq!(params, (1,));
	}
}<|MERGE_RESOLUTION|>--- conflicted
+++ resolved
@@ -77,14 +77,8 @@
 
 #[cfg(test)]
 mod tests {
-<<<<<<< HEAD
-    use super::Params;
-    use crate::common::{Error, ErrorCode, JsonValue};
-=======
 	use super::Params;
 	use crate::common::{Error, ErrorCode, JsonValue};
-	use serde_json;
->>>>>>> 1c86c71a
 
 	#[test]
 	fn params_deserialization() {
