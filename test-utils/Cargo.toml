--- conflicted
+++ resolved
@@ -11,10 +11,7 @@
 async-std = "1.8.0"
 futures = "0.3.8"
 hyper = "0.13.9"
-<<<<<<< HEAD
 log = "0.4.11"
-=======
->>>>>>> 646a3084
 serde = { version = "1.0.118", default-features = false, features = ["derive"] }
 serde_json = "1.0.60"
 soketto = "0.4.2"
