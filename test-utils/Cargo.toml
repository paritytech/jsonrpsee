[package]
name = "jsonrpsee-test-utils"
version = "0.3.0"
authors = ["Parity Technologies <admin@parity.io>"]
license = "MIT"
edition = "2018"

# See more keys and their definitions at https://doc.rust-lang.org/cargo/reference/manifest.html

[dependencies]
anyhow = "1"
futures-channel = "0.3.14"
futures-util = "0.3.14"
hyper = { version = "0.14.10", features = ["full"] }
log = "0.4"
serde = { version = "1", default-features = false, features = ["derive"] }
serde_json = "1"
<<<<<<< HEAD
soketto = { version = "0.7", features = ["http"] }
=======
soketto = "0.7"
>>>>>>> 92a38c93
tokio = { version = "1", features = ["net", "rt-multi-thread", "macros", "time"] }
tokio-util = { version = "0.6", features = ["compat"] }<|MERGE_RESOLUTION|>--- conflicted
+++ resolved
@@ -15,10 +15,6 @@
 log = "0.4"
 serde = { version = "1", default-features = false, features = ["derive"] }
 serde_json = "1"
-<<<<<<< HEAD
 soketto = { version = "0.7", features = ["http"] }
-=======
-soketto = "0.7"
->>>>>>> 92a38c93
 tokio = { version = "1", features = ["net", "rt-multi-thread", "macros", "time"] }
 tokio-util = { version = "0.6", features = ["compat"] }