--- conflicted
+++ resolved
@@ -8,11 +8,7 @@
 pub const PARSE_ERROR: &str = "Parse error";
 pub const INTERNAL_ERROR: &str = "Internal error";
 pub const INVALID_PARAMS: &str = "Invalid params";
-<<<<<<< HEAD
-pub const INVALID_REQUEST: &str = "Invalid Request";
-=======
 pub const INVALID_REQUEST: &str = "Invalid request";
->>>>>>> a08f012c
 pub const METHOD_NOT_FOUND: &str = "Method not found";
 
 /// Converts a sockaddress to a WebSocket URI.
@@ -49,7 +45,7 @@
 
 pub fn invalid_request(id: Id) -> String {
 	format!(
-		r#"{{"jsonrpc":"2.0","error":{{"code":-32600,"message":"Invalid Request"}},"id":{}}}"#,
+		r#"{{"jsonrpc":"2.0","error":{{"code":-32600,"message":"Invalid request"}},"id":{}}}"#,
 		serde_json::to_string(&id).unwrap()
 	)
 }
@@ -68,7 +64,6 @@
 	)
 }
 
-<<<<<<< HEAD
 /// Hardcoded server response when a client initiates a new subscription.
 ///
 /// NOTE: works only for one subscription because the subscription ID is hardcoded.
@@ -87,8 +82,6 @@
 	)
 }
 
-=======
->>>>>>> a08f012c
 pub async fn http_request(body: Body, uri: Uri) -> Result<HttpResponse, String> {
 	let client = hyper::Client::new();
 	let r = hyper::Request::post(uri)
