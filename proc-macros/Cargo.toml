[package]
name = "jsonrpsee-proc-macros"
description = "Procedueral macros for jsonrpsee"
version.workspace = true
authors.workspace = true
edition.workspace = true
rust-version.workspace = true
license.workspace = true
repository.workspace = true
documentation.workspace = true
homepage.workspace = true
keywords.workspace = true
readme.workspace = true
publish = true

[lib]
proc-macro = true

[dependencies]
proc-macro2 = "1.0"
quote = "1.0"
syn = { version = "2.0", default-features = false, features = ["extra-traits", "full", "visit", "parsing", "printing", "clone-impls", "proc-macro"] }
proc-macro-crate = "3"
heck = "0.5.0"

[dev-dependencies]
jsonrpsee = { path = "../jsonrpsee", features = ["server", "client-core", "http-client", "ws-client", "macros"] }
hyper = "1.3"
hyper-util = { version = "0.1.3", features = ["client", "client-legacy"]}
futures-channel = { version = "0.3.14", default-features = false }
futures-util = { version = "0.3.14", default-features = false }
serde_json = "1"
serde = "1"
trybuild = "1.0.97"
tokio = { version = "1.23.1", features = ["rt", "macros"] }
<<<<<<< HEAD
tower = "0.5"
=======
tower = { workspace = true }
>>>>>>> 9fa3f01e
<|MERGE_RESOLUTION|>--- conflicted
+++ resolved
@@ -33,8 +33,4 @@
 serde = "1"
 trybuild = "1.0.97"
 tokio = { version = "1.23.1", features = ["rt", "macros"] }
-<<<<<<< HEAD
-tower = "0.5"
-=======
-tower = { workspace = true }
->>>>>>> 9fa3f01e
+tower = { workspace = true }