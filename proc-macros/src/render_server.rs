--- conflicted
+++ resolved
@@ -276,11 +276,7 @@
 						let #name: #ty = match seq.optional_next() {
 							Ok(v) => v,
 							Err(e) => {
-<<<<<<< HEAD
-								log::error!("Error parsing optional {:?} as {:?}: {:?}", stringify!(#name), stringify!(#ty), e);
-=======
 								log::error!(concat!("Error parsing optional \"", stringify!(#name), "\" as \"", stringify!(#ty), "\": {:?}"), e);
->>>>>>> c13f97ba
 								return Err(e.into())
 							}
 						};
@@ -290,11 +286,7 @@
 						let #name: #ty = match seq.next() {
 							Ok(v) => v,
 							Err(e) => {
-<<<<<<< HEAD
-								log::error!("Error parsing {:?} as {:?}: {:?}", stringify!(#name), stringify!(#ty), e);
-=======
 								log::error!(concat!("Error parsing \"", stringify!(#name), "\" as \"", stringify!(#ty), "\": {:?}"), e);
->>>>>>> c13f97ba
 								return Err(e.into())
 							}
 						};
