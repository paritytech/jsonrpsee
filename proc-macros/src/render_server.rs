// Copyright 2019-2021 Parity Technologies (UK) Ltd.
//
// Permission is hereby granted, free of charge, to any
// person obtaining a copy of this software and associated
// documentation files (the "Software"), to deal in the
// Software without restriction, including without
// limitation the rights to use, copy, modify, merge,
// publish, distribute, sublicense, and/or sell copies of
// the Software, and to permit persons to whom the Software
// is furnished to do so, subject to the following
// conditions:
//
// The above copyright notice and this permission notice
// shall be included in all copies or substantial portions
// of the Software.
//
// THE SOFTWARE IS PROVIDED "AS IS", WITHOUT WARRANTY OF
// ANY KIND, EXPRESS OR IMPLIED, INCLUDING BUT NOT LIMITED
// TO THE WARRANTIES OF MERCHANTABILITY, FITNESS FOR A
// PARTICULAR PURPOSE AND NONINFRINGEMENT. IN NO EVENT
// SHALL THE AUTHORS OR COPYRIGHT HOLDERS BE LIABLE FOR ANY
// CLAIM, DAMAGES OR OTHER LIABILITY, WHETHER IN AN ACTION
// OF CONTRACT, TORT OR OTHERWISE, ARISING FROM, OUT OF OR
// IN CONNECTION WITH THE SOFTWARE OR THE USE OR OTHER
// DEALINGS IN THE SOFTWARE.

use super::lifetimes::replace_lifetimes;
use super::RpcDescription;
use crate::helpers::{generate_where_clause, is_option};
use proc_macro2::{Span, TokenStream as TokenStream2};
use quote::{quote, quote_spanned};
use std::collections::HashSet;

impl RpcDescription {
	pub(super) fn render_server(&self) -> Result<TokenStream2, syn::Error> {
		let trait_name = quote::format_ident!("{}Server", &self.trait_def.ident);
		let generics = self.trait_def.generics.clone();
		let (impl_generics, _, where_clause) = generics.split_for_impl();

		let method_impls = self.render_methods()?;
		let into_rpc_impl = self.render_into_rpc()?;
		let async_trait = self.jrps_server_item(quote! { types::__reexports::async_trait });

		// Doc-comment to be associated with the server.
		let doc_comment = format!("Server trait implementation for the `{}` RPC API.", &self.trait_def.ident);

		let trait_impl = quote! {
			#[#async_trait]
			#[doc = #doc_comment]
			pub trait #trait_name #impl_generics: Sized + Send + Sync + 'static #where_clause {
				#method_impls
				#into_rpc_impl
			}
		};

		Ok(trait_impl)
	}

	fn render_methods(&self) -> Result<TokenStream2, syn::Error> {
		let methods = self.methods.iter().map(|method| {
			let docs = &method.docs;
			let method_sig = &method.signature;
			quote! {
				#docs
				#method_sig
			}
		});

		let subscriptions = self.subscriptions.iter().map(|sub| {
			let docs = &sub.docs;
			let subscription_sink_ty = self.jrps_server_item(quote! { SubscriptionSink });
			// Add `SubscriptionSink` as the second input parameter to the signature.
			let subscription_sink: syn::FnArg = syn::parse_quote!(subscription_sink: #subscription_sink_ty);
			let mut sub_sig = sub.signature.clone();
			sub_sig.sig.inputs.insert(1, subscription_sink);
			quote! {
				#docs
				#sub_sig
			}
		});

		Ok(quote! {
			#(#methods)*
			#(#subscriptions)*
		})
	}

	fn render_into_rpc(&self) -> Result<TokenStream2, syn::Error> {
		let rpc_module = self.jrps_server_item(quote! { RpcModule });

		let mut registered = HashSet::new();
		let mut errors = Vec::new();
		let mut check_name = |name: &str, span: Span| {
			if registered.contains(name) {
				let message = format!("{:?} is already defined", name);
				errors.push(quote_spanned!(span => compile_error!(#message);));
			} else {
				registered.insert(name.to_string());
			}
		};

		/// Helper that will ignore results of `register_*` method calls, and panic
		/// if there have been any errors in debug builds.
		///
		/// The debug assert is a safeguard should the contract that guarantees the method
		/// names to never conflict in the macro be broken in the future.
		fn handle_register_result(tokens: TokenStream2) -> TokenStream2 {
			quote! {{
				let res = #tokens;
				debug_assert!(res.is_ok(), "RPC macro method names should never conflict, this is a bug, please report it.");
			}}
		}

		let methods = self
			.methods
			.iter()
			.map(|method| {
				// Rust method to invoke (e.g. `self.<foo>(...)`).
				let rust_method_name = &method.signature.sig.ident;
				// Name of the RPC method (e.g. `foo_makeSpam`).
				let rpc_method_name = self.rpc_identifier(&method.name);
				// `parsing` is the code associated with parsing structure from the
<<<<<<< HEAD
				// provided `Params` object.
				// `params_seq` is the comma-delimited sequence of parameters.
=======
				// provided `RpcParams` object.
				// `params_seq` is the comma-delimited sequence of parameters we're passing to the rust function
				// called..
>>>>>>> c13f97ba
				let (parsing, params_seq) = self.render_params_decoding(&method.params);

				check_name(&rpc_method_name, rust_method_name.span());

				if method.signature.sig.asyncness.is_some() {
					handle_register_result(quote! {
						rpc.register_async_method(#rpc_method_name, |params, context| {
							let fut = async move {
								#parsing
								context.as_ref().#rust_method_name(#params_seq).await
							};
							Box::pin(fut)
						})
					})
				} else {
					handle_register_result(quote! {
						rpc.register_method(#rpc_method_name, |params, context| {
							#parsing
							context.#rust_method_name(#params_seq)
						})
					})
				}
			})
			.collect::<Vec<_>>();

		let subscriptions = self
			.subscriptions
			.iter()
			.map(|sub| {
				// Rust method to invoke (e.g. `self.<foo>(...)`).
				let rust_method_name = &sub.signature.sig.ident;
				// Name of the RPC method to subscribe to (e.g. `foo_sub`).
				let rpc_sub_name = self.rpc_identifier(&sub.name);
				// Name of the RPC method to unsubscribe (e.g. `foo_sub`).
				let rpc_unsub_name = self.rpc_identifier(&sub.unsubscribe);
				// `parsing` is the code associated with parsing structure from the
				// provided `Params` object.
				// `params_seq` is the comma-delimited sequence of parameters.
				let (parsing, params_seq) = self.render_params_decoding(&sub.params);

				check_name(&rpc_sub_name, rust_method_name.span());
				check_name(&rpc_unsub_name, rust_method_name.span());

				handle_register_result(quote! {
					rpc.register_subscription(#rpc_sub_name, #rpc_unsub_name, |params, sink, context| {
						#parsing
						context.as_ref().#rust_method_name(sink, #params_seq)
					})
				})
			})
			.collect::<Vec<_>>();

		let method_aliases = self
			.methods
			.iter()
			.map(|method| {
				let rpc_name = self.rpc_identifier(&method.name);
				let rust_method_name = &method.signature.sig.ident;

				// Rust method to invoke (e.g. `self.<foo>(...)`).
				let aliases: Vec<TokenStream2> = method
					.aliases
					.iter()
					.map(|alias| {
						let alias = alias.trim().to_string();
						check_name(&alias, rust_method_name.span());
						handle_register_result(quote! {
							rpc.register_alias(#alias, #rpc_name)
						})
					})
					.collect();

				quote!( #(#aliases)* )
			})
			.collect::<Vec<_>>();

		let subscription_aliases = self
			.subscriptions
			.iter()
			.map(|method| {
				let sub_name = self.rpc_identifier(&method.name);
				let unsub_name = self.rpc_identifier(&method.unsubscribe);
				let rust_method_name = &method.signature.sig.ident;

				let sub: Vec<TokenStream2> = method
					.aliases
					.iter()
					.map(|alias| {
						let alias = alias.trim().to_string();
						check_name(&alias, rust_method_name.span());
						handle_register_result(quote! {
							rpc.register_alias(#alias, #sub_name)
						})
					})
					.collect();
				let unsub: Vec<TokenStream2> = method
					.unsubscribe_aliases
					.iter()
					.map(|alias| {
						let alias = alias.trim().to_string();
						check_name(&alias, rust_method_name.span());
						handle_register_result(quote! {
							rpc.register_alias(#alias, #unsub_name)
						})
					})
					.collect();

				quote! (
					#(#sub)*
					#(#unsub)*
				)
			})
			.collect::<Vec<_>>();

		let doc_comment = "Collects all the methods and subscriptions defined in the trait \
								and adds them into a single `RpcModule`.";

		let sub_tys: Vec<syn::Type> = self.subscriptions.clone().into_iter().map(|s| s.item).collect();
		let where_clause = generate_where_clause(&self.trait_def, &sub_tys, false);

		// NOTE(niklasad1): empty where clause is valid rust syntax.
		Ok(quote! {
			#[doc = #doc_comment]
			fn into_rpc(self) -> #rpc_module<Self> where #(#where_clause,)* {
				let mut rpc = #rpc_module::new(self);

				#(#errors)*
				#(#methods)*
				#(#subscriptions)*
				#(#method_aliases)*
				#(#subscription_aliases)*

				rpc
			}
		})
	}

	fn render_params_decoding(&self, params: &[(syn::PatIdent, syn::Type)]) -> (TokenStream2, TokenStream2) {
		if params.is_empty() {
			return (TokenStream2::default(), TokenStream2::default());
		}

		let params_fields_seq = params.iter().map(|(name, _)| name);
		let params_fields = quote! { #(#params_fields_seq),* };

		// Code to decode sequence of parameters from a JSON array.
		let decode_array = {
			let decode_fields = params.iter().map(|(name, ty)| {
				if is_option(ty) {
					quote! {
						let #name: #ty = match seq.optional_next() {
							Ok(v) => v,
							Err(e) => {
								log::error!(concat!("Error parsing optional \"", stringify!(#name), "\" as \"", stringify!(#ty), "\": {:?}"), e);
								return Err(e.into())
							}
						};
					}
				} else {
					quote! {
						let #name: #ty = match seq.next() {
							Ok(v) => v,
							Err(e) => {
								log::error!(concat!("Error parsing \"", stringify!(#name), "\" as \"", stringify!(#ty), "\": {:?}"), e);
								return Err(e.into())
							}
						};
					}
				}
			});

			quote! {
				let mut seq = params.sequence();
				#(#decode_fields);*
			}
		};

		// Code to decode sequence of parameters from a JSON object (aka map).
		let _decode_map = {
			let mut generics = None;

			let serde = self.jrps_server_item(quote! { types::__reexports::serde });
			let serde_crate = serde.to_string();
			let fields = params
				.iter()
				.map(|(name, ty)| {
					let mut ty = ty.clone();

					if replace_lifetimes(&mut ty) {
						generics = Some(());
						quote! {
							#[serde(borrow)]
							#name: #ty,
						}
					} else {
						quote! { #name: #ty, }
					}
				})
				.collect::<Vec<_>>();
			let destruct = params.iter().map(|(name, _)| quote! { parsed.#name });
			let generics = generics.map(|()| quote! { <'a> });

			quote! {
				#[derive(#serde::Deserialize)]
				#[serde(crate = #serde_crate)]
				struct ParamsObject#generics {
					#(#fields)*
				}

				let parsed: ParamsObject = params.parse()?;

				(#(#destruct),*)
			}
		};

		// Parsing of `serde_json::Value`.
		let parsing = quote! {
			// TODO: https://github.com/paritytech/jsonrpsee/issues/445
			/*let (#params_fields) = if params.is_object() {
				#decode_map
			} else {
				#decode_array
			};*/
			#decode_array;
		};

		(parsing, params_fields)
	}
}<|MERGE_RESOLUTION|>--- conflicted
+++ resolved
@@ -120,14 +120,9 @@
 				// Name of the RPC method (e.g. `foo_makeSpam`).
 				let rpc_method_name = self.rpc_identifier(&method.name);
 				// `parsing` is the code associated with parsing structure from the
-<<<<<<< HEAD
 				// provided `Params` object.
-				// `params_seq` is the comma-delimited sequence of parameters.
-=======
-				// provided `RpcParams` object.
 				// `params_seq` is the comma-delimited sequence of parameters we're passing to the rust function
 				// called..
->>>>>>> c13f97ba
 				let (parsing, params_seq) = self.render_params_decoding(&method.params);
 
 				check_name(&rpc_method_name, rust_method_name.span());
