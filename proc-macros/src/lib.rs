// Copyright 2019 Parity Technologies (UK) Ltd.
//
// Permission is hereby granted, free of charge, to any
// person obtaining a copy of this software and associated
// documentation files (the "Software"), to deal in the
// Software without restriction, including without
// limitation the rights to use, copy, modify, merge,
// publish, distribute, sublicense, and/or sell copies of
// the Software, and to permit persons to whom the Software
// is furnished to do so, subject to the following
// conditions:
//
// The above copyright notice and this permission notice
// shall be included in all copies or substantial portions
// of the Software.
//
// THE SOFTWARE IS PROVIDED "AS IS", WITHOUT WARRANTY OF
// ANY KIND, EXPRESS OR IMPLIED, INCLUDING BUT NOT LIMITED
// TO THE WARRANTIES OF MERCHANTABILITY, FITNESS FOR A
// PARTICULAR PURPOSE AND NONINFRINGEMENT. IN NO EVENT
// SHALL THE AUTHORS OR COPYRIGHT HOLDERS BE LIABLE FOR ANY
// CLAIM, DAMAGES OR OTHER LIABILITY, WHETHER IN AN ACTION
// OF CONTRACT, TORT OR OTHERWISE, ARISING FROM, OUT OF OR
// IN CONNECTION WITH THE SOFTWARE OR THE USE OR OTHER
// DEALINGS IN THE SOFTWARE.

extern crate proc_macro;

use inflector::Inflector as _;
use proc_macro::TokenStream;
use quote::{quote, quote_spanned};
use syn::spanned::Spanned as _;

mod api_def;

/// Wraps around one or more API definitions and generates an enum.
///
/// The format within this macro must be:
///
/// ```ignore
/// rpc_api!{
///     Foo { ... }
///     pub(crate) Bar { ... }
/// }
/// ```
///
/// The `Foo` and `Bar` are identifiers, optionally prefixed with a visibility modifier
/// (e.g. `pub`).
///
/// The content of the blocks is the same as the content of a trait definition, except that
/// default implementations for methods are forbidden.
///
/// For each identifier (such as `Foo` and `Bar` in the example above), this macro will generate
/// an enum where each variant corresponds to a function of the definition. Function names are
/// turned into PascalCase to conform to the Rust style guide.
///
/// Each generated enum has a `next_request` method whose signature is:
///
/// ```ignore
/// async fn next_request(server: &'a mut jsonrpsee::core::Server<R, I>) -> Result<Foo<'a, R, I>, std::io::Error>;
/// ```
///
/// This method lets you grab the next request incoming from a server, and parse it to match of
/// the function definitions. Invalid requests are automatically handled.
///
/// Additionally, each generated enum has one method per function definition that lets you perform
/// the method has a client.
///
#[proc_macro]
pub fn rpc_api(input_token_stream: TokenStream) -> TokenStream {
    // Start by parsing the input into what we expect.
    let defs: api_def::ApiDefinitions = match syn::parse(input_token_stream) {
        Ok(d) => d,
        Err(err) => return err.to_compile_error().into(),
    };

    let mut out = Vec::with_capacity(defs.apis.len());
    for api in defs.apis {
        match build_api(api) {
            Ok(a) => out.push(a),
            Err(err) => return err.to_compile_error().into(),
        };
    }

    TokenStream::from(quote! {
        #(#out)*
    })
}

/// Generates the macro output token stream corresponding to a single API.
fn build_api(api: api_def::ApiDefinition) -> Result<proc_macro2::TokenStream, syn::Error> {
    let enum_name = &api.name;

    // TODO: make sure there's no conflict here
<<<<<<< HEAD
    api.generics.params.insert(
        0,
        From::from(syn::LifetimeDef::new(
            syn::parse_str::<syn::Lifetime>("'a").unwrap(),
        )),
    );
    api.generics.params.push(From::from(syn::TypeParam::from(
        syn::parse_str::<syn::Ident>("R").unwrap(),
    )));
    api.generics.params.push(From::from(syn::TypeParam::from(
        syn::parse_str::<syn::Ident>("I").unwrap(),
    )));
    let raw_generics = &api.generics;
    let (impl_generics, ty_generics, where_clause) = api.generics.split_for_impl();
=======
    let mut tweaked_generics = api.generics.clone();
    tweaked_generics.params.insert(0, From::from(syn::LifetimeDef::new(syn::parse_str::<syn::Lifetime>("'a").unwrap())));
    tweaked_generics.params.push(From::from(syn::TypeParam::from(syn::parse_str::<syn::Ident>("R").unwrap())));
    tweaked_generics.params.push(From::from(syn::TypeParam::from(syn::parse_str::<syn::Ident>("I").unwrap())));
    let (impl_generics, ty_generics, where_clause) = tweaked_generics.split_for_impl();

>>>>>>> 7692928a
    let visibility = &api.visibility;

    let mut variants = Vec::new();
    let mut tmp_variants = Vec::new();
    for function in &api.definitions {
        let function_is_notification = function.is_void_ret_type();
        let variant_name = snake_case_to_camel_case(&function.signature.ident);
        let ret = match &function.signature.output {
            syn::ReturnType::Default => quote! {()},
            syn::ReturnType::Type(_, ty) => quote_spanned!(ty.span()=> #ty),
        };

        let mut params_list = Vec::new();
        for input in function.signature.inputs.iter() {
            let (ty, pat_span, param_variant_name) = match input {
                syn::FnArg::Receiver(_) => {
                    return Err(syn::Error::new(
                        input.span(),
                        "Having `self` is not allowed in RPC queries definitions",
                    ));
                }
                syn::FnArg::Typed(syn::PatType { ty, pat, .. }) => {
                    (ty, pat.span(), param_variant_name(&pat)?)
                }
            };

            params_list.push(quote_spanned!(pat_span=> #param_variant_name: #ty));
        }

        if !function_is_notification {
            if params_list.is_empty() {
                tmp_variants.push(quote_spanned!(function.signature.ident.span()=> #variant_name));
            } else {
                tmp_variants.push(quote_spanned!(function.signature.ident.span()=>
                    #variant_name {
                        #(#params_list,)*
                    }
                ));
            }
        }

        if function_is_notification {
            variants.push(quote_spanned!(function.signature.ident.span()=>
                #variant_name {
                    #(#params_list,)*
                }
            ));
        } else {
            variants.push(quote_spanned!(function.signature.ident.span()=>
                #variant_name {
                    respond: jsonrpsee::core::server::TypedResponder<'a, R, I, #ret>,
                    #(#params_list,)*
                }
            ));
        }
    }

    let next_request = {
        let mut notifications_blocks = Vec::new();
        let mut function_blocks = Vec::new();
        let mut tmp_to_rq = Vec::new();
        for function in &api.definitions {
            let function_is_notification = function.is_void_ret_type();
            let variant_name = snake_case_to_camel_case(&function.signature.ident);
            let rpc_method_name = function
                .attributes
                .method
                .clone()
                .unwrap_or_else(|| function.signature.ident.to_string());

            let mut params_builders = Vec::new();
            let mut params_names_list = Vec::new();

            for input in function.signature.inputs.iter() {
                let (ty, param_variant_name, rpc_param_name) = match input {
                    syn::FnArg::Receiver(_) => {
                        return Err(syn::Error::new(
                            input.span(),
                            "Having `self` is not allowed in RPC queries definitions",
                        ));
                    }
                    syn::FnArg::Typed(syn::PatType { ty, pat, attrs, .. }) => {
                        (ty, param_variant_name(&pat)?, rpc_param_name(&pat, &attrs)?)
                    }
                };

                params_names_list
                    .push(quote_spanned!(function.signature.span()=> #param_variant_name));
                if !function_is_notification {
                    params_builders.push(quote_spanned!(function.signature.span()=>
                        let #param_variant_name: #ty = {
                            match request.params().get(#rpc_param_name) {
                                Ok(v) => v,
                                Err(_) => {
                                    // TODO: message
                                    request.respond(Err(jsonrpsee::core::common::Error::invalid_params(#rpc_param_name))).await;
                                    continue;
                                }
                            }
                        };
                    ));
                } else {
                    params_builders.push(quote_spanned!(function.signature.span()=>
                        let #param_variant_name: #ty = {
                            match request.params().get(#rpc_param_name) {
                                Ok(v) => v,
                                Err(_) => {
                                    // TODO: log this?
                                    continue;
                                }
                            }
                        };
                    ));
                }
            }

            if function_is_notification {
                notifications_blocks.push(quote_spanned!(function.signature.span()=>
                    if method == #rpc_method_name {
                        let request = n;
                        #(#params_builders)*
                        return Ok(#enum_name::#variant_name { #(#params_names_list),* });
                    }
                ));
            } else {
                function_blocks.push(quote_spanned!(function.signature.span()=>
                    if request_outcome.is_none() && method == #rpc_method_name {
                        let request = server.request_by_id(&request_id).unwrap();
                        #(#params_builders)*
                        request_outcome = Some(Tmp::#variant_name { #(#params_names_list),* });
                    }
                ));

                tmp_to_rq.push(quote_spanned!(function.signature.span()=>
                    Some(Tmp::#variant_name { #(#params_names_list),* }) => {
                        let request = server.request_by_id(&request_id).unwrap();
                        let respond = jsonrpsee::core::server::TypedResponder::from(request);
                        return Ok(#enum_name::#variant_name { respond #(, #params_names_list)* });
                    },
                ));
            }
        }

        let on_request = quote_spanned!(api.name.span()=> {
            #[allow(unused)]    // The enum might be empty
            enum Tmp {
                #(#tmp_variants,)*
            }

            let request_id = r.id();
            let method = r.method().to_owned();

            let mut request_outcome: Option<Tmp> = None;

            #(#function_blocks)*

            match request_outcome {
                #(#tmp_to_rq)*
                None => server.request_by_id(&request_id).unwrap().respond(Err(jsonrpsee::core::common::Error::method_not_found())).await,
            }
        });

        let on_notification = quote_spanned!(api.name.span()=> {
            let method = n.method().to_owned();
            #(#notifications_blocks)*
            // TODO: we received an unknown notification; log this?
        });

        quote_spanned!(api.name.span()=>
            #visibility async fn next_request(server: &'a mut jsonrpsee::core::Server<R, I>) -> core::result::Result<#enum_name #ty_generics, std::io::Error>
                where R: jsonrpsee::core::RawServer<RequestId = I>,
                        I: Clone + PartialEq + Eq + std::hash::Hash + Send + Sync,
            {
                loop {
                    match server.next_event().await {
                        jsonrpsee::core::ServerEvent::Notification(n) => #on_notification,
                        jsonrpsee::core::ServerEvent::SubscriptionsClosed(_) => unimplemented!(),       // TODO:
                        jsonrpsee::core::ServerEvent::SubscriptionsReady(_) => unimplemented!(),       // TODO:
                        jsonrpsee::core::ServerEvent::Request(r) => #on_request,
                    }
                }
            }
        )
    };

    let client_impl_block = build_client_impl(&api)?;
    let debug_variants = build_debug_variants(&api)?;

    Ok(quote_spanned!(api.name.span()=>
        #visibility enum #enum_name #tweaked_generics {
            #(#variants),*
        }

        impl #impl_generics #enum_name #ty_generics #where_clause {
            #next_request
        }

        #client_impl_block

        impl #impl_generics std::fmt::Debug for #enum_name #ty_generics #where_clause {
            fn fmt(&self, f: &mut std::fmt::Formatter) -> std::fmt::Result {
                match self {
                    #(#debug_variants,)*
                }
            }
        }
    ))
}

/// Builds the impl block that allow performing outbound JSON-RPC queries.
///
/// Generates the `impl <enum> { }` block containing functions that perform RPC client calls.
fn build_client_impl(api: &api_def::ApiDefinition) -> Result<proc_macro2::TokenStream, syn::Error> {
    let enum_name = &api.name;

    let (impl_generics_org, _, where_clause_org) = api.generics.split_for_impl();
    let lifetimes_org = api.generics.lifetimes();
    let type_params_org = api.generics.type_params();
    let const_params_org = api.generics.const_params();

    let client_functions = build_client_functions(&api)?;

    Ok(quote_spanned!(api.name.span()=>
        // TODO: order between type_params and const_params is undecided
        impl #impl_generics_org #enum_name<'static #(, #lifetimes_org)* #(, #type_params_org)* #(, #const_params_org)*, (), ()>
            #where_clause_org
        {
            #(#client_functions)*
        }
    ))
}

/// Builds the functions that allow performing outbound JSON-RPC queries.
<<<<<<< HEAD
// TODO: better docs
fn build_client_functions(
    api: &api_def::ApiDefinition,
) -> Result<Vec<proc_macro2::TokenStream>, syn::Error> {
=======
///
/// Generates a list of functions that perform RPC client calls.
fn build_client_functions(api: &api_def::ApiDefinition) -> Result<Vec<proc_macro2::TokenStream>, syn::Error> {
>>>>>>> 7692928a
    let visibility = &api.visibility;

    let mut client_functions = Vec::new();
    for function in &api.definitions {
        let f_name = &function.signature.ident;
        let ret_ty = match function.signature.output {
            syn::ReturnType::Default => quote!(()),
            syn::ReturnType::Type(_, ref ty) => quote_spanned!(ty.span()=> #ty),
        };
        let rpc_method_name = function
            .attributes
            .method
            .clone()
            .unwrap_or_else(|| function.signature.ident.to_string());

        let mut params_list = Vec::new();
        let mut params_to_json = Vec::new();
        let mut params_tys = Vec::new();

        for (param_index, input) in function.signature.inputs.iter().enumerate() {
            let (ty, pat_span, rpc_param_name) = match input {
                syn::FnArg::Receiver(_) => {
                    return Err(syn::Error::new(
                        input.span(),
                        "Having `self` is not allowed in RPC queries definitions",
                    ));
                }
                syn::FnArg::Typed(syn::PatType { ty, pat, attrs, .. }) => {
                    (ty, pat.span(), rpc_param_name(&pat, &attrs)?)
                }
            };

            let generated_param_name = syn::Ident::new(
                &format!("param{}", param_index),
                proc_macro2::Span::call_site(),
            );

            params_tys.push(ty);
            params_list.push(quote_spanned!(pat_span=> #generated_param_name: impl Into<#ty>));
            params_to_json.push(quote_spanned!(pat_span=>
                map.insert(
                    #rpc_param_name.to_string(),
                    jsonrpsee::core::common::to_value(#generated_param_name.into()).unwrap()        // TODO: don't unwrap
                );
            ));
        }

        let params_building = if params_list.is_empty() {
            quote! {jsonrpsee::core::common::Params::None}
        } else {
            let params_list_len = params_list.len();
            quote_spanned!(function.signature.span()=>
                jsonrpsee::core::common::Params::Map({
                    let mut map = jsonrpsee::core::common::JsonMap::with_capacity(#params_list_len);
                    #(#params_to_json)*
                    map
                })
            )
        };

        let is_notification = function.is_void_ret_type();
        let function_body = if is_notification {
            quote_spanned!(function.signature.span()=>
                client.send_notification(#rpc_method_name, #params_building).await
                    .map_err(jsonrpsee::core::client::ClientError::Inner)?;
                Ok(())
            )
        } else {
            quote_spanned!(function.signature.span()=>
                let rq_id = client.start_request(#rpc_method_name, #params_building).await
                    .map_err(jsonrpsee::core::client::ClientError::Inner)?;
                let data = client.request_by_id(rq_id).unwrap().await?;     // TODO: don't unwrap?
                Ok(jsonrpsee::core::common::from_value(data).unwrap())     // TODO: don't unwrap
            )
        };

        client_functions.push(quote_spanned!(function.signature.span()=>
            // TODO: what if there's a conflict between `client` and a param name?
            #visibility async fn #f_name<C: jsonrpsee::core::RawClient>(client: &mut jsonrpsee::core::Client<C> #(, #params_list)*)
                -> core::result::Result<#ret_ty, jsonrpsee::core::client::ClientError<<C as jsonrpsee::core::RawClient>::Error>>
            where
                #ret_ty: jsonrpsee::core::common::DeserializeOwned
                #(, #params_tys: jsonrpsee::core::common::Serialize)*
            {
                #function_body
            }
        ));
    }

    Ok(client_functions)
}

// TODO: better docs
fn build_debug_variants(
    api: &api_def::ApiDefinition,
) -> Result<Vec<proc_macro2::TokenStream>, syn::Error> {
    let enum_name = &api.name;
    let mut debug_variants = Vec::new();
    for function in &api.definitions {
        let variant_name = snake_case_to_camel_case(&function.signature.ident);
        debug_variants.push(quote_spanned!(function.signature.ident.span()=>
            #enum_name::#variant_name { /* TODO: params */ .. } => {
                f.debug_struct(stringify!(#enum_name))/* TODO: params */.finish()
            }
        ));
    }
    Ok(debug_variants)
}

/// Turns a snake case function name into an UpperCamelCase name suitable to be an enum variant.
fn snake_case_to_camel_case(snake_case: &syn::Ident) -> syn::Ident {
    syn::Ident::new(&snake_case.to_string().to_pascal_case(), snake_case.span())
}

/// Determine the name of the variant in the enum based on the pattern of the function parameter.
fn param_variant_name(pat: &syn::Pat) -> syn::parse::Result<&syn::Ident> {
    match pat {
        // TODO: check other fields of the `PatIdent`
        syn::Pat::Ident(ident) => Ok(&ident.ident),
        _ => unimplemented!(),
    }
}

/// Determine the name of the parameter based on the pattern.
fn rpc_param_name(pat: &syn::Pat, attrs: &[syn::Attribute]) -> syn::parse::Result<String> {
    // TODO: look in attributes if the user specified a param name
    match pat {
        // TODO: check other fields of the `PatIdent`
        syn::Pat::Ident(ident) => Ok(ident.ident.to_string()),
        _ => unimplemented!(),
    }
}<|MERGE_RESOLUTION|>--- conflicted
+++ resolved
@@ -92,29 +92,25 @@
     let enum_name = &api.name;
 
     // TODO: make sure there's no conflict here
-<<<<<<< HEAD
-    api.generics.params.insert(
+    let mut tweaked_generics = api.generics.clone();
+    tweaked_generics.params.insert(
         0,
         From::from(syn::LifetimeDef::new(
             syn::parse_str::<syn::Lifetime>("'a").unwrap(),
         )),
     );
-    api.generics.params.push(From::from(syn::TypeParam::from(
-        syn::parse_str::<syn::Ident>("R").unwrap(),
-    )));
-    api.generics.params.push(From::from(syn::TypeParam::from(
-        syn::parse_str::<syn::Ident>("I").unwrap(),
-    )));
-    let raw_generics = &api.generics;
-    let (impl_generics, ty_generics, where_clause) = api.generics.split_for_impl();
-=======
-    let mut tweaked_generics = api.generics.clone();
-    tweaked_generics.params.insert(0, From::from(syn::LifetimeDef::new(syn::parse_str::<syn::Lifetime>("'a").unwrap())));
-    tweaked_generics.params.push(From::from(syn::TypeParam::from(syn::parse_str::<syn::Ident>("R").unwrap())));
-    tweaked_generics.params.push(From::from(syn::TypeParam::from(syn::parse_str::<syn::Ident>("I").unwrap())));
+    tweaked_generics
+        .params
+        .push(From::from(syn::TypeParam::from(
+            syn::parse_str::<syn::Ident>("R").unwrap(),
+        )));
+    tweaked_generics
+        .params
+        .push(From::from(syn::TypeParam::from(
+            syn::parse_str::<syn::Ident>("I").unwrap(),
+        )));
     let (impl_generics, ty_generics, where_clause) = tweaked_generics.split_for_impl();
 
->>>>>>> 7692928a
     let visibility = &api.visibility;
 
     let mut variants = Vec::new();
@@ -348,16 +344,11 @@
 }
 
 /// Builds the functions that allow performing outbound JSON-RPC queries.
-<<<<<<< HEAD
-// TODO: better docs
+///
+/// Generates a list of functions that perform RPC client calls.
 fn build_client_functions(
     api: &api_def::ApiDefinition,
 ) -> Result<Vec<proc_macro2::TokenStream>, syn::Error> {
-=======
-///
-/// Generates a list of functions that perform RPC client calls.
-fn build_client_functions(api: &api_def::ApiDefinition) -> Result<Vec<proc_macro2::TokenStream>, syn::Error> {
->>>>>>> 7692928a
     let visibility = &api.visibility;
 
     let mut client_functions = Vec::new();
