extern crate proc_macro;

use inflector::Inflector as _;
use proc_macro::TokenStream;
use quote::quote;
use syn::spanned::Spanned as _;

mod api_def;

/// Wraps around one or more API definitions and generates an enum.
///
/// The format within this macro must be:
///
/// ```ignore
/// rpc_api!{
///     Foo { ... }
///     pub(crate) Bar { ... }
/// }
/// ```
///
/// The `Foo` and `Bar` are identifiers, optionally prefixed with a visibility modifier
/// (e.g. `pub`).
///
/// The content of the blocks is the same as the content of a trait definition, except that
/// default implementations for methods are forbidden.
///
/// For each identifier (such as `Foo` and `Bar` in the example above), this macro will generate
/// an enum where each variant corresponds to a function of the definition. Function names are
/// turned into PascalCase to conform to the Rust style guide.
///
/// Each generated enum has a `next_request` method whose signature is:
///
/// ```ignore
/// async fn next_request(server: &'a mut jsonrpsee::core::Server<R, I>) -> Result<Foo<'a, R, I>, std::io::Error>;
/// ```
///
/// This method lets you grab the next request incoming from a server, and parse it to match of
/// the function definitions. Invalid requests are automatically handled.
///
/// Additionally, each generated enum has one method per function definition that lets you perform
/// the method has a client.
///
#[proc_macro]
pub fn rpc_api(input_token_stream: TokenStream) -> TokenStream {
    // Start by parsing the input into what we expect.
    let defs: api_def::ApiDefinitions = match syn::parse(input_token_stream) {
        Ok(d) => d,
        Err(err) => return err.to_compile_error().into(),
    };

    let mut out = Vec::with_capacity(defs.apis.len());
    for api in defs.apis {
        match build_api(api) {
            Ok(a) => out.push(a),
            Err(err) => return err.to_compile_error().into(),
        };
    }

    TokenStream::from(quote! {
        #(#out)*
    })
}

/// Generates the macro output token stream corresponding to a single API.
fn build_api(api: api_def::ApiDefinition) -> Result<proc_macro2::TokenStream, syn::Error> {
    let enum_name = &api.name;
    let visibility = &api.visibility;

    let mut variants = Vec::new();
    let mut tmp_variants = Vec::new();
    for function in &api.definitions {
        let variant_name = snake_case_to_camel_case(&function.signature.ident);
        let ret = match &function.signature.output {
            syn::ReturnType::Default => quote! {()},
            syn::ReturnType::Type(_, ty) => quote! {#ty},
        };

        let mut params_list = Vec::new();
        for input in function.signature.inputs.iter() {
            let (ty, param_variant_name) = match input {
                syn::FnArg::Receiver(_) => {
                    return Err(syn::Error::new(input.span(), "Having `self` is not allowed in RPC queries definitions"));
                }
                syn::FnArg::Typed(syn::PatType { ty, pat, .. }) =>
                    (ty, param_variant_name(&pat)?),
            };

            params_list.push(quote! {#param_variant_name: #ty});
        }

        if params_list.is_empty() {
            tmp_variants.push(quote! { #variant_name });
        } else {
            tmp_variants.push(quote! {
                #variant_name {
                    #(#params_list,)*
                }
            });
        }

        variants.push(quote! {
            #variant_name {
                respond: jsonrpsee::core::server::TypedResponder<'a, R, I, #ret>,
                #(#params_list,)*
            }
        });
    }

    let next_request = {
        let mut function_blocks = Vec::new();
        let mut tmp_to_rq = Vec::new();
        for function in &api.definitions {
            let variant_name = snake_case_to_camel_case(&function.signature.ident);
            let rpc_method_name = function
                .attributes
                .method
                .clone()
                .unwrap_or_else(|| function.signature.ident.to_string());

            let mut params_builders = Vec::new();
            let mut params_names_list = Vec::new();

            for input in function.signature.inputs.iter() {
                let (ty, param_variant_name, rpc_param_name) = match input {
                    syn::FnArg::Receiver(_) => {
                        return Err(syn::Error::new(input.span(), "Having `self` is not allowed in RPC queries definitions"));
                    }
                    syn::FnArg::Typed(syn::PatType { ty, pat, attrs, .. }) =>
                        (ty, param_variant_name(&pat)?, rpc_param_name(&pat, &attrs)?),
                };

                params_names_list.push(quote!{#param_variant_name});
                params_builders.push(quote!{
                    let #param_variant_name: #ty = {
                        match request.params().get(#rpc_param_name) {
                            Ok(v) => v,
                            Err(_) => {
                                // TODO: message
                                request.respond(Err(jsonrpsee::core::common::Error::invalid_params(#rpc_param_name))).await;
                                continue;
                            }
                        }
                    };
                });
            }

            function_blocks.push(quote! {
                if request_outcome.is_none() && method == #rpc_method_name {
                    let request = server.request_by_id(&request_id).unwrap();
                    #(#params_builders)*
                    request_outcome = Some(Tmp::#variant_name { #(#params_names_list),* });
                }
            });

            tmp_to_rq.push(quote! {
                Some(Tmp::#variant_name { #(#params_names_list),* }) => {
                    let request = server.request_by_id(&request_id).unwrap();
                    let respond = jsonrpsee::core::server::TypedResponder::from(request);
                    return Ok(#enum_name::#variant_name { respond #(, #params_names_list)* });
                },
            });
        }

        quote! {
            #visibility async fn next_request(server: &'a mut jsonrpsee::core::Server<R, I>) -> Result<#enum_name<'a, R, I>, std::io::Error>
                where R: jsonrpsee::core::RawServer<RequestId = I>,
                        I: Clone + PartialEq + Eq + std::hash::Hash + Send + Sync,
            {
                enum Tmp {
                    #(#tmp_variants,)*
                }

                loop {
                    let (request_id, method) = match server.next_event().await.unwrap() {        // TODO: don't unwrap
                        jsonrpsee::core::ServerEvent::Notification(n) => unimplemented!(),       // TODO:
                        jsonrpsee::core::ServerEvent::Request(r) => (r.id(), r.method().to_owned()),
                    };

                    let mut request_outcome: Option<Tmp> = None;

                    #(#function_blocks)*

                    match request_outcome {
                        #(#tmp_to_rq)*
                        None => server.request_by_id(&request_id).unwrap().respond(Err(jsonrpsee::core::common::Error::method_not_found())).await,
                    }
                }
            }
        }
    };

    // Builds the functions that allow performing outbound JSON-RPC queries.
    let mut client_functions = Vec::new();
    for function in &api.definitions {
        let f_name = &function.signature.ident;
<<<<<<< HEAD
        let ret_ty = &function.signature.output;
        let rpc_method_name = function
            .attributes
            .method
            .clone()
            .unwrap_or_else(|| function.signature.ident.to_string());
=======
        let ret_ty = match function.signature.output {
            syn::ReturnType::Default => quote!({}),
            syn::ReturnType::Type(_, ref ty) => quote!{#ty},
        };
        let rpc_method_name = function.signature.ident.to_string();
>>>>>>> be2b56af

        let mut params_list = Vec::new();
        let mut params_to_json = Vec::new();

        for (param_index, input) in function.signature.inputs.iter().enumerate() {
            let (ty, rpc_param_name) = match input {
                syn::FnArg::Receiver(_) => {
                    return Err(syn::Error::new(input.span(), "Having `self` is not allowed in RPC queries definitions"));
                }
                syn::FnArg::Typed(syn::PatType { ty, pat, attrs, .. }) =>
                    (ty, rpc_param_name(&pat, &attrs)?),
            };

            let generated_param_name = syn::Ident::new(
                &format!("param{}", param_index),
                proc_macro2::Span::call_site(),
            );

            params_list.push(quote! {#generated_param_name: impl Into<#ty>});
            params_to_json.push(quote! {
                map.insert(
                    #rpc_param_name.to_string(),
                    jsonrpsee::core::common::to_value(#generated_param_name.into()).unwrap()        // TODO: don't unwrap
                );
            });
        }

        let params_building = if params_list.is_empty() {
            quote!{jsonrpsee::core::common::Params::None}
        } else {
            let params_list_len = params_list.len();
            quote!{
                jsonrpsee::core::common::Params::Map({
                    let mut map = jsonrpsee::core::common::JsonMap::with_capacity(#params_list_len);
                    #(#params_to_json)*
                    map
                })
            }
        };

        client_functions.push(quote!{
            // TODO: what if there's a conflict between `client` and a param name?
            #visibility async fn #f_name<R: jsonrpsee::core::RawClient>(client: &mut jsonrpsee::core::Client<R> #(, #params_list)*)
                -> Result<#ret_ty, jsonrpsee::core::client::ClientError<<R as jsonrpsee::core::RawClient>::Error>> {
                client.request(#rpc_method_name, #params_building).await
            }
        });
    }

    // Builds the match variants for the implementation of `Debug`.
    let mut debug_variants = Vec::new();
    for function in &api.definitions {
        let variant_name = snake_case_to_camel_case(&function.signature.ident);
        debug_variants.push(quote! {
            #enum_name::#variant_name { /* TODO: params */ .. } => {
                f.debug_struct(stringify!(#enum_name))/* TODO: params */.finish()
            }
        });
    }

    Ok(quote! {
        #visibility enum #enum_name<'a, R, I> {
            #(#variants),*
        }

        impl<'a, R, I> #enum_name<'a, R, I> {
            #next_request
        }

        impl<'a> #enum_name<'a, (), ()> {
            #(#client_functions)*
        }

        impl<'a, R, I> std::fmt::Debug for #enum_name<'a, R, I> {
            fn fmt(&self, f: &mut std::fmt::Formatter) -> std::fmt::Result {
                match self {
                    #(#debug_variants,)*
                }
            }
        }
    })
}

/// Turns a snake case function name into an UpperCamelCase name suitable to be an enum variant.
fn snake_case_to_camel_case(snake_case: &syn::Ident) -> syn::Ident {
    syn::Ident::new(&snake_case.to_string().to_pascal_case(), snake_case.span())
}

/// Determine the name of the variant in the enum based on the pattern of the function parameter.
fn param_variant_name(pat: &syn::Pat) -> syn::parse::Result<&syn::Ident> {
    match pat {
        // TODO: check other fields of the `PatIdent`
        syn::Pat::Ident(ident) => Ok(&ident.ident),
        _ => unimplemented!()
    }
}

/// Determine the name of the parameter based on the pattern.
fn rpc_param_name(pat: &syn::Pat, attrs: &[syn::Attribute]) -> syn::parse::Result<String> {
    // TODO: look in attributes if the user specified a param name
    match pat {
        // TODO: check other fields of the `PatIdent`
        syn::Pat::Ident(ident) => Ok(ident.ident.to_string()),
        _ => unimplemented!()
    }
}<|MERGE_RESOLUTION|>--- conflicted
+++ resolved
@@ -193,20 +193,15 @@
     let mut client_functions = Vec::new();
     for function in &api.definitions {
         let f_name = &function.signature.ident;
-<<<<<<< HEAD
-        let ret_ty = &function.signature.output;
+        let ret_ty = match function.signature.output {
+            syn::ReturnType::Default => quote!({}),
+            syn::ReturnType::Type(_, ref ty) => quote!{#ty},
+        };
         let rpc_method_name = function
             .attributes
             .method
             .clone()
             .unwrap_or_else(|| function.signature.ident.to_string());
-=======
-        let ret_ty = match function.signature.output {
-            syn::ReturnType::Default => quote!({}),
-            syn::ReturnType::Type(_, ref ty) => quote!{#ty},
-        };
-        let rpc_method_name = function.signature.ident.to_string();
->>>>>>> be2b56af
 
         let mut params_list = Vec::new();
         let mut params_to_json = Vec::new();
