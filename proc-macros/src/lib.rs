// Copyright 2019-2021 Parity Technologies (UK) Ltd.
//
// Permission is hereby granted, free of charge, to any
// person obtaining a copy of this software and associated
// documentation files (the "Software"), to deal in the
// Software without restriction, including without
// limitation the rights to use, copy, modify, merge,
// publish, distribute, sublicense, and/or sell copies of
// the Software, and to permit persons to whom the Software
// is furnished to do so, subject to the following
// conditions:
//
// The above copyright notice and this permission notice
// shall be included in all copies or substantial portions
// of the Software.
//
// THE SOFTWARE IS PROVIDED "AS IS", WITHOUT WARRANTY OF
// ANY KIND, EXPRESS OR IMPLIED, INCLUDING BUT NOT LIMITED
// TO THE WARRANTIES OF MERCHANTABILITY, FITNESS FOR A
// PARTICULAR PURPOSE AND NONINFRINGEMENT. IN NO EVENT
// SHALL THE AUTHORS OR COPYRIGHT HOLDERS BE LIABLE FOR ANY
// CLAIM, DAMAGES OR OTHER LIABILITY, WHETHER IN AN ACTION
// OF CONTRACT, TORT OR OTHERWISE, ARISING FROM, OUT OF OR
// IN CONNECTION WITH THE SOFTWARE OR THE USE OR OTHER
// DEALINGS IN THE SOFTWARE.

extern crate proc_macro;

use proc_macro::TokenStream;
use quote::quote;
use rpc_macro::RpcDescription;

mod attributes;
mod helpers;
mod render_client;
mod render_server;
mod rpc_macro;
pub(crate) mod visitor;

/// Main RPC macro.
///
/// ## Description
///
/// This macro is capable of generating both server and client implementations on demand.
/// Based on the attributes provided to the `rpc` macro, either one or both of implementations
/// will be generated.
///
/// For clients, it will be an extension trait that adds all the required methods to a
/// type that implements `Client` or `SubscriptionClient` (depending on whether trait has
/// subscriptions methods or not), namely `HttpClient` and `WsClient`.
///
/// For servers, it will generate a trait mostly equivalent to the input, with the following differences:
///
/// - The trait will have one additional (already implemented) method, `into_rpc`, which turns any object that
///   implements the server trait into an `RpcModule`.
/// - For subscription methods:
///   - There will be one additional argument inserted right after `&self`: `subscription_sink: SubscriptionSink`.
///   It should be used to accept or reject a subscription and send data back to subscribers.
///   - The return type of the subscription method is `SubscriptionResult` for improved ergonomics.
///
/// Since this macro can generate up to two traits, both server and client traits will have
/// a new name. For the `Foo` trait, server trait will be named `FooServer`, and client,
/// correspondingly, `FooClient`.
///
/// To use the `FooClient`, just import it in the context. To use the server, the `FooServer` trait must be implemented
/// on your type first.
///
/// Note: you need to import the `jsonrpsee` façade crate in your code for the macro to work properly.
///
/// ## Prerequisites
///
/// - Implementors of the server trait must be `Sync`, `Send`, `Sized` and `'static`. If you want to implement this
///   trait on some type that is not thread-safe, consider using `Arc<RwLock<..>>`.
///
/// ## Examples
///
/// Below you can find examples of the macro usage along with the code
/// that generated for it by the macro.
///
/// ```ignore
/// #[rpc(client, server, namespace = "foo")]
/// pub trait Rpc {
///     #[method(name = "foo")]
///     async fn async_method(&self, param_a: u8, param_b: String) -> u16;
///     #[method(name = "bar")]
///     fn sync_method(&self) -> String;
///
///     #[subscription(name = "subscribe", item = "String")]
///     fn sub(&self);
/// }
/// ```
///
/// Server code that will be generated:
///
/// ```ignore
/// #[async_trait]
/// pub trait RpcServer {
///     // RPC methods are normal methods and can be either sync or async.
///     async fn async_method(&self, param_a: u8, param_b: String) -> u16;
///     fn sync_method(&self) -> String;
///
///     // Note that `subscription_sink` and `SubscriptionResult` were added automatically.
///     fn sub(&self, subscription_sink: SubscriptionResult) -> SubscriptionResult;
///
///     fn into_rpc(self) -> Result<Self, jsonrpsee::core::Error> {
///         // Actual implementation stripped, but inside we will create
///         // a module with one method and one subscription
///     }
/// }
/// ```
///
/// Client code that will be generated:
///
/// ```ignore
/// #[async_trait]
/// pub trait RpcClient: SubscriptionClient {
///     // In client implementation all the methods are (obviously) async.
///     async fn async_method(&self, param_a: u8, param_b: String) -> Result<u16, Error> {
///         // Actual implementations are stripped, but inside a corresponding `Client` or
///         // `SubscriptionClient` method is called.
///     }
///     async fn sync_method(&self) -> Result<String, Error> {
///         // ...
///     }
///
///     // Subscription method returns `Subscription` object in case of success.
///     async fn sub(&self) -> Result<Subscription<String>, Error> {
///         // ...
///     }
/// }
///
/// impl<T> RpcClient for T where T: SubscriptionClient {}
/// ```
///
/// ## Attributes
///
/// ### `rpc` attribute
///
/// `rpc` attribute is applied to a trait in order to turn it into an RPC implementation.
///
/// **Arguments:**
///
/// - `server`: generate `<Trait>Server` trait for the server implementation.
/// - `client`: generate `<Trait>Client` extension trait that builds RPC clients to invoke a concrete RPC
///   implementation's methods conveniently.
/// - `namespace`: add a prefix to all the methods and subscriptions in this RPC. For example, with namespace `foo` and
///   method `spam`, the resulting method name will be `foo_spam`.
///
/// **Trait requirements:**
///
/// A trait wrapped with the `rpc` attribute **must not**:
///
/// - have associated types or constants;
/// - have Rust methods not marked with either the `method` or `subscription` attribute;
/// - be empty.
///
/// At least one of the `server` or `client` flags must be provided, otherwise the compilation will err.
///
/// ### `method` attribute
///
/// `method` attribute is used to define an RPC method.
///
/// **Arguments:**
///
/// - `name` (mandatory): name of the RPC method. Does not have to be the same as the Rust method name.
/// - `aliases`: list of name aliases for the RPC method as a comma separated string.
///              Aliases are processed ignoring the namespace, so add the complete name, including the
///              namespace.
/// - `blocking`: when set method execution will always spawn on a dedicated thread. Only usable with non-`async` methods.
/// - `param_kind`: kind of structure to use for parameter passing. Can be "array" or "map", defaults to "array".
///
/// **Method requirements:**
///
/// A Rust method marked with the `method` attribute, **may**:
///
/// - be either `async` or not;
/// - have input parameters or not;
/// - have a return value or not (in the latter case, it will be considered a notification method).
///
/// ### `subscription` attribute
///
/// `subscription` attribute is used to define a publish/subscribe interface according to the [ethereum pubsub specification](https://geth.ethereum.org/docs/rpc/pubsub)
///
/// **Arguments:**
///
/// - `name` (mandatory): name of the RPC method. Does not have to be the same as the Rust method name.
/// - `unsubscribe` (optional): name of the RPC method to unsubscribe from the subscription. Must not be the same as `name`.
///                             This is generated for you if the subscription name starts with `subscribe`.
/// - `aliases` (optional): aliases for `name`. Aliases are processed ignoring the namespace,
///                         so add the complete name, including the namespace.
/// - `unsubscribe_aliases` (optional): Similar to `aliases` but for `unsubscribe`.
/// - `item` (mandatory): type of items yielded by the subscription. Note that it must be the type, not string.
/// - `param_kind`: kind of structure to use for parameter passing. Can be "array" or "map", defaults to "array".
///
/// **Method requirements:**
///
/// Rust method marked with the `subscription` attribute **must**:
///
/// - be synchronous;
/// - return `RpcResult<()>`
///
/// Rust method marked with `subscription` attribute **may**:
///
/// - have input parameters or not.
///
/// ## Full workflow example
///
/// ```rust
/// //! Example of using proc macro to generate working client and server.
///
/// use std::net::SocketAddr;
///
/// use futures_channel::oneshot;
/// use jsonrpsee::{ws_client::*, ws_server::WsServerBuilder};
///
/// // RPC is put into a separate module to clearly show names of generated entities.
/// mod rpc_impl {
///     use jsonrpsee::{proc_macros::rpc, core::async_trait, core::RpcResult, ws_server::SubscriptionSink};
///     use jsonrpsee::types::SubscriptionResult;
///
///     // Generate both server and client implementations, prepend all the methods with `foo_` prefix.
///     #[rpc(client, server, namespace = "foo")]
///     pub trait MyRpc {
///         #[method(name = "foo")]
///         async fn async_method(&self, param_a: u8, param_b: String) -> RpcResult<u16>;
///
///         #[method(name = "bar")]
///         fn sync_method(&self) -> RpcResult<u16>;
///
///         #[method(name = "baz", blocking)]
///         fn blocking_method(&self) -> RpcResult<u16>;
///
///         /// Override the `foo_sub` and use `foo_subNotif` for the notifications.
///         ///
///         /// The item field indicates which type goes into result field below.
///         ///
///         /// The notification format:
///         ///
///         /// ```
///         /// {
///         ///     "jsonrpc":"2.0",
///         ///     "method":"foo_subNotif",
///         ///     "params":["subscription":"someID", "result":"some string"]
///         /// }
///         /// ```
///         #[subscription(name = "sub" => "subNotif", unsubscribe = "unsub", item = String)]
///         fn sub_override_notif_method(&self);
///
///         /// Use the same method name for both the `subscribe call` and `notifications`
///         ///
///         /// The unsubscribe method name is generated here `foo_unsubscribe`
///         /// Thus the `unsubscribe attribute` is not needed unless a custom unsubscribe method name is wanted.
///         ///
///         /// The notification format:
///         ///
///         /// ```
///         /// {
///         ///     "jsonrpc":"2.0",
///         ///     "method":"foo_subscribe",
///         ///     "params":["subscription":"someID", "result":"some string"]
///         /// }
///         /// ```
///         #[subscription(name = "subscribe", item = String)]
///         fn sub(&self);
///     }
///
///     // Structure that will implement the `MyRpcServer` trait.
///     // It can have fields, if required, as long as it's still `Send + Sync + 'static`.
///     pub struct RpcServerImpl;
///
///     // Note that the trait name we use is `MyRpcServer`, not `MyRpc`!
///     #[async_trait]
///     impl MyRpcServer for RpcServerImpl {
///         async fn async_method(&self, _param_a: u8, _param_b: String) -> RpcResult<u16> {
///             Ok(42)
///         }
///
///         fn sync_method(&self) -> RpcResult<u16> {
///             Ok(10)
///         }
///
///         fn blocking_method(&self) -> RpcResult<u16> {
///             // This will block current thread for 1 second, which is fine since we marked
///             // this method as `blocking` above.
///             std::thread::sleep(std::time::Duration::from_millis(1000));
///             Ok(11)
///         }
///
///         // The stream API can be used to pipe items from the underlying stream
///         // as subscription responses.
<<<<<<< HEAD
///         fn sub_override_notif_method(&self, pending: PendingSubscription) {
///             let sink = pending.accept().unwrap();  
///             let stream = futures_util::stream::iter(["one", "two", "three"]);
///
=======
///         fn sub_override_notif_method(&self, mut sink: SubscriptionSink) -> SubscriptionResult {
>>>>>>> 98c23fc1
///             tokio::spawn(async move {
///                 sink.pipe_from_stream(stream).await;
///             });
///             Ok(())
///         }
///
///         // We could've spawned a `tokio` future that yields values while our program works,
///         // but for simplicity of the example we will only send two values and then close
///         // the subscription.
<<<<<<< HEAD
///         fn sub(&self, pending: PendingSubscription) {
///             let sink = pending.accept().unwrap();  
=======
///         fn sub(&self, mut sink: SubscriptionSink) -> SubscriptionResult {
>>>>>>> 98c23fc1
///             let _ = sink.send(&"Response_A");
///             let _ = sink.send(&"Response_B");
///             Ok(())
///         }
///     }
/// }
///
/// // Use the generated implementations of server and client.
/// use rpc_impl::{MyRpcClient, MyRpcServer, RpcServerImpl};
///
/// pub async fn websocket_server() -> SocketAddr {
///     let server = WsServerBuilder::default().build("127.0.0.1:0").await.unwrap();
///     let addr = server.local_addr().unwrap();
///
///     // `into_rpc()` method was generated inside of the `RpcServer` trait under the hood.
///     server.start(RpcServerImpl.into_rpc()).unwrap();
///
///     addr
/// }
///
/// // In the main function, we start the server, create a client connected to this server,
/// // and call the available methods.
/// #[tokio::main]
/// async fn main() {
///     let server_addr = websocket_server().await;
///     let server_url = format!("ws://{}", server_addr);
///     // Note that we create the client as usual, but thanks to the `use rpc_impl::MyRpcClient`,
///     // the client object will have all the methods to interact with the server.
///     let client = WsClientBuilder::default().build(&server_url).await.unwrap();
///
///     // Invoke RPC methods.
///     assert_eq!(client.async_method(10, "a".into()).await.unwrap(), 42);
///     assert_eq!(client.sync_method().await.unwrap(), 10);
///
///     // Subscribe and receive messages from the subscription.
///     let mut sub = client.sub().await.unwrap();
///     let first_recv = sub.next().await.unwrap().unwrap();
///     assert_eq!(first_recv, "Response_A".to_string());
///     let second_recv = sub.next().await.unwrap().unwrap();
///     assert_eq!(second_recv, "Response_B".to_string());
/// }
/// ```
#[proc_macro_attribute]
pub fn rpc(attr: TokenStream, item: TokenStream) -> TokenStream {
	let attr = proc_macro2::TokenStream::from(attr);

	let rebuilt_rpc_attribute = syn::Attribute {
		pound_token: syn::token::Pound::default(),
		style: syn::AttrStyle::Outer,
		bracket_token: syn::token::Bracket::default(),
		path: syn::Ident::new("rpc", proc_macro2::Span::call_site()).into(),
		tokens: quote! { (#attr) },
	};

	match rpc_impl(rebuilt_rpc_attribute, item) {
		Ok(tokens) => tokens,
		Err(err) => err.to_compile_error(),
	}
	.into()
}

/// Convenience form of `rpc` that may use `?` for error handling to avoid boilerplate.
fn rpc_impl(attr: syn::Attribute, item: TokenStream) -> Result<proc_macro2::TokenStream, syn::Error> {
	let trait_data: syn::ItemTrait = syn::parse(item)?;
	let rpc = RpcDescription::from_item(attr, trait_data)?;
	rpc.render()
}<|MERGE_RESOLUTION|>--- conflicted
+++ resolved
@@ -288,15 +288,9 @@
 ///
 ///         // The stream API can be used to pipe items from the underlying stream
 ///         // as subscription responses.
-<<<<<<< HEAD
-///         fn sub_override_notif_method(&self, pending: PendingSubscription) {
-///             let sink = pending.accept().unwrap();  
-///             let stream = futures_util::stream::iter(["one", "two", "three"]);
-///
-=======
 ///         fn sub_override_notif_method(&self, mut sink: SubscriptionSink) -> SubscriptionResult {
->>>>>>> 98c23fc1
 ///             tokio::spawn(async move {
+///                 let stream = futures_util::stream::iter(["one", "two", "three"]);
 ///                 sink.pipe_from_stream(stream).await;
 ///             });
 ///             Ok(())
@@ -305,12 +299,7 @@
 ///         // We could've spawned a `tokio` future that yields values while our program works,
 ///         // but for simplicity of the example we will only send two values and then close
 ///         // the subscription.
-<<<<<<< HEAD
-///         fn sub(&self, pending: PendingSubscription) {
-///             let sink = pending.accept().unwrap();  
-=======
 ///         fn sub(&self, mut sink: SubscriptionSink) -> SubscriptionResult {
->>>>>>> 98c23fc1
 ///             let _ = sink.send(&"Response_A");
 ///             let _ = sink.send(&"Response_B");
 ///             Ok(())
