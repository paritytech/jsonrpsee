--- conflicted
+++ resolved
@@ -3,9 +3,9 @@
 use std::net::SocketAddr;
 
 use jsonrpsee::core::{async_trait, client::ClientT, RpcResult};
-use jsonrpsee::types::SubscriptionResult;
 use jsonrpsee::proc_macros::rpc;
 use jsonrpsee::rpc_params;
+use jsonrpsee::types::SubscriptionResult;
 use jsonrpsee::ws_client::*;
 use jsonrpsee::ws_server::{SubscriptionSink, WsServerBuilder};
 
@@ -64,44 +64,21 @@
 		Ok(10u16)
 	}
 
-<<<<<<< HEAD
-	fn sub(&self, pending: PendingSubscription) {
-		let sink = match pending.accept() {
-			Some(sink) => sink,
-			_ => return,
-		};
-=======
 	fn sub(&self, mut sink: SubscriptionSink) -> SubscriptionResult {
->>>>>>> 98c23fc1
 		let _ = sink.send(&"Response_A");
 		let _ = sink.send(&"Response_B");
 		Ok(())
 	}
 
-<<<<<<< HEAD
-	fn sub_with_params(&self, pending: PendingSubscription, val: u32) {
-		let sink = match pending.accept() {
-			Some(sink) => sink,
-			_ => return,
-		};
-=======
 	fn sub_with_params(&self, mut sink: SubscriptionSink, val: u32) -> SubscriptionResult {
->>>>>>> 98c23fc1
 		let _ = sink.send(&val);
 		let _ = sink.send(&val);
 		Ok(())
 	}
 
-<<<<<<< HEAD
-	fn sub_with_override_notif_method(&self, pending: PendingSubscription) {
-		if let Some(sink) = pending.accept() {
-			let _ = sink.send(&1);
-		}
-=======
 	fn sub_with_override_notif_method(&self, mut sink: SubscriptionSink) -> SubscriptionResult {
 		let _ = sink.send(&1);
 		Ok(())
->>>>>>> 98c23fc1
 	}
 }
 
