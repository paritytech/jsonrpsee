name: Benchmarks gitlab

on:
  schedule:
<<<<<<< HEAD
    - cron: "0 5 * * *"
=======
    - cron: "0 14 * * *"
>>>>>>> d390823a

jobs:
  bench:
    name: Benchmarks gitlab
    runs-on: ubuntu-latest
    steps:

      - name: Checkout Sources
        uses: actions/checkout@v3.1.0
        with:
          fetch-depth: 0
          ref: "gh-pages"

      - name: Install Rust nightly toolchain
        uses: actions-rs/toolchain@v1.0.7
        with:
          profile: minimal
          toolchain: nightly
          override: true

      - name: Rust Cache
        uses: Swatinem/rust-cache@v2.0.0

      - name: Copy bench results
        id: step_one
        run: |
          cp bench/gitlab/output.txt output.txt

      - name: Switch branch
        id: step_two
        run: |
          git checkout master

      - name: Store benchmark result
        uses: rhysd/github-action-benchmark@v1
        with:
          tool: "cargo"
          output-file-path: "output.txt"
          benchmark-data-dir-path: "bench/dev2"
          fail-on-alert: true
          github-token: ${{ secrets.GITHUB_TOKEN }}
          comment-on-alert: true
          alert-comment-cc-users: '@niklasad1'
          auto-push: true<|MERGE_RESOLUTION|>--- conflicted
+++ resolved
@@ -2,11 +2,7 @@
 
 on:
   schedule:
-<<<<<<< HEAD
     - cron: "0 5 * * *"
-=======
-    - cron: "0 14 * * *"
->>>>>>> d390823a
 
 jobs:
   bench:
