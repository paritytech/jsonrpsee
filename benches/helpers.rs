--- conflicted
+++ resolved
@@ -141,15 +141,7 @@
 	let mut module = gen_rpc_module();
 
 	module
-<<<<<<< HEAD
-		.register_subscription(SUB_METHOD_NAME, SUB_METHOD_NAME, UNSUB_METHOD_NAME, |_params, pending, _ctx| {
-			let sink = match pending.accept() {
-				Some(sink) => sink,
-				_ => return,
-			};
-=======
 		.register_subscription(SUB_METHOD_NAME, SUB_METHOD_NAME, UNSUB_METHOD_NAME, |_params, mut sink, _ctx| {
->>>>>>> 98c23fc1
 			let x = "Hello";
 			tokio::spawn(async move { sink.send(&x) });
 			Ok(())
