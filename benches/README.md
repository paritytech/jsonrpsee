--- conflicted
+++ resolved
@@ -39,7 +39,6 @@
 
 `$ cargo bench --bench bench -- --profile-time=60 sync/http_concurrent_conn_calls/1024`
 
-<<<<<<< HEAD
 ## Run tokio console on the benchmarks
 
 Install and run `tokio-console`.
@@ -49,12 +48,11 @@
 Run benchmarks with tokio-console support.
 
 `$ RUSTFLAGS="--cfg tokio_unstable" cargo bench`
-=======
+
 ## Measurement time of benchmarks
 
 Some of the benchmarks are quite expensive to run and doesn't run with enough samples with the default values
 provided by criterion. Currently the default values are very conversative which can be modified by the following environment variables:
 
     - "SLOW_MEASUREMENT_TIME" - sets the measurement time for slow benchmarks (default is 250 seconds)
-    - "MEASUREMENT_TIME" - sets the measurement time for fast benchmarks (default is 50 seconds)
->>>>>>> 66d65210
+    - "MEASUREMENT_TIME" - sets the measurement time for fast benchmarks (default is 50 seconds)