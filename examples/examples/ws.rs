--- conflicted
+++ resolved
@@ -56,19 +56,14 @@
 	});
 
 	server_started_rx.await?;
-<<<<<<< HEAD
-	let client = WsClient::new(SERVER_URI, WsConfig::default()).await?;
+	let config = WsConfig::with_url(SERVER_URI);
+	let client = WsClient::new(config).await?;
+
 	let response = Performance::<u32, String>::generic_hello(&client, 1_000_u32).await;
 	println!("method call slow: {:?}", response);
 
 	let response = Health::say_hello(&client, "am_i_health_now", 1_000_i32).await;
 	println!("method say_hello: {:?}", response);
-=======
-	let config = WsConfig::with_url(SERVER_URI);
-	let client = WsClient::new(config).await?;
-	let response: JsonValue = client.request("say_hello", Params::None).await?;
-	println!("r: {:?}", response);
->>>>>>> 7dc9435e
 
 	Ok(())
 }
