// Copyright 2019-2021 Parity Technologies (UK) Ltd.
//
// Permission is hereby granted, free of charge, to any
// person obtaining a copy of this software and associated
// documentation files (the "Software"), to deal in the
// Software without restriction, including without
// limitation the rights to use, copy, modify, merge,
// publish, distribute, sublicense, and/or sell copies of
// the Software, and to permit persons to whom the Software
// is furnished to do so, subject to the following
// conditions:
//
// The above copyright notice and this permission notice
// shall be included in all copies or substantial portions
// of the Software.
//
// THE SOFTWARE IS PROVIDED "AS IS", WITHOUT WARRANTY OF
// ANY KIND, EXPRESS OR IMPLIED, INCLUDING BUT NOT LIMITED
// TO THE WARRANTIES OF MERCHANTABILITY, FITNESS FOR A
// PARTICULAR PURPOSE AND NONINFRINGEMENT. IN NO EVENT
// SHALL THE AUTHORS OR COPYRIGHT HOLDERS BE LIABLE FOR ANY
// CLAIM, DAMAGES OR OTHER LIABILITY, WHETHER IN AN ACTION
// OF CONTRACT, TORT OR OTHERWISE, ARISING FROM, OUT OF OR
// IN CONNECTION WITH THE SOFTWARE OR THE USE OR OTHER
// DEALINGS IN THE SOFTWARE.

use std::net::SocketAddr;

use jsonrpsee::core::{async_trait, client::Subscription, Error};
use jsonrpsee::proc_macros::rpc;
use jsonrpsee::types::SubscriptionResult;
use jsonrpsee::ws_client::WsClientBuilder;
use jsonrpsee::ws_server::{SubscriptionSink, WsServerBuilder, WsServerHandle};

type ExampleHash = [u8; 32];
type ExampleStorageKey = Vec<u8>;

#[rpc(server, client, namespace = "state")]
pub trait Rpc<Hash: Clone, StorageKey>
where
	Hash: std::fmt::Debug,
{
	/// Async method call example.
	#[method(name = "getKeys")]
	async fn storage_keys(&self, storage_key: StorageKey, hash: Option<Hash>) -> Result<Vec<StorageKey>, Error>;

	/// Subscription that takes a `StorageKey` as input and produces a `Vec<Hash>`.
	#[subscription(name = "subscribeStorage" => "override", item = Vec<Hash>)]
	fn subscribe_storage(&self, keys: Option<Vec<StorageKey>>);
}

pub struct RpcServerImpl;

#[async_trait]
impl RpcServer<ExampleHash, ExampleStorageKey> for RpcServerImpl {
	async fn storage_keys(
		&self,
		storage_key: ExampleStorageKey,
		_hash: Option<ExampleHash>,
	) -> Result<Vec<ExampleStorageKey>, Error> {
		Ok(vec![storage_key])
	}

<<<<<<< HEAD
	fn subscribe_storage(&self, pending: PendingSubscription, _keys: Option<Vec<ExampleStorageKey>>) {
		if let Some(sink) = pending.accept() {
			let _ = sink.send(&vec![[0; 32]]);
		}
=======
	// Note that the server's subscription method must return `SubscriptionResult`.
	fn subscribe_storage(
		&self,
		mut sink: SubscriptionSink,
		_keys: Option<Vec<ExampleStorageKey>>,
	) -> SubscriptionResult {
		let _ = sink.send(&vec![[0; 32]]);
		Ok(())
>>>>>>> 98c23fc1
	}
}

#[tokio::main]
async fn main() -> anyhow::Result<()> {
	tracing_subscriber::FmtSubscriber::builder()
		.with_env_filter(tracing_subscriber::EnvFilter::from_default_env())
		.try_init()
		.expect("setting default subscriber failed");

	let (server_addr, _handle) = run_server().await?;
	let url = format!("ws://{}", server_addr);

	let client = WsClientBuilder::default().build(&url).await?;
	assert_eq!(client.storage_keys(vec![1, 2, 3, 4], None::<ExampleHash>).await.unwrap(), vec![vec![1, 2, 3, 4]]);

	let mut sub: Subscription<Vec<ExampleHash>> =
		RpcClient::<ExampleHash, ExampleStorageKey>::subscribe_storage(&client, None).await.unwrap();
	assert_eq!(Some(vec![[0; 32]]), sub.next().await.transpose().unwrap());

	Ok(())
}

async fn run_server() -> anyhow::Result<(SocketAddr, WsServerHandle)> {
	let server = WsServerBuilder::default().build("127.0.0.1:0").await?;

	let addr = server.local_addr()?;
	let handle = server.start(RpcServerImpl.into_rpc())?;
	Ok((addr, handle))
}<|MERGE_RESOLUTION|>--- conflicted
+++ resolved
@@ -61,12 +61,6 @@
 		Ok(vec![storage_key])
 	}
 
-<<<<<<< HEAD
-	fn subscribe_storage(&self, pending: PendingSubscription, _keys: Option<Vec<ExampleStorageKey>>) {
-		if let Some(sink) = pending.accept() {
-			let _ = sink.send(&vec![[0; 32]]);
-		}
-=======
 	// Note that the server's subscription method must return `SubscriptionResult`.
 	fn subscribe_storage(
 		&self,
@@ -75,7 +69,6 @@
 	) -> SubscriptionResult {
 		let _ = sink.send(&vec![[0; 32]]);
 		Ok(())
->>>>>>> 98c23fc1
 	}
 }
 
