--- conflicted
+++ resolved
@@ -39,13 +39,8 @@
 use futures::FutureExt;
 use hyper::HeaderMap;
 use hyper::header::AUTHORIZATION;
-<<<<<<< HEAD
-use jsonrpsee::core::middleware::{Batch, BatchEntry, ErrorResponse, Notification, RpcServiceBuilder, RpcServiceT};
-use jsonrpsee::core::{BoxError, async_trait};
-=======
 use jsonrpsee::core::async_trait;
 use jsonrpsee::core::middleware::{Batch, BatchEntry, BatchEntryErr, Notification, RpcServiceBuilder, RpcServiceT};
->>>>>>> e64bccf5
 use jsonrpsee::http_client::HttpClient;
 use jsonrpsee::proc_macros::rpc;
 use jsonrpsee::server::{
@@ -110,12 +105,7 @@
 
 impl<S> RpcServiceT for AuthorizationMiddleware<S>
 where
-<<<<<<< HEAD
-	S: Send + Clone + Sync + RpcServiceT<Response = MethodResponse, Error = Infallible> + 'static,
-	S::Error: Into<BoxError> + Send + 'static,
-=======
 	S: RpcServiceT<Response = MethodResponse, Error = Infallible> + Send + Clone + Sync + 'static,
->>>>>>> e64bccf5
 	S::Response: Send,
 {
 	type Error = S::Error;
@@ -149,11 +139,7 @@
 					} else {
 						// If the authorization header is missing, we return
 						// a JSON-RPC error instead of an error from the service.
-<<<<<<< HEAD
-						Some(Err(ErrorResponse::new(req.id, auth_reject_error())))
-=======
 						Some(Err(BatchEntryErr::new(req.id, auth_reject_error())))
->>>>>>> e64bccf5
 					}
 				}
 				Ok(BatchEntry::Notification(notif)) => {
