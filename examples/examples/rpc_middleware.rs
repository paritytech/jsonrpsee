// Copyright 2019-2021 Parity Technologies (UK) Ltd.
//
// Permission is hereby granted, free of charge, to any
// person obtaining a copy of this software and associated
// documentation files (the "Software"), to deal in the
// Software without restriction, including without
// limitation the rights to use, copy, modify, merge,
// publish, distribute, sublicense, and/or sell copies of
// the Software, and to permit persons to whom the Software
// is furnished to do so, subject to the following
// conditions:
//
// The above copyright notice and this permission notice
// shall be included in all copies or substantial portions
// of the Software.
//
// THE SOFTWARE IS PROVIDED "AS IS", WITHOUT WARRANTY OF
// ANY KIND, EXPRESS OR IMPLIED, INCLUDING BUT NOT LIMITED
// TO THE WARRANTIES OF MERCHANTABILITY, FITNESS FOR A
// PARTICULAR PURPOSE AND NONINFRINGEMENT. IN NO EVENT
// SHALL THE AUTHORS OR COPYRIGHT HOLDERS BE LIABLE FOR ANY
// CLAIM, DAMAGES OR OTHER LIABILITY, WHETHER IN AN ACTION
// OF CONTRACT, TORT OR OTHERWISE, ARISING FROM, OUT OF OR
// IN CONNECTION WITH THE SOFTWARE OR THE USE OR OTHER
// DEALINGS IN THE SOFTWARE.

//! jsonrpsee supports two kinds of middlewares `http_middleware` and `rpc_middleware`.
//!
//! This example demonstrates how to use the `rpc_middleware` which applies for each
//! JSON-RPC method call and batch requests may call the middleware more than once.
//!
//! A typical use-case for this is to implement rate-limiting based on the actual
//! number of JSON-RPC methods calls and a request could potentially be made
//! by HTTP or WebSocket which this middleware is agnostic to.
//!
//! Contrary the HTTP middleware does only apply per HTTP request and
//! may be handy in some scenarios such CORS but if you want to access
//! to the actual JSON-RPC details this is the middleware to use.

use std::net::SocketAddr;
use std::sync::atomic::{AtomicUsize, Ordering};
use std::sync::Arc;
use std::future::Future;

use futures::future::BoxFuture;
use futures::FutureExt;
use jsonrpsee::core::{async_trait, client::ClientT};
use jsonrpsee::rpc_params;
use jsonrpsee::server::middleware::rpc::{RpcServiceBuilder, RpcServiceT};
use jsonrpsee::server::{MethodResponse, RpcModule, Server};
use jsonrpsee::types::Request;
use jsonrpsee::ws_client::WsClientBuilder;

// It's possible to access the connection ID
// by using the low-level API.
#[derive(Clone)]
pub struct CallsPerConn<S> {
	service: S,
	count: Arc<AtomicUsize>,
}

impl<'a, S> RpcServiceT<'a> for CallsPerConn<S>
where
	S: RpcServiceT<'a> + Send + Sync + Clone + 'static,
{
<<<<<<< HEAD
	fn call(&self, req: Request<'a>) -> impl Future<Output = MethodResponse> {
=======
	type Future = BoxFuture<'a, MethodResponse>;

	fn call(&self, req: Request<'a>) -> Self::Future {
>>>>>>> a99f49dd
		let count = self.count.clone();
		let service = self.service.clone();

		async move {
			let rp = service.call(req).await;
			count.fetch_add(1, Ordering::SeqCst);
			let count = count.load(Ordering::SeqCst);
			println!("the server has processed calls={count} on the connection");
			rp
		}
<<<<<<< HEAD
=======
		.boxed()
>>>>>>> a99f49dd
	}
}

#[derive(Clone)]
pub struct GlobalCalls<S> {
	service: S,
	count: Arc<AtomicUsize>,
}


impl<'a, S> RpcServiceT<'a> for GlobalCalls<S>
where
	S: RpcServiceT<'a> + Send + Sync + Clone + 'static,
{
<<<<<<< HEAD
	fn call(&self, req: Request<'a>) -> impl Future<Output = MethodResponse> {
=======
	type Future = BoxFuture<'a, MethodResponse>;

	fn call(&self, req: Request<'a>) -> Self::Future {
>>>>>>> a99f49dd
		let count = self.count.clone();
		let service = self.service.clone();

		async move {
			let rp = service.call(req).await;
			count.fetch_add(1, Ordering::SeqCst);
			let count = count.load(Ordering::SeqCst);
			println!("the server has processed calls={count} in total");
			rp
		}
<<<<<<< HEAD
=======
		.boxed()
>>>>>>> a99f49dd
	}
}

#[derive(Clone)]
pub struct Logger<S>(S);

impl<'a, S> RpcServiceT<'a> for Logger<S>
where
	S: RpcServiceT<'a> + Send + Sync,
{
<<<<<<< HEAD
	fn call(&self, req: Request<'a>) -> impl Future<Output = MethodResponse> {
=======
	type Future = S::Future;

	fn call(&self, req: Request<'a>) -> Self::Future {
>>>>>>> a99f49dd
		println!("logger middleware: method `{}`", req.method);
		self.0.call(req)
	}
}

#[tokio::main]
async fn main() -> anyhow::Result<()> {
	tracing_subscriber::FmtSubscriber::builder()
		.with_env_filter(tracing_subscriber::EnvFilter::from_default_env())
		.try_init()
		.expect("setting default subscriber failed");

	let addr = run_server().await?;
	let url = format!("ws://{}", addr);

	for _ in 0..2 {
		let client = WsClientBuilder::default().build(&url).await?;
		let response: String = client.request("say_hello", rpc_params![]).await?;
		println!("response: {:?}", response);
		let _response: Result<String, _> = client.request("unknown_method", rpc_params![]).await;
		let _: String = client.request("say_hello", rpc_params![]).await?;
		let _: String = client.request("thready", rpc_params![4]).await?;

		tokio::time::sleep(std::time::Duration::from_millis(100)).await;
	}

	Ok(())
}

async fn run_server() -> anyhow::Result<SocketAddr> {
	let global_cnt = Arc::new(AtomicUsize::new(0));

	let rpc_middleware = RpcServiceBuilder::new()
		.layer_fn(|service| Logger(service))
		// This state is created per connection.
		.layer_fn(|service| CallsPerConn { service, count: Default::default() })
		// This state is shared by all connections.
		.layer_fn(move |service| GlobalCalls { service, count: global_cnt.clone() });
	let server = Server::builder().set_rpc_middleware(rpc_middleware).build("127.0.0.1:0").await?;
	let mut module = RpcModule::new(());
	module.register_method("say_hello", |_, _| "lo")?;
	module.register_method("thready", |params, _| {
		let thread_count: usize = params.one().unwrap();
		for _ in 0..thread_count {
			std::thread::spawn(|| std::thread::sleep(std::time::Duration::from_secs(1)));
		}
		""
	})?;
	let addr = server.local_addr()?;
	let handle = server.start(module);

	// In this example we don't care about doing shutdown so let's it run forever.
	// You may use the `ServerHandle` to shut it down or manage it yourself.
	tokio::spawn(handle.stopped());

	Ok(addr)
}<|MERGE_RESOLUTION|>--- conflicted
+++ resolved
@@ -37,14 +37,13 @@
 //! may be handy in some scenarios such CORS but if you want to access
 //! to the actual JSON-RPC details this is the middleware to use.
 
+use std::future::Future;
 use std::net::SocketAddr;
 use std::sync::atomic::{AtomicUsize, Ordering};
 use std::sync::Arc;
-use std::future::Future;
 
-use futures::future::BoxFuture;
 use futures::FutureExt;
-use jsonrpsee::core::{async_trait, client::ClientT};
+use jsonrpsee::core::client::ClientT;
 use jsonrpsee::rpc_params;
 use jsonrpsee::server::middleware::rpc::{RpcServiceBuilder, RpcServiceT};
 use jsonrpsee::server::{MethodResponse, RpcModule, Server};
@@ -63,27 +62,13 @@
 where
 	S: RpcServiceT<'a> + Send + Sync + Clone + 'static,
 {
-<<<<<<< HEAD
-	fn call(&self, req: Request<'a>) -> impl Future<Output = MethodResponse> {
-=======
-	type Future = BoxFuture<'a, MethodResponse>;
-
-	fn call(&self, req: Request<'a>) -> Self::Future {
->>>>>>> a99f49dd
-		let count = self.count.clone();
-		let service = self.service.clone();
-
-		async move {
-			let rp = service.call(req).await;
-			count.fetch_add(1, Ordering::SeqCst);
-			let count = count.load(Ordering::SeqCst);
+	fn call(&self, req: Request<'a>) -> impl Future<Output = MethodResponse> + Send {
+		self.service.call(req).then(|rp| {
+			self.count.fetch_add(1, Ordering::SeqCst);
+			let count = self.count.load(Ordering::SeqCst);
 			println!("the server has processed calls={count} on the connection");
-			rp
-		}
-<<<<<<< HEAD
-=======
-		.boxed()
->>>>>>> a99f49dd
+			async { rp }
+		})
 	}
 }
 
@@ -93,32 +78,17 @@
 	count: Arc<AtomicUsize>,
 }
 
-
 impl<'a, S> RpcServiceT<'a> for GlobalCalls<S>
 where
 	S: RpcServiceT<'a> + Send + Sync + Clone + 'static,
 {
-<<<<<<< HEAD
-	fn call(&self, req: Request<'a>) -> impl Future<Output = MethodResponse> {
-=======
-	type Future = BoxFuture<'a, MethodResponse>;
-
-	fn call(&self, req: Request<'a>) -> Self::Future {
->>>>>>> a99f49dd
-		let count = self.count.clone();
-		let service = self.service.clone();
-
-		async move {
-			let rp = service.call(req).await;
-			count.fetch_add(1, Ordering::SeqCst);
-			let count = count.load(Ordering::SeqCst);
+	fn call(&self, req: Request<'a>) -> impl Future<Output = MethodResponse> + Send {
+		self.service.call(req).then(|rp| {
+			self.count.fetch_add(1, Ordering::SeqCst);
+			let count = self.count.load(Ordering::SeqCst);
 			println!("the server has processed calls={count} in total");
-			rp
-		}
-<<<<<<< HEAD
-=======
-		.boxed()
->>>>>>> a99f49dd
+			async { rp }
+		})
 	}
 }
 
@@ -129,13 +99,7 @@
 where
 	S: RpcServiceT<'a> + Send + Sync,
 {
-<<<<<<< HEAD
 	fn call(&self, req: Request<'a>) -> impl Future<Output = MethodResponse> {
-=======
-	type Future = S::Future;
-
-	fn call(&self, req: Request<'a>) -> Self::Future {
->>>>>>> a99f49dd
 		println!("logger middleware: method `{}`", req.method);
 		self.0.call(req)
 	}
