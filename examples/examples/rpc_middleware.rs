--- conflicted
+++ resolved
@@ -74,7 +74,6 @@
 where
 	S: RpcServiceT + Send + Sync + Clone + 'static,
 {
-<<<<<<< HEAD
 	type MethodResponse = S::MethodResponse;
 	type NotificationResponse = S::NotificationResponse;
 	type BatchResponse = S::BatchResponse;
@@ -88,23 +87,6 @@
 	}
 
 	fn notification<'a>(&self, n: Notification<'a>) -> impl Future<Output = Self::NotificationResponse> + Send + 'a {
-=======
-	type Response = S::Response;
-	type Error = S::Error;
-
-	fn batch<'a>(&self, batch: Batch<'a>) -> impl Future<Output = Result<Self::Response, Self::Error>> + Send + 'a {
-		self.0.batch(batch)
-	}
-
-	fn call<'a>(&self, request: Request<'a>) -> impl Future<Output = Result<Self::Response, Self::Error>> + Send + 'a {
-		self.0.call(request)
-	}
-
-	fn notification<'a>(
-		&self,
-		n: Notification<'a>,
-	) -> impl Future<Output = Result<Self::Response, Self::Error>> + Send + 'a {
->>>>>>> 1b0799c2
 		self.0.notification(n)
 	}
 }
@@ -255,17 +237,12 @@
 	let global_cnt = Arc::new(AtomicUsize::new(0));
 
 	let rpc_middleware = RpcServiceBuilder::new()
-<<<<<<< HEAD
-		.rpc_logger(1024)
-		// Optional layer that does not do anything, useful if have an optional layer.
-=======
 		.layer_fn(|service| Logger { service, role: "server" })
 		// This state is created per connection.
 		.layer_fn(|service| CallsPerConn { service, count: Default::default(), role: "server" })
 		// This state is shared by all connections.
 		.layer_fn(move |service| GlobalCalls { service, count: global_cnt.clone(), role: "server" })
 		// Optional layer that does nothing, just an example to be useful if one has an optional layer.
->>>>>>> 1b0799c2
 		.option_layer(Some(IdentityLayer));
 	let server = Server::builder().set_rpc_middleware(rpc_middleware).build("127.0.0.1:0").await?;
 	let mut module = RpcModule::new(());
