--- conflicted
+++ resolved
@@ -38,17 +38,10 @@
 #[rpc(server, client)]
 pub trait Rpc {
 	/// method with connection ID.
-<<<<<<< HEAD
 	#[method(name = "connectionIdMethod", with_extensions)]
 	async fn method(&self, first_param: usize, second_param: u16) -> Result<u32, ErrorObjectOwned>;
 
 	#[subscription(name = "subscribeConnectionId", item = u32, with_extensions)]
-=======
-	#[method(name = "connectionIdMethod")]
-	async fn method(&self) -> Result<usize, ErrorObjectOwned>;
-
-	#[subscription(name = "subscribeConnectionId", item = usize)]
->>>>>>> a3307b8c
 	async fn sub(&self) -> SubscriptionResult;
 }
 
