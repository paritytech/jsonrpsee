--- conflicted
+++ resolved
@@ -73,14 +73,6 @@
 
 	module.register_subscription("subscribe_hello", "s_hello", "unsubscribe_hello", move |_, mut sink, _| {
 		let rx = BroadcastStream::new(tx.clone().subscribe());
-<<<<<<< HEAD
-
-		let sink = match pending.accept() {
-			Some(sink) => sink,
-			_ => return,
-		};
-=======
->>>>>>> 98c23fc1
 
 		tokio::spawn(async move {
 			match sink.pipe_from_try_stream(rx).await {
