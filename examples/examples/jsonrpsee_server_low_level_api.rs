--- conflicted
+++ resolved
@@ -45,13 +45,8 @@
 use std::sync::{Arc, Mutex};
 
 use futures::FutureExt;
-<<<<<<< HEAD
-use jsonrpsee::core::middleware::{Batch, Notification, RpcServiceBuilder, RpcServiceT};
-use jsonrpsee::core::{BoxError, async_trait};
-=======
 use jsonrpsee::core::async_trait;
 use jsonrpsee::core::middleware::{Batch, Notification, RpcServiceBuilder, RpcServiceT};
->>>>>>> e64bccf5
 use jsonrpsee::http_client::HttpClient;
 use jsonrpsee::proc_macros::rpc;
 use jsonrpsee::server::{
@@ -79,12 +74,7 @@
 
 impl<S> RpcServiceT for CallLimit<S>
 where
-<<<<<<< HEAD
-	S: Send + Sync + RpcServiceT<Response = MethodResponse> + Clone + 'static,
-	S::Error: Into<BoxError>,
-=======
 	S: RpcServiceT<Response = MethodResponse, Error = Infallible> + Send + Sync + Clone + 'static,
->>>>>>> e64bccf5
 {
 	type Error = S::Error;
 	type Response = S::Response;
@@ -115,21 +105,12 @@
 
 		async move {
 			let mut lock = count.lock().await;
-<<<<<<< HEAD
-
-			if *lock >= 10 {
-				let _ = state.try_send(());
-				Ok(MethodResponse::error(Id::Null, ErrorObject::borrowed(-32000, "RPC rate limit", None)))
-			} else {
-				let batch_len = batch.len();
-=======
 			let batch_len = batch.len();
 
 			if *lock >= 10 + batch_len {
 				let _ = state.try_send(());
 				Ok(MethodResponse::error(Id::Null, ErrorObject::borrowed(-32000, "RPC rate limit", None)))
 			} else {
->>>>>>> e64bccf5
 				let rp = service.batch(batch).await;
 				*lock += batch_len;
 				rp
