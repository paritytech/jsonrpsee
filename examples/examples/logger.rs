// Copyright 2019-2021 Parity Technologies (UK) Ltd.
//
// Permission is hereby granted, free of charge, to any
// person obtaining a copy of this software and associated
// documentation files (the "Software"), to deal in the
// Software without restriction, including without
// limitation the rights to use, copy, modify, merge,
// publish, distribute, sublicense, and/or sell copies of
// the Software, and to permit persons to whom the Software
// is furnished to do so, subject to the following
// conditions:
//
// The above copyright notice and this permission notice
// shall be included in all copies or substantial portions
// of the Software.
//
// THE SOFTWARE IS PROVIDED "AS IS", WITHOUT WARRANTY OF
// ANY KIND, EXPRESS OR IMPLIED, INCLUDING BUT NOT LIMITED
// TO THE WARRANTIES OF MERCHANTABILITY, FITNESS FOR A
// PARTICULAR PURPOSE AND NONINFRINGEMENT. IN NO EVENT
// SHALL THE AUTHORS OR COPYRIGHT HOLDERS BE LIABLE FOR ANY
// CLAIM, DAMAGES OR OTHER LIABILITY, WHETHER IN AN ACTION
// OF CONTRACT, TORT OR OTHERWISE, ARISING FROM, OUT OF OR
// IN CONNECTION WITH THE SOFTWARE OR THE USE OR OTHER
// DEALINGS IN THE SOFTWARE.

use std::net::SocketAddr;
use std::time::Instant;

use jsonrpsee::core::client::ClientT;
use jsonrpsee::server::logger::{self, HttpRequest, MethodKind, Params, TransportProtocol};
use jsonrpsee::server::Server;
use jsonrpsee::ws_client::WsClientBuilder;
use jsonrpsee::{rpc_params, RpcModule};

#[derive(Clone)]
struct Timings;

impl logger::Logger for Timings {
	type Instant = Instant;

	fn on_connect(&self, remote_addr: SocketAddr, request: &HttpRequest, _t: TransportProtocol) {
		println!("[Logger::on_connect] remote_addr {:?}, headers: {:?}", remote_addr, request);
	}

	fn on_request(&self, _t: TransportProtocol) -> Self::Instant {
		println!("[Logger::on_request]");
		Instant::now()
	}

	fn on_call(&self, name: &str, params: Params, kind: MethodKind, _t: TransportProtocol) {
		println!("[Logger::on_call] method: '{}', params: {:?}, kind: {}", name, params, kind);
	}

	fn on_result(&self, name: &str, succeess: bool, started_at: Self::Instant, _t: TransportProtocol) {
		println!("[Logger::on_result] '{}', worked? {}, time elapsed {:?}", name, succeess, started_at.elapsed());
	}

	fn on_response(&self, result: &str, started_at: Self::Instant, _t: TransportProtocol) {
		println!("[Logger::on_response] result: {}, time elapsed {:?}", result, started_at.elapsed());
	}

	fn on_disconnect(&self, remote_addr: SocketAddr, _t: TransportProtocol) {
		println!("[Logger::on_disconnect] remote_addr: {:?}", remote_addr);
	}
}

#[tokio::main]
async fn main() -> anyhow::Result<()> {
	tracing_subscriber::FmtSubscriber::builder()
		.with_env_filter(tracing_subscriber::EnvFilter::from_default_env())
		.try_init()
		.expect("setting default subscriber failed");

	let addr = run_server().await?;
	let url = format!("ws://{}", addr);

	let client = WsClientBuilder::default().build(&url).await?;
	let response: String = client.request("say_hello", rpc_params![]).await?;
	println!("response: {:?}", response);
	let _response: Result<String, _> = client.request("unknown_method", rpc_params![]).await;
	let _: String = client.request("say_hello", rpc_params![]).await?;

	Ok(())
}

async fn run_server() -> anyhow::Result<SocketAddr> {
<<<<<<< HEAD
=======
	let server = Server::builder().set_logger(Timings).build("127.0.0.1:0").await?;
>>>>>>> e81bdae2
	let mut module = RpcModule::new(());
	module.register_method("say_hello", |_, _| "lo")?;

<<<<<<< HEAD
	let server = ServerBuilder::new().set_logger(Timings).build("127.0.0.1:0", module).await?;
	let addr = server.local_addr().map_err(|e| anyhow::anyhow!("{}", e))?;
=======
	let handle = server.start(module);
>>>>>>> e81bdae2

	// In this example we don't care about doing shutdown so let's it run forever.
	// You may use the `ServerHandle` to shut it down or manage it yourself.
	tokio::spawn(server.stopped());

	Ok(addr)
}<|MERGE_RESOLUTION|>--- conflicted
+++ resolved
@@ -85,22 +85,14 @@
 }
 
 async fn run_server() -> anyhow::Result<SocketAddr> {
-<<<<<<< HEAD
-=======
-	let server = Server::builder().set_logger(Timings).build("127.0.0.1:0").await?;
->>>>>>> e81bdae2
 	let mut module = RpcModule::new(());
 	module.register_method("say_hello", |_, _| "lo")?;
 
-<<<<<<< HEAD
-	let server = ServerBuilder::new().set_logger(Timings).build("127.0.0.1:0", module).await?;
+	let server = Server::builder().set_logger(Timings).build("127.0.0.1:0", module).await?;
 	let addr = server.local_addr().map_err(|e| anyhow::anyhow!("{}", e))?;
-=======
-	let handle = server.start(module);
->>>>>>> e81bdae2
 
 	// In this example we don't care about doing shutdown so let's it run forever.
-	// You may use the `ServerHandle` to shut it down or manage it yourself.
+	// You may use the `Server` to shut it down or manage it yourself.
 	tokio::spawn(server.stopped());
 
 	Ok(addr)
