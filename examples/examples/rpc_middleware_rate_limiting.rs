--- conflicted
+++ resolved
@@ -32,13 +32,9 @@
 //! such as `Arc<Mutex>`
 
 use jsonrpsee::core::client::ClientT;
-<<<<<<< HEAD
-use jsonrpsee::core::middleware::{Batch, Notification, ResponseFuture, RpcServiceBuilder, RpcServiceT};
-=======
 use jsonrpsee::core::middleware::{
 	Batch, BatchEntry, BatchEntryErr, Notification, ResponseFuture, RpcServiceBuilder, RpcServiceT,
 };
->>>>>>> e64bccf5
 use jsonrpsee::server::Server;
 use jsonrpsee::types::{ErrorObject, Request};
 use jsonrpsee::ws_client::WsClientBuilder;
@@ -127,18 +123,6 @@
 		}
 	}
 
-<<<<<<< HEAD
-	fn batch<'a>(&self, batch: Batch<'a>) -> impl Future<Output = Result<Self::Response, Self::Error>> + Send + 'a {
-		if self.rate_limit_deny() {
-			let error = ErrorObject::borrowed(-32000, "RPC rate limit", None);
-			let error = MethodResponse::error(jsonrpsee::types::Id::Null, error);
-			ResponseFuture::ready(error)
-		} else {
-			// NOTE: this count as batch call a single call which may not
-			// be the desired behavior.
-			ResponseFuture::future(self.service.batch(batch))
-		}
-=======
 	fn batch<'a>(&self, mut batch: Batch<'a>) -> impl Future<Output = Result<Self::Response, Self::Error>> + Send + 'a {
 		// If the rate limit is reached then we modify each entry
 		// in the batch to be a request with an error.
@@ -159,7 +143,6 @@
 		}
 
 		self.service.batch(batch)
->>>>>>> e64bccf5
 	}
 
 	fn notification<'a>(
