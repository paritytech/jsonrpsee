--- conflicted
+++ resolved
@@ -66,27 +66,14 @@
 	let server = WsServerBuilder::default().build("127.0.0.1:0").await?;
 	let mut module = RpcModule::new(());
 	module
-<<<<<<< HEAD
-		.register_subscription("sub_one_param", "sub_one_param", "unsub_one_param", |params, pending, _| {
-			let idx = match params.one() {
-				Ok(idx) => idx,
-				_ => return,
-			};
-=======
 		.register_subscription("sub_one_param", "sub_one_param", "unsub_one_param", |params, mut sink, _| {
 			let idx = params.one()?;
->>>>>>> 98c23fc1
 			let item = LETTERS.chars().nth(idx);
 
 			let interval = interval(Duration::from_millis(200));
 			let stream = IntervalStream::new(interval).map(move |_| item);
 
 			tokio::spawn(async move {
-				let sink = match pending.accept() {
-					Some(sink) => sink,
-					_ => return,
-				};
-
 				match sink.pipe_from_stream(stream).await {
 					SubscriptionClosed::Failed(err) => {
 						sink.close(err);
@@ -98,25 +85,13 @@
 		})
 		.unwrap();
 	module
-<<<<<<< HEAD
-		.register_subscription("sub_params_two", "params_two", "unsub_params_two", |params, pending, _| {
-			let (one, two) = match params.parse::<(usize, usize)>() {
-				Ok(res) => res,
-				_ => return,
-			};
-=======
 		.register_subscription("sub_params_two", "params_two", "unsub_params_two", |params, mut sink, _| {
 			let (one, two) = params.parse::<(usize, usize)>()?;
->>>>>>> 98c23fc1
 
 			let item = &LETTERS[one..two];
 
 			let interval = interval(Duration::from_millis(200));
 			let stream = IntervalStream::new(interval).map(move |_| item);
-			let sink = match pending.accept() {
-				Some(sink) => sink,
-				_ => return,
-			};
 
 			tokio::spawn(async move {
 				match sink.pipe_from_stream(stream).await {
