// Copyright 2019-2021 Parity Technologies (UK) Ltd.
//
// Permission is hereby granted, free of charge, to any
// person obtaining a copy of this software and associated
// documentation files (the "Software"), to deal in the
// Software without restriction, including without
// limitation the rights to use, copy, modify, merge,
// publish, distribute, sublicense, and/or sell copies of
// the Software, and to permit persons to whom the Software
// is furnished to do so, subject to the following
// conditions:
//
// The above copyright notice and this permission notice
// shall be included in all copies or substantial portions
// of the Software.
//
// THE SOFTWARE IS PROVIDED "AS IS", WITHOUT WARRANTY OF
// ANY KIND, EXPRESS OR IMPLIED, INCLUDING BUT NOT LIMITED
// TO THE WARRANTIES OF MERCHANTABILITY, FITNESS FOR A
// PARTICULAR PURPOSE AND NONINFRINGEMENT. IN NO EVENT
// SHALL THE AUTHORS OR COPYRIGHT HOLDERS BE LIABLE FOR ANY
// CLAIM, DAMAGES OR OTHER LIABILITY, WHETHER IN AN ACTION
// OF CONTRACT, TORT OR OTHERWISE, ARISING FROM, OUT OF OR
// IN CONNECTION WITH THE SOFTWARE OR THE USE OR OTHER
// DEALINGS IN THE SOFTWARE.

//! Example showing how to add multiple loggers to the same server.

use std::net::SocketAddr;
use std::process::Command;
use std::time::Instant;

use jsonrpsee::core::client::ClientT;
use jsonrpsee::helpers::MethodResponseResult;
use jsonrpsee::rpc_params;
use jsonrpsee::server::logger::{HttpRequest, MethodKind, SuccessOrError, TransportProtocol};
use jsonrpsee::server::{logger, RpcModule, ServerBuilder};
use jsonrpsee::types::Params;
use jsonrpsee::ws_client::WsClientBuilder;

/// Example logger to measure call execution time.
#[derive(Clone)]
struct Timings;

impl logger::Logger for Timings {
	type Instant = Instant;

	fn on_connect(&self, remote_addr: SocketAddr, req: &HttpRequest, _t: TransportProtocol) {
		println!("[Timings::on_connect] remote_addr {:?}, req: {:?}", remote_addr, req);
	}

	fn on_request(&self, _t: TransportProtocol) -> Self::Instant {
		Instant::now()
	}

	fn on_call(&self, name: &str, params: Params, kind: MethodKind, _t: TransportProtocol) {
		println!("[Timings:on_call] method: '{}', params: {:?}, kind: {}", name, params, kind);
	}

	fn on_result(
		&self,
		name: &str,
<<<<<<< HEAD
		success_or_error: SuccessOrError,
=======
		success_or_error: MethodResponseResult,
>>>>>>> 18da49b7
		started_at: Self::Instant,
		_t: TransportProtocol,
	) {
		println!(
			"[Timings] call={}, worked? {}, duration {:?}",
			name,
			success_or_error.is_success(),
			started_at.elapsed()
		);
	}

	fn on_response(&self, _result: &str, started_at: Self::Instant, _t: TransportProtocol) {
		println!("[Timings] Response duration {:?}", started_at.elapsed());
	}

	fn on_disconnect(&self, remote_addr: SocketAddr, _t: TransportProtocol) {
		println!("[Timings::on_disconnect] remote_addr: {:?}", remote_addr);
	}
}

/// Example logger to keep a watch on the number of total threads started in the system.
#[derive(Clone)]
struct ThreadWatcher;

impl ThreadWatcher {
	// Count the number of threads visible to this process. Counts the lines of `ps -eL` and equivalent minus one (the header).
	// Cribbed from the `palaver` crate.
	fn count_threads() -> usize {
		let out = if cfg!(any(target_os = "linux", target_os = "android")) {
			Command::new("ps").arg("-eL").output().expect("failed to execute process")
		} else if cfg!(any(target_os = "macos", target_os = "ios")) {
			Command::new("ps").arg("-eM").output().expect("failed to execute process")
		} else {
			unimplemented!()
		};
		out.stdout.split(|&x| x == b'\n').skip(1).filter(|x| !x.is_empty()).count()
	}
}

impl logger::Logger for ThreadWatcher {
	type Instant = isize;

	fn on_connect(&self, remote_addr: SocketAddr, headers: &HttpRequest, _t: TransportProtocol) {
		println!("[ThreadWatcher::on_connect] remote_addr {:?}, headers: {:?}", remote_addr, headers);
	}

	fn on_call(&self, _method: &str, _params: Params, _kind: MethodKind, _t: TransportProtocol) {
		let threads = Self::count_threads();
		println!("[ThreadWatcher::on_call] Threads running on the machine at the start of a call: {}", threads);
	}

	fn on_request(&self, _t: TransportProtocol) -> Self::Instant {
		let threads = Self::count_threads();
		println!("[ThreadWatcher::on_request] Threads running on the machine at the start of a call: {}", threads);
		threads as isize
	}

	fn on_result(
		&self,
		_name: &str,
<<<<<<< HEAD
		_success_or_error: SuccessOrError,
=======
		_success_or_error: MethodResponseResult,
>>>>>>> 18da49b7
		started_at: Self::Instant,
		_t: TransportProtocol,
	) {
		let current_nr_threads = Self::count_threads() as isize;
		println!("[ThreadWatcher::on_result] {} threads", current_nr_threads - started_at);
	}

	fn on_response(&self, _result: &str, started_at: Self::Instant, _t: TransportProtocol) {
		let current_nr_threads = Self::count_threads() as isize;
		println!("[ThreadWatcher::on_response] {} threads", current_nr_threads - started_at);
	}

	fn on_disconnect(&self, remote_addr: SocketAddr, _t: TransportProtocol) {
		println!("[ThreadWatcher::on_disconnect] remote_addr: {:?}", remote_addr);
	}
}

#[tokio::main]
async fn main() -> anyhow::Result<()> {
	tracing_subscriber::FmtSubscriber::builder()
		.with_env_filter(tracing_subscriber::EnvFilter::from_default_env())
		.try_init()
		.expect("setting default subscriber failed");

	let addr = run_server().await?;
	let url = format!("ws://{}", addr);

	let client = WsClientBuilder::default().build(&url).await?;
	let response: String = client.request("say_hello", rpc_params![]).await?;
	println!("response: {:?}", response);
	let _response: Result<String, _> = client.request("unknown_method", rpc_params![]).await;
	let _: String = client.request("say_hello", rpc_params![]).await?;
	client.request("thready", rpc_params![4]).await?;

	Ok(())
}

async fn run_server() -> anyhow::Result<SocketAddr> {
	let server = ServerBuilder::new().set_logger((Timings, ThreadWatcher)).build("127.0.0.1:0").await?;
	let mut module = RpcModule::new(());
	module.register_method("say_hello", |_, _| "lo")?;
	module.register_method("thready", |params, _| {
		let thread_count: usize = params.one().unwrap();
		for _ in 0..thread_count {
			std::thread::spawn(|| std::thread::sleep(std::time::Duration::from_secs(1)));
		}
		""
	})?;
	let addr = server.local_addr()?;
	let handle = server.start(module)?;

	// In this example we don't care about doing shutdown so let's it run forever.
	// You may use the `ServerHandle` to shut it down or manage it yourself.
	tokio::spawn(handle.stopped());

	Ok(addr)
}<|MERGE_RESOLUTION|>--- conflicted
+++ resolved
@@ -60,11 +60,7 @@
 	fn on_result(
 		&self,
 		name: &str,
-<<<<<<< HEAD
 		success_or_error: SuccessOrError,
-=======
-		success_or_error: MethodResponseResult,
->>>>>>> 18da49b7
 		started_at: Self::Instant,
 		_t: TransportProtocol,
 	) {
@@ -125,11 +121,7 @@
 	fn on_result(
 		&self,
 		_name: &str,
-<<<<<<< HEAD
 		_success_or_error: SuccessOrError,
-=======
-		_success_or_error: MethodResponseResult,
->>>>>>> 18da49b7
 		started_at: Self::Instant,
 		_t: TransportProtocol,
 	) {
