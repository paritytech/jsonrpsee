// Copyright 2019-2021 Parity Technologies (UK) Ltd.
//
// Permission is hereby granted, free of charge, to any
// person obtaining a copy of this software and associated
// documentation files (the "Software"), to deal in the
// Software without restriction, including without
// limitation the rights to use, copy, modify, merge,
// publish, distribute, sublicense, and/or sell copies of
// the Software, and to permit persons to whom the Software
// is furnished to do so, subject to the following
// conditions:
//
// The above copyright notice and this permission notice
// shall be included in all copies or substantial portions
// of the Software.
//
// THE SOFTWARE IS PROVIDED "AS IS", WITHOUT WARRANTY OF
// ANY KIND, EXPRESS OR IMPLIED, INCLUDING BUT NOT LIMITED
// TO THE WARRANTIES OF MERCHANTABILITY, FITNESS FOR A
// PARTICULAR PURPOSE AND NONINFRINGEMENT. IN NO EVENT
// SHALL THE AUTHORS OR COPYRIGHT HOLDERS BE LIABLE FOR ANY
// CLAIM, DAMAGES OR OTHER LIABILITY, WHETHER IN AN ACTION
// OF CONTRACT, TORT OR OTHERWISE, ARISING FROM, OUT OF OR
// IN CONNECTION WITH THE SOFTWARE OR THE USE OR OTHER
// DEALINGS IN THE SOFTWARE.

use jsonrpsee::{
	proc_macros::rpc,
	types::{async_trait, error::Error, Subscription},
	ws_client::WsClientBuilder,
	ws_server::{SubscriptionSink, WsServerBuilder},
	RpcModule,
};
use std::net::SocketAddr;

type ExampleHash = [u8; 32];
type ExampleStorageKey = Vec<u8>;

#[rpc(server, client, namespace = "state")]
pub trait Rpc<Hash: Clone, StorageKey>
where
	Hash: std::fmt::Debug,
{
	/// Async method call example.
	#[method(name = "getKeys")]
	async fn storage_keys(&self, storage_key: StorageKey, hash: Option<Hash>) -> Result<Vec<StorageKey>, Error>;

	/// Subscription that takes a `StorageKey` as input and produces a `Vec<Hash>`.
	#[subscription(name = "subscribeStorage", item = Vec<Hash>)]
	fn subscribe_storage(&self, keys: Option<Vec<StorageKey>>) -> Result<(), Error>;
}

pub struct RpcServerImpl;

#[async_trait]
impl RpcServer<ExampleHash, ExampleStorageKey> for RpcServerImpl {
	async fn storage_keys(
		&self,
		storage_key: ExampleStorageKey,
		_hash: Option<ExampleHash>,
	) -> Result<Vec<ExampleStorageKey>, Error> {
		Ok(vec![storage_key])
	}

	fn subscribe_storage(
		&self,
		mut sink: SubscriptionSink,
		_keys: Option<Vec<ExampleStorageKey>>,
	) -> Result<(), Error> {
		sink.send(&vec![[0; 32]])
	}
}

#[tokio::main]
async fn main() -> anyhow::Result<()> {
	env_logger::init();

	let server_addr = run_server().await?;
	let url = format!("ws://{}", server_addr);

	let client = WsClientBuilder::default().build(&url).await?;
	assert_eq!(client.storage_keys(vec![1, 2, 3, 4], None::<ExampleHash>).await.unwrap(), vec![vec![1, 2, 3, 4]]);

	let mut sub: Subscription<Vec<ExampleHash>> =
		RpcClient::<ExampleHash, ExampleStorageKey>::subscribe_storage(&client, None).await.unwrap();
	assert_eq!(Some(vec![[0; 32]]), sub.next().await.unwrap());

	Ok(())
}

async fn run_server() -> anyhow::Result<SocketAddr> {
	let server = WsServerBuilder::default().build("127.0.0.1:0").await?;
	let mut module = RpcModule::new(());
	module.register_method("state_getPairs", |_, _| Ok(vec![1, 2, 3]))?;

	let addr = server.local_addr()?;
<<<<<<< HEAD
	tokio::spawn(async { server.start(module).await });
=======
	server.start(RpcServerImpl.into_rpc())?;
>>>>>>> 7a9ebc91
	Ok(addr)
}<|MERGE_RESOLUTION|>--- conflicted
+++ resolved
@@ -28,7 +28,7 @@
 	proc_macros::rpc,
 	types::{async_trait, error::Error, Subscription},
 	ws_client::WsClientBuilder,
-	ws_server::{SubscriptionSink, WsServerBuilder},
+	ws_server::{SubscriptionSink, WsServerBuilder, WsStopHandle},
 	RpcModule,
 };
 use std::net::SocketAddr;
@@ -75,7 +75,7 @@
 async fn main() -> anyhow::Result<()> {
 	env_logger::init();
 
-	let server_addr = run_server().await?;
+	let (server_addr, _handle) = run_server().await?;
 	let url = format!("ws://{}", server_addr);
 
 	let client = WsClientBuilder::default().build(&url).await?;
@@ -88,16 +88,12 @@
 	Ok(())
 }
 
-async fn run_server() -> anyhow::Result<SocketAddr> {
+async fn run_server() -> anyhow::Result<(SocketAddr, WsStopHandle)> {
 	let server = WsServerBuilder::default().build("127.0.0.1:0").await?;
 	let mut module = RpcModule::new(());
 	module.register_method("state_getPairs", |_, _| Ok(vec![1, 2, 3]))?;
 
 	let addr = server.local_addr()?;
-<<<<<<< HEAD
-	tokio::spawn(async { server.start(module).await });
-=======
-	server.start(RpcServerImpl.into_rpc())?;
->>>>>>> 7a9ebc91
-	Ok(addr)
+	let handle = server.start(module)?;
+	Ok((addr, handle))
 }