--- conflicted
+++ resolved
@@ -54,14 +54,9 @@
 async fn run_server() -> anyhow::Result<SocketAddr> {
 	const LETTERS: &'static str = "abcdefghijklmnopqrstuvxyz";
 	let mut server = WsServer::new("127.0.0.1:0").await?;
-<<<<<<< HEAD
-	server
-		.register_subscription("sub_one_param", "unsub_one_param", |params, mut sink| {
-=======
 	let mut module = RpcModule::new(());
 	module
-		.register_subscription("sub_one_param", "unsub_one_param", |params, sink, _| {
->>>>>>> c2c66e1a
+		.register_subscription("sub_one_param", "unsub_one_param", |params, mut sink, _| {
 			let idx: usize = params.one()?;
 			std::thread::spawn(move || loop {
 				let _ = sink.send(&LETTERS.chars().nth(idx));
@@ -70,13 +65,8 @@
 			Ok(())
 		})
 		.unwrap();
-<<<<<<< HEAD
-	server
-		.register_subscription("sub_params_two", "unsub_params_two", |params, mut sink| {
-=======
 	module
-		.register_subscription("sub_params_two", "unsub_params_two", |params, sink, _| {
->>>>>>> c2c66e1a
+		.register_subscription("sub_params_two", "unsub_params_two", |params, mut sink, _| {
 			let (one, two): (usize, usize) = params.parse()?;
 			std::thread::spawn(move || loop {
 				let _ = sink.send(&LETTERS[one..two].to_string());
