--- conflicted
+++ resolved
@@ -12,18 +12,10 @@
 env_logger = "0.8"
 futures = "0.3"
 log = "0.4"
-<<<<<<< HEAD
 jsonrpsee-types = { path = "../types" }
 jsonrpsee-http-client = { path = "../http-client" }
 jsonrpsee-ws-client = { path = "../ws-client" }
 jsonrpsee-ws-server = { path = "../ws-server" }
 jsonrpsee-http-server = { path = "../http-server" }
-=======
-jsonrpsee-types = { path = "../types", version = "0.1" }
-jsonrpsee-http-client = { path = "../http-client", version = "0.1" }
-jsonrpsee-ws-client = { path = "../ws-client", version = "0.1" }
-jsonrpsee-ws-server = { path = "../ws-server", version = "0.1" }
-jsonrpsee-http-server = { path = "../http-server", version = "0.1" }
-jsonrpsee-proc-macros = { path = "../proc-macros", version = "0.2" }
->>>>>>> 50d8bf78
+jsonrpsee-proc-macros = { path = "../proc-macros" }
 tokio = { version = "1", features = ["full"] }