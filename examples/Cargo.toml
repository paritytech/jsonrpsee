[package]
name = "jsonrpsee-examples"
description = "Examples for jsonrpsee"
version.workspace = true
authors.workspace = true
edition.workspace = true
license.workspace = true
publish = false

[dev-dependencies]
anyhow = "1"
http-body-util = "0.1"
http-body = "1"
futures = "0.3"
jsonrpsee = { path = "../jsonrpsee", features = ["server", "http-client", "ws-client", "macros", "client-ws-transport-tls"] }
tracing = "0.1.34"
tracing-subscriber = { version = "0.3.3", features = ["env-filter"] }
tokio = { version = "1.23.1", features = ["full"] }
tokio-stream = { version = "0.1", features = ["sync"] }
serde_json = { version = "1" }
tower-http = { version = "0.5.2", features = ["full"] }
<<<<<<< HEAD
tower = { version = "0.5.1", features = ["full"] }
=======
tower = { workspace = true, features = ["full"] }
>>>>>>> 9fa3f01e
hyper = "1.3"
hyper-util = { version = "0.1.3", features = ["client", "client-legacy"]}
console-subscriber = "0.4.0"<|MERGE_RESOLUTION|>--- conflicted
+++ resolved
@@ -19,11 +19,7 @@
 tokio-stream = { version = "0.1", features = ["sync"] }
 serde_json = { version = "1" }
 tower-http = { version = "0.5.2", features = ["full"] }
-<<<<<<< HEAD
-tower = { version = "0.5.1", features = ["full"] }
-=======
 tower = { workspace = true, features = ["full"] }
->>>>>>> 9fa3f01e
 hyper = "1.3"
 hyper-util = { version = "0.1.3", features = ["client", "client-legacy"]}
 console-subscriber = "0.4.0"