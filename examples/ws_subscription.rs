// Copyright 2019-2021 Parity Technologies (UK) Ltd.
//
// Permission is hereby granted, free of charge, to any
// person obtaining a copy of this software and associated
// documentation files (the "Software"), to deal in the
// Software without restriction, including without
// limitation the rights to use, copy, modify, merge,
// publish, distribute, sublicense, and/or sell copies of
// the Software, and to permit persons to whom the Software
// is furnished to do so, subject to the following
// conditions:
//
// The above copyright notice and this permission notice
// shall be included in all copies or substantial portions
// of the Software.
//
// THE SOFTWARE IS PROVIDED "AS IS", WITHOUT WARRANTY OF
// ANY KIND, EXPRESS OR IMPLIED, INCLUDING BUT NOT LIMITED
// TO THE WARRANTIES OF MERCHANTABILITY, FITNESS FOR A
// PARTICULAR PURPOSE AND NONINFRINGEMENT. IN NO EVENT
// SHALL THE AUTHORS OR COPYRIGHT HOLDERS BE LIABLE FOR ANY
// CLAIM, DAMAGES OR OTHER LIABILITY, WHETHER IN AN ACTION
// OF CONTRACT, TORT OR OTHERWISE, ARISING FROM, OUT OF OR
// IN CONNECTION WITH THE SOFTWARE OR THE USE OR OTHER
// DEALINGS IN THE SOFTWARE.

use jsonrpsee::{
	rpc_params,
	types::{traits::SubscriptionClient, Error, Subscription},
	ws_client::WsClientBuilder,
	ws_server::{RpcModule, WsServerBuilder},
};
use std::net::SocketAddr;

#[tokio::main]
async fn main() -> anyhow::Result<()> {
	const NUM_SUBSCRIPTION_RESPONSES: usize = 5;
	env_logger::init();
	// let addr = run_server().await?;
	let url = format!("ws://{}", "127.0.0.1:3030");

	let client = WsClientBuilder::default().build(&url).await?;
<<<<<<< HEAD
	let mut subscribe_hello: Subscription<String> = client.subscribe("sub", rpc_params!(), "unsub").await?;
=======
	let mut subscribe_hello: Subscription<String> =
		client.subscribe("subscribe_hello", rpc_params![], "unsubscribe_hello").await?;
>>>>>>> 50b172e2

	let r = subscribe_hello.next().await;
	println!("received {:?}", r);

	drop(subscribe_hello);

	tokio::time::sleep(std::time::Duration::from_secs(20)).await;

	Ok(())
}

async fn run_server() -> anyhow::Result<SocketAddr> {
	let server = WsServerBuilder::default().build("127.0.0.1:0").await?;
	let mut module = RpcModule::new(());
	module.register_subscription("subscribe_hello", "unsubscribe_hello", |_, mut sink, _| {
		std::thread::spawn(move || loop {
			if let Err(Error::SubscriptionClosed(_)) = sink.send(&"hello my friend") {
				return;
			}
			std::thread::sleep(std::time::Duration::from_secs(1));
		});
		Ok(())
	})?;
	let addr = server.local_addr()?;
	server.start(module)?;
	Ok(addr)
}<|MERGE_RESOLUTION|>--- conflicted
+++ resolved
@@ -40,12 +40,8 @@
 	let url = format!("ws://{}", "127.0.0.1:3030");
 
 	let client = WsClientBuilder::default().build(&url).await?;
-<<<<<<< HEAD
-	let mut subscribe_hello: Subscription<String> = client.subscribe("sub", rpc_params!(), "unsub").await?;
-=======
 	let mut subscribe_hello: Subscription<String> =
 		client.subscribe("subscribe_hello", rpc_params![], "unsubscribe_hello").await?;
->>>>>>> 50b172e2
 
 	let r = subscribe_hello.next().await;
 	println!("received {:?}", r);
