--- conflicted
+++ resolved
@@ -8,12 +8,8 @@
 
 [dependencies]
 futures = "0.3"
-<<<<<<< HEAD
 hyper = { version = "0.14", features = ["stream", "client", "http1", "http2", "tcp"] }
 hyper-tls = { version = "0.5", optional = true }
-=======
-hyper = { version = "0.14", features = ["stream", "client", "server", "http1", "http2", "tcp"] }
->>>>>>> 11d40103
 jsonrpsee-types = { path = "../types", version = "0.1" }
 jsonrpsee-utils = { path = "../utils", version = "0.1" }
 log = "0.4"
@@ -25,12 +21,8 @@
 
 [dev-dependencies]
 jsonrpsee-test-utils = { path = "../test-utils" }
-<<<<<<< HEAD
 tokio = { version = "1.0", features = ["net", "rt-multi-thread", "macros"] }
 
 [features]
 default = ["tls"]
-tls = ["hyper-tls"]
-=======
-tokio = { version = "1.0", features = ["net", "rt-multi-thread", "macros"] }
->>>>>>> 11d40103
+tls = ["hyper-tls"]