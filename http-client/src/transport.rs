// Implementation note: hyper's API is not adapted to async/await at all, and there's
// unfortunately a lot of boilerplate here that could be removed once/if it gets reworked.
//
// Additionally, despite the fact that hyper is capable of performing requests to multiple different
// servers through the same `hyper::Client`, we don't use that feature on purpose. The reason is
// that we need to be guaranteed that hyper doesn't re-use an existing connection if we ever reset
// the JSON-RPC request id to a value that might have already been used.

<<<<<<< HEAD
use hyper::{
	client::{Client, HttpConnector},
	Body, Request, Response,
};
=======
>>>>>>> 11d40103
use jsonrpsee_types::{error::GenericTransportError, http::HttpConfig, jsonrpc};
use jsonrpsee_utils::http::hyper_helpers;
use thiserror::Error;

const CONTENT_TYPE_JSON: &str = "application/json";

/// Wrapper enum around [`hyper::Client`] to support `HTTP` or `HTTPS` connector.
#[derive(Clone, Debug)]
pub enum HyperClient {
	/// Plain mode (`http://` URL).
	Http(Client<HttpConnector>),
	/// HTTPs mode (`https://` URL).
	#[cfg(feature = "tls")]
	Https(Client<hyper_tls::HttpsConnector<hyper::client::HttpConnector>>),
}

impl HyperClient {
	async fn request(&self, req: Request<Body>) -> Result<Response<Body>, Error> {
		match self {
			Self::Http(inner) => inner.request(req).await.map_err(|e| Error::Http(Box::new(e))),
			Self::Https(inner) => inner.request(req).await.map_err(|e| Error::Http(Box::new(e))),
		}
	}
}

/// HTTP Transport Client.
#[derive(Debug, Clone)]
pub struct HttpTransportClient {
	/// Target to connect to.
	target: url::Url,
	/// HTTP client,
<<<<<<< HEAD
	client: HyperClient,
=======
	client: hyper::Client<hyper::client::HttpConnector>,
>>>>>>> 11d40103
	/// Configurable max request body size
	config: HttpConfig,
}

impl HttpTransportClient {
	/// Initializes a new HTTP client.
	pub fn new(target: impl AsRef<str>, config: HttpConfig) -> Result<Self, Error> {
		let target = url::Url::parse(target.as_ref()).map_err(|e| Error::Url(format!("Invalid URL: {}", e)))?;
<<<<<<< HEAD
		if target.scheme() == "http" || target.scheme() == "https" {
			let client = if cfg!(feature = "tls") {
				let connector = hyper_tls::HttpsConnector::new();
				let client = hyper::Client::builder().build::<_, hyper::Body>(connector);
				HyperClient::Https(client)
			} else {
				HyperClient::Http(hyper::Client::new())
			};
			Ok(HttpTransportClient { client, target, config })
=======
		if target.scheme() == "http" {
			Ok(HttpTransportClient { client: hyper::Client::new(), target, config })
>>>>>>> 11d40103
		} else {
			Err(Error::Url("URL scheme not supported, expects 'http or https'".into()))
		}
	}

	/// Send request.
	async fn send_request(&self, request: jsonrpc::Request) -> Result<hyper::Response<hyper::Body>, Error> {
		let body = jsonrpc::to_vec(&request).map_err(Error::Serialization)?;
		log::debug!("send: {}", request);

		if body.len() > self.config.max_request_body_size as usize {
			return Err(Error::RequestTooLarge);
		}

		let req = hyper::Request::post(self.target.as_str())
			.header(hyper::header::CONTENT_TYPE, hyper::header::HeaderValue::from_static(CONTENT_TYPE_JSON))
			.header(hyper::header::ACCEPT, hyper::header::HeaderValue::from_static(CONTENT_TYPE_JSON))
			.body(From::from(body))
			.expect("URI and request headers are valid; qed");

<<<<<<< HEAD
		let response = self.client.request(req).await?;
=======
		let response = self.client.request(req).await.map_err(|e| Error::Http(Box::new(e)))?;
>>>>>>> 11d40103

		if response.status().is_success() {
			Ok(response)
		} else {
			Err(Error::RequestFailure { status_code: response.status().into() })
		}
	}

	/// Send notification.
	pub async fn send_notification(&self, request: jsonrpc::Request) -> Result<(), Error> {
		let _response = self.send_request(request).await?;
		Ok(())
	}

	/// Send request and wait for response.
	pub async fn send_request_and_wait_for_response(
		&self,
		request: jsonrpc::Request,
	) -> Result<jsonrpc::Response, Error> {
		let response = self.send_request(request).await?;
		let (parts, body) = response.into_parts();
		let body = hyper_helpers::read_response_to_body(&parts.headers, body, self.config).await?;

		// Note that we don't check the Content-Type of the request. This is deemed
		// unnecessary, as a parsing error while happen anyway.
		let response: jsonrpc::Response = jsonrpc::from_slice(&body).map_err(Error::ParseError)?;
		log::debug!("recv: {}", jsonrpc::to_string(&response).expect("request valid JSON; qed"));
		Ok(response)
	}
}

/// Error that can happen during a request.
#[derive(Debug, Error)]
pub enum Error {
	/// Invalid URL.
	#[error("Invalid Url: {0}")]
	Url(String),

	/// Error while serializing the request.
	// TODO: can that happen?
	#[error("Error while serializing the request")]
	Serialization(#[source] serde_json::error::Error),

	/// Response given by the server failed to decode as UTF-8.
	#[error("Response body is not UTF-8")]
	Utf8(#[source] std::string::FromUtf8Error),

	/// Error during the HTTP request, including networking errors and HTTP protocol errors.
	#[error("Error while performing the HTTP request")]
	Http(Box<dyn std::error::Error + Send + Sync>),

	/// Server returned a non-success status code.
	#[error("Server returned an error status code: {:?}", status_code)]
	RequestFailure {
		/// Status code returned by the server.
		status_code: u16,
	},

	/// Failed to parse the JSON returned by the server into a JSON-RPC response.
	#[error("Error while parsing the response body")]
	ParseError(#[source] serde_json::error::Error),

	/// Request body too large.
	#[error("The request body was too large")]
	RequestTooLarge,
}

impl<T> From<GenericTransportError<T>> for Error
where
	T: std::error::Error + Send + Sync + 'static,
{
	fn from(err: GenericTransportError<T>) -> Self {
		match err {
			GenericTransportError::<T>::TooLarge => Self::RequestTooLarge,
			GenericTransportError::<T>::Inner(e) => Self::Http(Box::new(e)),
		}
	}
}

#[cfg(test)]
mod tests {
	use super::{Error, HttpTransportClient};
	use jsonrpsee_types::{
		http::HttpConfig,
		jsonrpc::{Call, Id, MethodCall, Params, Request, Version},
	};

	#[test]
	fn invalid_http_url_rejected() {
		let err = HttpTransportClient::new("ws://localhost:9933", HttpConfig::default()).unwrap_err();
		assert!(matches!(err, Error::Url(_)));
	}

	#[tokio::test]
	async fn request_limit_works() {
		let eighty_bytes_limit = 80;
		let client =
			HttpTransportClient::new("http://localhost:9933", HttpConfig { max_request_body_size: 80 }).unwrap();
		assert_eq!(client.config.max_request_body_size, eighty_bytes_limit);

		let request = Request::Single(Call::MethodCall(MethodCall {
			jsonrpc: Version::V2,
			method: "request_larger_than_eightybytes".to_string(),
			params: Params::None,
			id: Id::Num(1),
		}));
		let bytes = serde_json::to_vec(&request).unwrap();
		assert_eq!(bytes.len(), 81);
		let response = client.send_request(request).await.unwrap_err();
		assert!(matches!(response, Error::RequestTooLarge));
	}
}<|MERGE_RESOLUTION|>--- conflicted
+++ resolved
@@ -6,13 +6,10 @@
 // that we need to be guaranteed that hyper doesn't re-use an existing connection if we ever reset
 // the JSON-RPC request id to a value that might have already been used.
 
-<<<<<<< HEAD
 use hyper::{
 	client::{Client, HttpConnector},
 	Body, Request, Response,
 };
-=======
->>>>>>> 11d40103
 use jsonrpsee_types::{error::GenericTransportError, http::HttpConfig, jsonrpc};
 use jsonrpsee_utils::http::hyper_helpers;
 use thiserror::Error;
@@ -44,11 +41,7 @@
 	/// Target to connect to.
 	target: url::Url,
 	/// HTTP client,
-<<<<<<< HEAD
 	client: HyperClient,
-=======
-	client: hyper::Client<hyper::client::HttpConnector>,
->>>>>>> 11d40103
 	/// Configurable max request body size
 	config: HttpConfig,
 }
@@ -57,7 +50,6 @@
 	/// Initializes a new HTTP client.
 	pub fn new(target: impl AsRef<str>, config: HttpConfig) -> Result<Self, Error> {
 		let target = url::Url::parse(target.as_ref()).map_err(|e| Error::Url(format!("Invalid URL: {}", e)))?;
-<<<<<<< HEAD
 		if target.scheme() == "http" || target.scheme() == "https" {
 			let client = if cfg!(feature = "tls") {
 				let connector = hyper_tls::HttpsConnector::new();
@@ -67,10 +59,6 @@
 				HyperClient::Http(hyper::Client::new())
 			};
 			Ok(HttpTransportClient { client, target, config })
-=======
-		if target.scheme() == "http" {
-			Ok(HttpTransportClient { client: hyper::Client::new(), target, config })
->>>>>>> 11d40103
 		} else {
 			Err(Error::Url("URL scheme not supported, expects 'http or https'".into()))
 		}
@@ -91,12 +79,7 @@
 			.body(From::from(body))
 			.expect("URI and request headers are valid; qed");
 
-<<<<<<< HEAD
 		let response = self.client.request(req).await?;
-=======
-		let response = self.client.request(req).await.map_err(|e| Error::Http(Box::new(e)))?;
->>>>>>> 11d40103
-
 		if response.status().is_success() {
 			Ok(response)
 		} else {
