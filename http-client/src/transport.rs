// Implementation note: hyper's API is not adapted to async/await at all, and there's
// unfortunately a lot of boilerplate here that could be removed once/if it gets reworked.
//
// Additionally, despite the fact that hyper is capable of performing requests to multiple different
// servers through the same `hyper::Client`, we don't use that feature on purpose. The reason is
// that we need to be guaranteed that hyper doesn't re-use an existing connection if we ever reset
// the JSON-RPC request id to a value that might have already been used.

use hyper::client::{Client, HttpConnector};
use hyper_rustls::HttpsConnector;
use jsonrpsee_types::error::GenericTransportError;
use jsonrpsee_utils::hyper_helpers;
use thiserror::Error;

const CONTENT_TYPE_JSON: &str = "application/json";

/// HTTP Transport Client.
#[derive(Debug, Clone)]
pub(crate) struct HttpTransportClient {
	/// Target to connect to.
	target: url::Url,
	/// HTTP client
	client: Client<HttpsConnector<HttpConnector>>,
	/// Configurable max request body size
	max_request_body_size: u32,
}

impl HttpTransportClient {
	/// Initializes a new HTTP client.
	pub(crate) fn new(target: impl AsRef<str>, max_request_body_size: u32) -> Result<Self, Error> {
		let target = url::Url::parse(target.as_ref()).map_err(|e| Error::Url(format!("Invalid URL: {}", e)))?;
		if target.scheme() == "http" || target.scheme() == "https" {
			#[cfg(feature = "tokio1")]
			let connector = HttpsConnector::with_native_roots();
			#[cfg(feature = "tokio02")]
			let connector = HttpsConnector::new();
			let client = Client::builder().build::<_, hyper::Body>(connector);
			Ok(HttpTransportClient { target, client, max_request_body_size })
		} else {
			Err(Error::Url("URL scheme not supported, expects 'http' or 'https'".into()))
		}
	}

	async fn inner_send(&self, body: String) -> Result<hyper::Response<hyper::Body>, Error> {
		log::debug!("send: {}", body);

		if body.len() > self.max_request_body_size as usize {
			return Err(Error::RequestTooLarge);
		}

		let req = hyper::Request::post(self.target.as_str())
			.header(hyper::header::CONTENT_TYPE, hyper::header::HeaderValue::from_static(CONTENT_TYPE_JSON))
			.header(hyper::header::ACCEPT, hyper::header::HeaderValue::from_static(CONTENT_TYPE_JSON))
			.body(From::from(body))
			.expect("URI and request headers are valid; qed");

		let response = self.client.request(req).await.map_err(|e| Error::Http(Box::new(e)))?;
		if response.status().is_success() {
			Ok(response)
		} else {
			Err(Error::RequestFailure { status_code: response.status().into() })
		}
	}

<<<<<<< HEAD
	/// Send serialized message and wait until all bytes from the HTTP message body is read.
	pub async fn send_and_read_body(&self, body: String) -> Result<Vec<u8>, Error> {
		let response = self.inner_send(body).await?;
=======
	/// Send notification.
	pub(crate) async fn send_notification(&self, request: jsonrpc::Request) -> Result<(), Error> {
		let _response = self.send_request(request).await?;
		Ok(())
	}

	/// Send request and wait for response.
	pub(crate) async fn send_request_and_wait_for_response(
		&self,
		request: jsonrpc::Request,
	) -> Result<jsonrpc::Response, Error> {
		let response = self.send_request(request).await?;
>>>>>>> 5fd1b9be
		let (parts, body) = response.into_parts();
		let body = hyper_helpers::read_response_to_body(&parts.headers, body, self.max_request_body_size).await?;
		Ok(body)
	}

	/// Send serialized message without reading the HTTP message body.
	pub async fn send(&self, body: String) -> Result<(), Error> {
		let _ = self.inner_send(body).await?;
		Ok(())
	}
}

/// Error that can happen during a request.
#[derive(Debug, Error)]
pub(crate) enum Error {
	/// Invalid URL.
	#[error("Invalid Url: {0}")]
	Url(String),

<<<<<<< HEAD
=======
	/// Error while serializing the request.
	// TODO: can that happen?
	#[error("Error while serializing the request")]
	Serialization(#[source] serde_json::error::Error),

>>>>>>> 5fd1b9be
	/// Error during the HTTP request, including networking errors and HTTP protocol errors.
	#[error("Error while performing the HTTP request")]
	Http(Box<dyn std::error::Error + Send + Sync>),

	/// Server returned a non-success status code.
	#[error("Server returned an error status code: {:?}", status_code)]
	RequestFailure {
		/// Status code returned by the server.
		status_code: u16,
	},

	/// Request body too large.
	#[error("The request body was too large")]
	RequestTooLarge,
}

impl<T> From<GenericTransportError<T>> for Error
where
	T: std::error::Error + Send + Sync + 'static,
{
	fn from(err: GenericTransportError<T>) -> Self {
		match err {
			GenericTransportError::<T>::TooLarge => Self::RequestTooLarge,
			GenericTransportError::<T>::Inner(e) => Self::Http(Box::new(e)),
		}
	}
}

#[cfg(test)]
mod tests {
	use super::{Error, HttpTransportClient};

	#[test]
	fn invalid_http_url_rejected() {
		let err = HttpTransportClient::new("ws://localhost:9933", 80).unwrap_err();
		assert!(matches!(err, Error::Url(_)));
	}

	#[tokio::test]
	async fn request_limit_works() {
		let eighty_bytes_limit = 80;
		let client = HttpTransportClient::new("http://localhost:9933", 80).unwrap();
		assert_eq!(client.max_request_body_size, eighty_bytes_limit);

		let body = "a".repeat(81);
		assert_eq!(body.len(), 81);
		let response = client.send(body).await.unwrap_err();
		assert!(matches!(response, Error::RequestTooLarge));
	}
}<|MERGE_RESOLUTION|>--- conflicted
+++ resolved
@@ -62,31 +62,16 @@
 		}
 	}
 
-<<<<<<< HEAD
 	/// Send serialized message and wait until all bytes from the HTTP message body is read.
-	pub async fn send_and_read_body(&self, body: String) -> Result<Vec<u8>, Error> {
+	pub(crate) async fn send_and_read_body(&self, body: String) -> Result<Vec<u8>, Error> {
 		let response = self.inner_send(body).await?;
-=======
-	/// Send notification.
-	pub(crate) async fn send_notification(&self, request: jsonrpc::Request) -> Result<(), Error> {
-		let _response = self.send_request(request).await?;
-		Ok(())
-	}
-
-	/// Send request and wait for response.
-	pub(crate) async fn send_request_and_wait_for_response(
-		&self,
-		request: jsonrpc::Request,
-	) -> Result<jsonrpc::Response, Error> {
-		let response = self.send_request(request).await?;
->>>>>>> 5fd1b9be
 		let (parts, body) = response.into_parts();
 		let body = hyper_helpers::read_response_to_body(&parts.headers, body, self.max_request_body_size).await?;
 		Ok(body)
 	}
 
 	/// Send serialized message without reading the HTTP message body.
-	pub async fn send(&self, body: String) -> Result<(), Error> {
+	pub(crate) async fn send(&self, body: String) -> Result<(), Error> {
 		let _ = self.inner_send(body).await?;
 		Ok(())
 	}
@@ -99,14 +84,6 @@
 	#[error("Invalid Url: {0}")]
 	Url(String),
 
-<<<<<<< HEAD
-=======
-	/// Error while serializing the request.
-	// TODO: can that happen?
-	#[error("Error while serializing the request")]
-	Serialization(#[source] serde_json::error::Error),
-
->>>>>>> 5fd1b9be
 	/// Error during the HTTP request, including networking errors and HTTP protocol errors.
 	#[error("Error while performing the HTTP request")]
 	Http(Box<dyn std::error::Error + Send + Sync>),
