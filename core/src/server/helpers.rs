--- conflicted
+++ resolved
@@ -30,16 +30,12 @@
 use crate::tracing::tx_log_from_str;
 use crate::Error;
 use jsonrpsee_types::error::{ErrorCode, ErrorObject, OVERSIZED_RESPONSE_CODE, OVERSIZED_RESPONSE_MSG};
-use jsonrpsee_types::{Id, InvalidRequest, ResponsePayloadSer, ResponseSer};
+use jsonrpsee_types::{Id, InvalidRequest, Response, ResponsePayload};
 use serde::Serialize;
 use serde_json::value::to_raw_value;
 use tokio::sync::mpsc::{self, Permit};
 
-<<<<<<< HEAD
 use super::{DisconnectError, SendTimeoutError, SubscriptionMessage, TrySendError};
-=======
-use super::{DisconnectError, ResponsePayload, SendTimeoutError, SubscriptionMessage, TrySendError};
->>>>>>> 881390f1
 
 /// Bounded writer that allows writing at most `max_len` bytes.
 ///
@@ -167,13 +163,8 @@
 impl<'a> MethodSinkPermit<'a> {
 	/// Send a JSON-RPC error to the client
 	pub fn send_error(self, id: Id, err: ErrorObject) {
-<<<<<<< HEAD
-		let json =
-			serde_json::to_string(&ResponseSer::new(&ResponsePayloadSer::error(err), &id)).expect("valid JSON; qed");
-=======
 		let json = serde_json::to_string(&Response::new(ResponsePayload::<()>::Error(err.into_owned()), id))
 			.expect("valid JSON; qed");
->>>>>>> 881390f1
 
 		self.send_raw(json)
 	}
@@ -212,14 +203,13 @@
 impl MethodResponse {
 	/// Send a JSON-RPC response to the client. If the serialization of `result` exceeds `max_response_size`,
 	/// an error will be sent instead.
-<<<<<<< HEAD
-	pub fn response<T: Serialize>(id: Id, result: &ResponsePayloadSer<T>, max_response_size: usize) -> Self {
-=======
-	pub fn response<T: Serialize + Clone>(id: Id, result: ResponsePayload<T>, max_response_size: usize) -> Self {
->>>>>>> 881390f1
+	pub fn response<T>(id: Id, result: ResponsePayload<T>, max_response_size: usize) -> Self
+	where
+		T: Serialize + ToOwned<Owned = T>,
+	{
 		let mut writer = BoundedWriter::new(max_response_size);
 
-		match serde_json::to_writer(&mut writer, &ResponseSer::new(result, &id)) {
+		match serde_json::to_writer(&mut writer, &Response::new(result, id.clone())) {
 			Ok(_) => {
 				// Safety - serde_json does not emit invalid UTF-8.
 				let result = unsafe { String::from_utf8_unchecked(writer.into_bytes()) };
@@ -229,31 +219,19 @@
 				tracing::error!("Error serializing response: {:?}", err);
 
 				if err.is_io() {
-<<<<<<< HEAD
 					let data = to_raw_value(&format!("Exceeded max limit of {max_response_size}")).ok();
-					let err = ResponsePayloadSer::error(ErrorObject::borrowed(
-=======
-					let data = format!("Exceeded max limit of {max_response_size}");
-					let err = ResponsePayload::error(ErrorObject::owned(
->>>>>>> 881390f1
+					let err = ResponsePayload::error_borrowed(ErrorObject::borrowed(
 						OVERSIZED_RESPONSE_CODE,
 						&OVERSIZED_RESPONSE_MSG,
 						data.as_deref(),
 					));
-					let result = serde_json::to_string(&ResponseSer::new(&err, &id))
-						.expect("JSON serialization infallible; qed");
+					let result =
+						serde_json::to_string(&Response::new(err, id)).expect("JSON serialization infallible; qed");
 
 					Self { result, success: false }
 				} else {
-<<<<<<< HEAD
-					let err = ResponsePayloadSer::error(ErrorObject::from(ErrorCode::InternalError));
-					let result = serde_json::to_string(&ResponseSer::new(&err, &id))
+					let result = serde_json::to_string(&Response::new(ErrorCode::InternalError.into(), id))
 						.expect("JSON serialization infallible; qed");
-=======
-					let err = ResponsePayload::error(ErrorObjectOwned::from(ErrorCode::InternalError));
-					let result =
-						serde_json::to_string(&Response::new(err, id)).expect("JSON serialization infallible; qed");
->>>>>>> 881390f1
 					Self { result, success: false }
 				}
 			}
@@ -262,13 +240,8 @@
 
 	/// Create a `MethodResponse` from an error.
 	pub fn error<'a>(id: Id, err: impl Into<ErrorObject<'a>>) -> Self {
-<<<<<<< HEAD
-		let err = ResponsePayloadSer::error(err);
-		let result = serde_json::to_string(&ResponseSer::new(&err, &id)).expect("JSON serialization infallible; qed");
-=======
-		let err = ResponsePayload::error(err.into().into_owned());
+		let err = ResponsePayload::error_borrowed(err);
 		let result = serde_json::to_string(&Response::new(err, id)).expect("JSON serialization infallible; qed");
->>>>>>> 881390f1
 		Self { result, success: false }
 	}
 }
@@ -328,27 +301,20 @@
 
 /// Create a JSON-RPC error response.
 pub fn batch_response_error(id: Id, err: impl Into<ErrorObject<'static>>) -> String {
-<<<<<<< HEAD
-	let err = ResponsePayloadSer::error(err);
-	serde_json::to_string(&ResponseSer::new(&err, &id)).expect("JSON serialization infallible; qed")
-=======
 	let err = ResponsePayload::Error::<()>(err.into());
-	serde_json::to_string(&Response::new(err.into(), id)).expect("JSON serialization infallible; qed")
->>>>>>> 881390f1
+	serde_json::to_string(&Response::new(err, id)).expect("JSON serialization infallible; qed")
 }
 
 #[cfg(test)]
 mod tests {
-
-	use jsonrpsee_types::ResponsePayloadSer;
-
-	use super::{BatchResponseBuilder, BoundedWriter, Id, MethodResponse, ResponseSer};
+	use super::{BatchResponseBuilder, BoundedWriter, Id, MethodResponse, Response};
+	use jsonrpsee_types::ResponsePayload;
 
 	#[test]
 	fn bounded_serializer_work() {
 		let mut writer = BoundedWriter::new(100);
-		let result = ResponsePayloadSer::result(&"success");
-		let rp = &ResponseSer::new(&result, &Id::Number(1));
+		let result = ResponsePayload::result(&"success");
+		let rp = &Response::new(result, Id::Number(1));
 
 		assert!(serde_json::to_writer(&mut writer, rp).is_ok());
 		assert_eq!(String::from_utf8(writer.into_bytes()).unwrap(), r#"{"jsonrpc":"2.0","result":"success","id":1}"#);
@@ -363,7 +329,7 @@
 
 	#[test]
 	fn batch_with_single_works() {
-		let method = MethodResponse::response(Id::Number(1), &ResponsePayloadSer::Result(&"a"), usize::MAX);
+		let method = MethodResponse::response(Id::Number(1), ResponsePayload::result_borrowed(&"a"), usize::MAX);
 		assert_eq!(method.result.len(), 37);
 
 		// Recall a batch appends two bytes for the `[]`.
@@ -376,7 +342,7 @@
 
 	#[test]
 	fn batch_with_multiple_works() {
-		let m1 = MethodResponse::response(Id::Number(1), &ResponsePayloadSer::Result(&"a"), usize::MAX);
+		let m1 = MethodResponse::response(Id::Number(1), ResponsePayload::result_borrowed(&"a"), usize::MAX);
 		assert_eq!(m1.result.len(), 37);
 
 		// Recall a batch appends two bytes for the `[]` and one byte for `,` to append a method call.
@@ -400,7 +366,7 @@
 
 	#[test]
 	fn batch_too_big() {
-		let method = MethodResponse::response(Id::Number(1), &ResponsePayloadSer::result(&"a".repeat(28)), 128);
+		let method = MethodResponse::response(Id::Number(1), ResponsePayload::result_borrowed(&"a".repeat(28)), 128);
 		assert_eq!(method.result.len(), 64);
 
 		let batch = BatchResponseBuilder::new_with_limit(63).append(&method).unwrap_err();
