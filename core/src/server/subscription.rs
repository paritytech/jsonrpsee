// Copyright 2019-2021 Parity Technologies (UK) Ltd.
//
// Permission is hereby granted, free of charge, to any
// person obtaining a copy of this software and associated
// documentation files (the "Software"), to deal in the
// Software without restriction, including without
// limitation the rights to use, copy, modify, merge,
// publish, distribute, sublicense, and/or sell copies of
// the Software, and to permit persons to whom the Software
// is furnished to do so, subject to the following
// conditions:
//
// The above copyright notice and this permission notice
// shall be included in all copies or substantial portions
// of the Software.
//
// THE SOFTWARE IS PROVIDED "AS IS", WITHOUT WARRANTY OF
// ANY KIND, EXPRESS OR IMPLIED, INCLUDING BUT NOT LIMITED
// TO THE WARRANTIES OF MERCHANTABILITY, FITNESS FOR A
// PARTICULAR PURPOSE AND NONINFRINGEMENT. IN NO EVENT
// SHALL THE AUTHORS OR COPYRIGHT HOLDERS BE LIABLE FOR ANY
// CLAIM, DAMAGES OR OTHER LIABILITY, WHETHER IN AN ACTION
// OF CONTRACT, TORT OR OTHERWISE, ARISING FROM, OUT OF OR
// IN CONNECTION WITH THE SOFTWARE OR THE USE OR OTHER
// DEALINGS IN THE SOFTWARE.

//! Subscription related types and traits for server implementations.

use super::helpers::MethodSink;
use super::{MethodResponse, MethodsError, ResponsePayload};
use crate::server::error::{DisconnectError, PendingSubscriptionAcceptError, SendTimeoutError, TrySendError};
use crate::server::rpc_module::ConnectionId;
use crate::server::LOG_TARGET;
use crate::{error::StringError, traits::IdProvider};
use jsonrpsee_types::SubscriptionPayload;
use jsonrpsee_types::{response::SubscriptionError, ErrorObjectOwned, Id, SubscriptionId, SubscriptionResponse};
use parking_lot::Mutex;
use rustc_hash::FxHashMap;
use serde::{de::DeserializeOwned, Serialize};
use std::{sync::Arc, time::Duration};
use tokio::sync::{mpsc, oneshot, OwnedSemaphorePermit, Semaphore};

/// Type-alias for subscribers.
pub type Subscribers = Arc<Mutex<FxHashMap<SubscriptionKey, (MethodSink, mpsc::Receiver<()>)>>>;
/// Subscription permit.
pub type SubscriptionPermit = OwnedSemaphorePermit;

/// Convert something into a subscription close notification
/// before a subscription is terminated.
pub trait IntoSubscriptionCloseResponse {
	/// Convert something into a subscription response
	fn into_response(self) -> SubscriptionCloseResponse;
}

/// Represents what action that will sent when a subscription callback returns.
#[derive(Debug)]
pub enum SubscriptionCloseResponse {
	/// No further message will be sent.
	None,
	/// Send a subscription notification.
	///
	/// The subscription notification has the following format:
	///
	/// ```json
	/// {
	///  "jsonrpc": "2.0",
	///  "method": "<method>",
	///  "params": {
	///    "subscription": "<subscriptionID>",
	///    "result": <your msg>
	///    }
	///  }
	/// }
	/// ```
	Notif(SubscriptionMessage),
	/// Send a subscription error notification
	///
	/// The error notification has the following format:
	///
	/// ```json
	/// {
	///  "jsonrpc": "2.0",
	///  "method": "<method>",
	///  "params": {
	///    "subscription": "<subscriptionID>",
	///    "error": <your msg>
	///    }
	///  }
	/// }
	/// ```
	NotifErr(SubscriptionMessage),
}

impl IntoSubscriptionCloseResponse for Result<(), StringError> {
	fn into_response(self) -> SubscriptionCloseResponse {
		match self {
			Ok(()) => SubscriptionCloseResponse::None,
			Err(e) => SubscriptionCloseResponse::NotifErr(e.0.into()),
		}
	}
}

impl IntoSubscriptionCloseResponse for () {
	fn into_response(self) -> SubscriptionCloseResponse {
		SubscriptionCloseResponse::None
	}
}

impl IntoSubscriptionCloseResponse for SubscriptionCloseResponse {
	fn into_response(self) -> Self {
		self
	}
}

/// A complete subscription message or partial subscription message.
#[derive(Debug, Clone)]
pub enum SubscriptionMessageInner {
	/// Complete JSON message.
	Complete(String),
	/// Need subscription ID and method name.
	NeedsData(String),
}

/// Subscription message.
#[derive(Debug, Clone)]
pub struct SubscriptionMessage(pub(crate) SubscriptionMessageInner);

impl SubscriptionMessage {
	/// Create a new subscription message from JSON.
	///
	/// Fails if the value couldn't be serialized.
	pub fn from_json(t: &impl Serialize) -> Result<Self, serde_json::Error> {
		serde_json::to_string(t).map(|json| SubscriptionMessage(SubscriptionMessageInner::NeedsData(json)))
	}

	/// Create a subscription message this is more efficient than [`SubscriptionMessage::from_json`]
	/// because it only allocates once.
	///
	/// Fails if the json `result` couldn't be serialized.
	pub fn new(method: &str, subscription: SubscriptionId, result: &impl Serialize) -> Result<Self, serde_json::Error> {
		let json = serde_json::to_string(&SubscriptionResponse::new(
			method.into(),
			SubscriptionPayload { subscription, result },
		))?;
		Ok(Self::from_complete_message(json))
	}

	pub(crate) fn from_complete_message(msg: String) -> Self {
		SubscriptionMessage(SubscriptionMessageInner::Complete(msg))
	}

	pub(crate) fn empty() -> Self {
		Self::from_complete_message(String::new())
	}
}

impl<T> From<T> for SubscriptionMessage
where
	T: AsRef<str>,
{
	fn from(s: T) -> Self {
		// Add "<s.as_ref()>"
		let json_str = {
			let s = s.as_ref();
			let mut res = String::with_capacity(s.len() + 2);
			res.push('"');
			res.push_str(s);
			res.push('"');
			res
		};

		SubscriptionMessage(SubscriptionMessageInner::NeedsData(json_str))
	}
}

/// Represent a unique subscription entry based on [`SubscriptionId`] and [`ConnectionId`].
#[derive(Clone, Debug, PartialEq, Eq, Hash)]
pub struct SubscriptionKey {
	pub(crate) conn_id: ConnectionId,
	pub(crate) sub_id: SubscriptionId<'static>,
}

#[derive(Debug, Clone, Copy)]
pub(crate) enum SubNotifResultOrError {
	Result,
	Error,
}

impl SubNotifResultOrError {
	pub(crate) const fn as_str(&self) -> &str {
		match self {
			Self::Result => "result",
			Self::Error => "error",
		}
	}
}

/// Represents a subscription until it is unsubscribed.
///
// NOTE: The reason why we use `mpsc` here is because it allows `IsUnsubscribed::unsubscribed`
// to be &self instead of &mut self.
#[derive(Debug, Clone)]
pub struct IsUnsubscribed(mpsc::Sender<()>);

impl IsUnsubscribed {
	/// Returns true if the unsubscribe method has been invoked or the subscription has been canceled.
	///
	/// This can be called multiple times as the element in the channel is never
	/// removed.
	pub fn is_unsubscribed(&self) -> bool {
		self.0.is_closed()
	}

	/// Wrapper over [`tokio::sync::mpsc::Sender::closed`]
	///
	/// # Cancel safety
	///
	/// This method is cancel safe. Once the channel is closed,
	/// it stays closed forever and all future calls to closed will return immediately.
	pub async fn unsubscribed(&self) {
		self.0.closed().await;
	}
}

/// Represents a single subscription that is waiting to be accepted or rejected.
///
/// If this is dropped without calling `PendingSubscription::reject` or `PendingSubscriptionSink::accept`
/// a default error is sent out as response to the subscription call.
///
/// Thus, if you want a customized error message then `PendingSubscription::reject` must be called.
#[derive(Debug)]
#[must_use = "PendingSubscriptionSink does nothing unless `accept` or `reject` is called"]
pub struct PendingSubscriptionSink {
	/// Sink.
	pub(crate) inner: MethodSink,
	/// MethodCallback.
	pub(crate) method: &'static str,
	/// Shared Mutex of subscriptions for this method.
	pub(crate) subscribers: Subscribers,
	/// Unique subscription.
	pub(crate) uniq_sub: SubscriptionKey,
	/// ID of the `subscription call` (i.e. not the same as subscription id) which is used
	/// to reply to subscription method call and must only be used once.
	pub(crate) id: Id<'static>,
	/// Sender to answer the subscribe call.
	pub(crate) subscribe: oneshot::Sender<MethodResponse>,
	/// Subscription permit.
	pub(crate) permit: OwnedSemaphorePermit,
}

impl PendingSubscriptionSink {
	/// Reject the subscription by responding to the subscription method call with
	/// the error message from [`jsonrpsee_types::error::ErrorObject`].
	///
	/// # Note
	///
	/// If this is used in the async subscription callback
	/// the return value is simply ignored because no further notification are propagated
	/// once reject has been called.
	pub async fn reject(self, err: impl Into<ErrorObjectOwned>) {
		let err = MethodResponse::subscription_error(self.id, err.into());
		_ = self.inner.send(err.to_result()).await;
		_ = self.subscribe.send(err);
	}

	/// Attempt to accept the subscription and respond the subscription method call.
	///
	/// # Panics
	///
	/// Panics if the subscription response exceeded the `max_response_size`.
	pub async fn accept(self) -> Result<SubscriptionSink, PendingSubscriptionAcceptError> {
		let response = MethodResponse::subscription_response(
			self.id,
			ResponsePayload::success_borrowed(&self.uniq_sub.sub_id),
			self.inner.max_response_size() as usize,
		);
		let success = response.is_success();

		// TODO: #1052
		//
		// Ideally the message should be sent only once.
		//
		// The same message is sent twice here because one is sent directly to the transport layer and
		// the other one is sent internally to accept the subscription.
		self.inner.send(response.to_result()).await.map_err(|_| PendingSubscriptionAcceptError)?;
		self.subscribe.send(response).map_err(|_| PendingSubscriptionAcceptError)?;

		if success {
			let (tx, rx) = mpsc::channel(1);
			self.subscribers.lock().insert(self.uniq_sub.clone(), (self.inner.clone(), rx));
			Ok(SubscriptionSink {
				inner: self.inner,
				method: self.method,
				subscribers: self.subscribers,
				uniq_sub: self.uniq_sub,
				unsubscribe: IsUnsubscribed(tx),
				_permit: Arc::new(self.permit),
			})
		} else {
			panic!("The subscription response was too big; adjust the `max_response_size` or change Subscription ID generation");
		}
	}

	/// Returns connection identifier, which was used to perform pending subscription request
	pub fn connection_id(&self) -> ConnectionId {
		self.uniq_sub.conn_id
	}

<<<<<<< HEAD
	/// Get the capacity of the channel.
	pub fn capacity(&self) -> usize {
		self.inner.capacity()
	}

	/// Get the max capacity of the channel.
	pub fn max_capacity(&self) -> usize {
		self.inner.max_capacity()
=======
	/// Get the method name.
	pub fn method_name(&self) -> &str {
		self.method
>>>>>>> 4cce1c38
	}
}

/// Represents a single subscription that hasn't been processed yet.
#[derive(Debug, Clone)]
pub struct SubscriptionSink {
	/// Sink.
	inner: MethodSink,
	/// MethodCallback.
	method: &'static str,
	/// Shared Mutex of subscriptions for this method.
	subscribers: Subscribers,
	/// Unique subscription.
	uniq_sub: SubscriptionKey,
	/// A future to that fires once the unsubscribe method has been called.
	unsubscribe: IsUnsubscribed,
	/// Subscription permit
	_permit: Arc<SubscriptionPermit>,
}

impl SubscriptionSink {
	/// Get the subscription ID.
	pub fn subscription_id(&self) -> SubscriptionId<'static> {
		self.uniq_sub.sub_id.clone()
	}

	/// Get the method name.
	pub fn method_name(&self) -> &str {
		self.method
	}

	/// Get the connection ID.
	pub fn connection_id(&self) -> ConnectionId {
		self.uniq_sub.conn_id
	}

	/// Send out a response on the subscription and wait until there is capacity.
	///
	///
	/// Returns
	/// - `Ok(())` if the message could be sent.
	/// - `Err(unsent_msg)` if the connection or subscription was closed.
	///
	/// # Cancel safety
	///
	/// This method is cancel-safe and dropping a future loses its spot in the waiting queue.
	pub async fn send(&self, msg: SubscriptionMessage) -> Result<(), DisconnectError> {
		// Only possible to trigger when the connection is dropped.
		if self.is_closed() {
			return Err(DisconnectError(msg));
		}

		let json = sub_message_to_json(msg, SubNotifResultOrError::Result, &self.uniq_sub.sub_id, self.method);
		self.inner.send(json).await.map_err(Into::into)
	}

	/// Similar to `SubscriptionSink::send` but only waits for a limited time.
	pub async fn send_timeout(&self, msg: SubscriptionMessage, timeout: Duration) -> Result<(), SendTimeoutError> {
		// Only possible to trigger when the connection is dropped.
		if self.is_closed() {
			return Err(SendTimeoutError::Closed(msg));
		}

		let json = sub_message_to_json(msg, SubNotifResultOrError::Result, &self.uniq_sub.sub_id, self.method);
		self.inner.send_timeout(json, timeout).await.map_err(Into::into)
	}

	/// Attempts to immediately send out the message as JSON string to the subscribers but fails if the
	/// channel is full or the connection/subscription is closed
	///
	///
	/// This differs from [`SubscriptionSink::send`] where it will until there is capacity
	/// in the channel.
	pub fn try_send(&mut self, msg: SubscriptionMessage) -> Result<(), TrySendError> {
		// Only possible to trigger when the connection is dropped.
		if self.is_closed() {
			return Err(TrySendError::Closed(msg));
		}

		let json = sub_message_to_json(msg, SubNotifResultOrError::Result, &self.uniq_sub.sub_id, self.method);
		self.inner.try_send(json).map_err(Into::into)
	}

	/// Returns whether the subscription is closed.
	pub fn is_closed(&self) -> bool {
		self.inner.is_closed() || !self.is_active_subscription()
	}

	/// Completes when the subscription has been closed.
	pub async fn closed(&self) {
		// Both are cancel-safe thus ok to use select here.
		tokio::select! {
			_ = self.inner.closed() => (),
			_ = self.unsubscribe.unsubscribed() => (),
		}
	}

	/// Get the capacity of the channel.
	pub fn capacity(&self) -> usize {
		self.inner.capacity()
	}

	/// Get the max capacity of the channel.
	pub fn max_capacity(&self) -> usize {
		self.inner.max_capacity()
	}

	fn is_active_subscription(&self) -> bool {
		!self.unsubscribe.is_unsubscribed()
	}
}

impl Drop for SubscriptionSink {
	fn drop(&mut self) {
		if self.is_active_subscription() {
			self.subscribers.lock().remove(&self.uniq_sub);
		}
	}
}

/// Wrapper struct that maintains a subscription "mainly" for testing.
#[derive(Debug)]
pub struct Subscription {
	pub(crate) rx: mpsc::Receiver<String>,
	pub(crate) sub_id: SubscriptionId<'static>,
}

impl Subscription {
	/// Close the subscription channel.
	pub fn close(&mut self) {
		tracing::trace!(target: LOG_TARGET, "[Subscription::close] Notifying");
		self.rx.close();
	}

	/// Get the subscription ID
	pub fn subscription_id(&self) -> &SubscriptionId {
		&self.sub_id
	}

	/// Receives the next value on the subscription if the value could be decoded as T.
	pub async fn next<T: DeserializeOwned>(&mut self) -> Option<Result<(T, SubscriptionId<'static>), MethodsError>> {
		let raw = self.rx.recv().await?;

		tracing::debug!(target: LOG_TARGET, "[Subscription::next]: rx {}", raw);

		// clippy complains about this but it doesn't compile without the extra res binding.
		#[allow(clippy::let_and_return)]
		let res = match serde_json::from_str::<SubscriptionResponse<T>>(&raw) {
			Ok(r) => Some(Ok((r.params.result, r.params.subscription.into_owned()))),
			Err(e) => match serde_json::from_str::<SubscriptionError<serde_json::Value>>(&raw) {
				Ok(_) => None,
				Err(_) => Some(Err(e.into())),
			},
		};
		res
	}
}

impl Drop for Subscription {
	fn drop(&mut self) {
		self.close();
	}
}

/// This wraps [`tokio::sync::Semaphore`] and is used to limit the number of subscriptions per connection.
#[derive(Debug, Clone)]
pub struct BoundedSubscriptions {
	guard: Arc<Semaphore>,
	max: u32,
}

impl BoundedSubscriptions {
	/// Create a new bounded subscription.
	pub fn new(max_subscriptions: u32) -> Self {
		Self { guard: Arc::new(Semaphore::new(max_subscriptions as usize)), max: max_subscriptions }
	}

	/// Attempts to acquire a subscription slot.
	///
	/// Fails if `max_subscriptions` have been exceeded.
	pub fn acquire(&self) -> Option<SubscriptionPermit> {
		Arc::clone(&self.guard).try_acquire_owned().ok()
	}

	/// Get the maximum number of permitted subscriptions.
	pub const fn max(&self) -> u32 {
		self.max
	}
}

#[derive(Debug)]
/// Helper struct to manage subscriptions.
pub struct SubscriptionState<'a> {
	/// Connection ID
	pub conn_id: ConnectionId,
	/// ID provider.
	pub id_provider: &'a dyn IdProvider,
	/// Subscription limit
	pub subscription_permit: SubscriptionPermit,
}

pub(crate) fn sub_message_to_json(
	msg: SubscriptionMessage,
	result_or_err: SubNotifResultOrError,
	sub_id: &SubscriptionId,
	method: &str,
) -> String {
	let result_or_err = result_or_err.as_str();

	match msg.0 {
		SubscriptionMessageInner::Complete(msg) => msg,
		SubscriptionMessageInner::NeedsData(result) => {
			let sub_id = serde_json::to_string(&sub_id).expect("valid JSON; qed");
			format!(
				r#"{{"jsonrpc":"2.0","method":"{method}","params":{{"subscription":{sub_id},"{result_or_err}":{result}}}}}"#,
			)
		}
	}
}<|MERGE_RESOLUTION|>--- conflicted
+++ resolved
@@ -306,7 +306,6 @@
 		self.uniq_sub.conn_id
 	}
 
-<<<<<<< HEAD
 	/// Get the capacity of the channel.
 	pub fn capacity(&self) -> usize {
 		self.inner.capacity()
@@ -315,11 +314,10 @@
 	/// Get the max capacity of the channel.
 	pub fn max_capacity(&self) -> usize {
 		self.inner.max_capacity()
-=======
+
 	/// Get the method name.
 	pub fn method_name(&self) -> &str {
 		self.method
->>>>>>> 4cce1c38
 	}
 }
 
