--- conflicted
+++ resolved
@@ -438,11 +438,7 @@
 	pub async fn next<T: DeserializeOwned>(&mut self) -> Option<Result<(T, SubscriptionId<'static>), Error>> {
 		let raw = self.rx.recv().await?;
 
-<<<<<<< HEAD
-		tracing::debug!("[Subscription::next]: rx {}", raw);
-=======
 		tracing::debug!(target: LOG_TARGET, "[Subscription::next]: rx {}", raw);
->>>>>>> 92cc790a
 
 		// clippy complains about this but it doesn't compile without the extra res binding.
 		#[allow(clippy::let_and_return)]
