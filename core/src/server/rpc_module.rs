--- conflicted
+++ resolved
@@ -32,39 +32,19 @@
 
 use crate::error::Error;
 use crate::id_providers::RandomIntegerIdProvider;
-<<<<<<< HEAD
 use crate::server::helpers::{MethodResponse, MethodSink};
 use crate::server::subscription::{
 	sub_message_to_json, BoundedSubscriptions, IntoSubscriptionResponse, PendingSubscriptionSink,
 	SubNotifResultOrError, Subscribers, Subscription, SubscriptionCloseResponse, SubscriptionKey, SubscriptionPermit,
 	SubscriptionState,
-=======
-use crate::server::helpers::{BoundedSubscriptions, MethodSink};
-use crate::traits::{IdProvider, ToRpcParams};
-use crate::{SubscriptionCallbackError, SubscriptionResult};
-use futures_util::future::{BoxFuture, Either};
-use futures_util::FutureExt;
-use jsonrpsee_types::error::{CallError, ErrorCode, ErrorObject, ErrorObjectOwned};
-use jsonrpsee_types::response::SubscriptionError;
-use jsonrpsee_types::{
-	ErrorResponse, Id, Params, Request, Response, SubscriptionId as RpcSubscriptionId, SubscriptionResponse,
->>>>>>> 101c5fd5
 };
 use crate::traits::ToRpcParams;
 use futures_util::{future::BoxFuture, FutureExt};
 use jsonrpsee_types::error::{CallError, ErrorCode, ErrorObject};
 use jsonrpsee_types::{ErrorResponse, Id, Params, Request, Response, SubscriptionId as RpcSubscriptionId};
 use rustc_hash::FxHashMap;
-<<<<<<< HEAD
 use serde::{de::DeserializeOwned, Serialize};
 use tokio::sync::mpsc;
-=======
-use serde::de::DeserializeOwned;
-use serde::Serialize;
-use tokio::sync::{mpsc, oneshot};
-
-use super::helpers::{MethodResponse, SubscriptionPermit};
->>>>>>> 101c5fd5
 
 /// A `MethodCallback` is an RPC endpoint, callable with a standard JSON-RPC request,
 /// implemented as a function pointer to a `Fn` function taking four arguments:
@@ -89,117 +69,10 @@
 pub type MaxResponseSize = usize;
 
 /// Raw response from an RPC
-/// A 3-tuple containing:
+/// A tuple containing:
 ///   - Call result as a `String`,
 ///   - a [`mpsc::UnboundedReceiver<String>`] to receive future subscription results
-<<<<<<< HEAD
-///   - a [`crate::server::SubscriptionPermit`] to allow subscribers to notify their [`crate::server::SubscriptionSink`] when they disconnect.
 pub type RawRpcResponse = (MethodResponse, mpsc::Receiver<String>);
-=======
-///   - a [`crate::server::helpers::SubscriptionPermit`] to allow subscribers to notify their [`SubscriptionSink`] when
-///     they disconnect.
-pub type RawRpcResponse = (MethodResponse, mpsc::Receiver<String>, SubscriptionPermit);
-
-/// Error that may occur during [`SubscriptionSink::try_send`].
-#[derive(Debug)]
-pub enum TrySendError {
-	/// The channel is closed.
-	Closed(SubscriptionMessage),
-	/// The channel is full.
-	Full(SubscriptionMessage),
-}
-
-impl std::fmt::Display for TrySendError {
-	fn fmt(&self, f: &mut fmt::Formatter<'_>) -> fmt::Result {
-		let msg = match self {
-			Self::Closed(_) => "closed",
-			Self::Full(_) => "full",
-		};
-		f.write_str(msg)
-	}
-}
-
-/// Error that may occur during `MethodSink::send` or `SubscriptionSink::send`.
-#[derive(Debug)]
-pub struct DisconnectError(pub SubscriptionMessage);
-
-impl std::fmt::Display for DisconnectError {
-	fn fmt(&self, f: &mut fmt::Formatter<'_>) -> fmt::Result {
-		f.write_str("closed")
-	}
-}
-
-/// Error that may occur during `SubscriptionSink::send_timeout`.
-#[derive(Debug)]
-pub enum SendTimeoutError {
-	/// The data could not be sent because the timeout elapsed
-	/// which most likely is that the channel is full.
-	Timeout(SubscriptionMessage),
-	/// The channel is full.
-	Closed(SubscriptionMessage),
-}
-
-impl std::fmt::Display for SendTimeoutError {
-	fn fmt(&self, f: &mut fmt::Formatter<'_>) -> fmt::Result {
-		let msg = match self {
-			Self::Timeout(_) => "timed out waiting on send operation",
-			Self::Closed(_) => "closed",
-		};
-		f.write_str(msg)
-	}
-}
-
-/// Helper struct to manage subscriptions.
-pub struct ConnState<'a> {
-	/// Connection ID
-	pub conn_id: ConnectionId,
-	/// ID provider.
-	pub id_provider: &'a dyn IdProvider,
-	/// Subscription limit
-	pub subscription_permit: SubscriptionPermit,
-}
-
-/// Outcome of a successful terminated subscription.
-#[derive(Debug, Copy, Clone)]
-pub enum InnerSubscriptionResult {
-	/// The subscription stream was executed successfully.
-	Success,
-	/// The subscription was aborted by the remote peer.
-	Aborted,
-}
-
-impl From<mpsc::error::SendError<String>> for DisconnectError {
-	fn from(e: mpsc::error::SendError<String>) -> Self {
-		DisconnectError(SubscriptionMessage::from_complete_message(e.0))
-	}
-}
-
-impl From<mpsc::error::TrySendError<String>> for TrySendError {
-	fn from(e: mpsc::error::TrySendError<String>) -> Self {
-		match e {
-			mpsc::error::TrySendError::Closed(m) => Self::Closed(SubscriptionMessage::from_complete_message(m)),
-			mpsc::error::TrySendError::Full(m) => Self::Full(SubscriptionMessage::from_complete_message(m)),
-		}
-	}
-}
-
-impl From<mpsc::error::SendTimeoutError<String>> for SendTimeoutError {
-	fn from(e: mpsc::error::SendTimeoutError<String>) -> Self {
-		match e {
-			mpsc::error::SendTimeoutError::Closed(m) => Self::Closed(SubscriptionMessage::from_complete_message(m)),
-			mpsc::error::SendTimeoutError::Timeout(m) => Self::Timeout(SubscriptionMessage::from_complete_message(m)),
-		}
-	}
-}
-
-impl<'a> std::fmt::Debug for ConnState<'a> {
-	fn fmt(&self, f: &mut std::fmt::Formatter<'_>) -> std::fmt::Result {
-		f.debug_struct("ConnState").field("conn_id", &self.conn_id).finish()
-	}
-}
-
-type Subscribers = Arc<Mutex<FxHashMap<SubscriptionKey, (MethodSink, mpsc::Receiver<()>)>>>;
->>>>>>> 101c5fd5
 
 /// This represent a response to a RPC call
 /// and `Subscribe` calls are handled differently
@@ -891,303 +764,7 @@
 	}
 }
 
-<<<<<<< HEAD
 // Mock subscription permit to be able to make a call.
 fn mock_subscription_permit() -> SubscriptionPermit {
 	BoundedSubscriptions::new(1).acquire().expect("1 permit should exist; qed")
-=======
-/// Represents a subscription until it is unsubscribed.
-// NOTE: The reason why we use `mpsc` here is because it allows `IsUnsubscribed::unsubscribed`
-// to be &self instead of &mut self.
-#[derive(Debug, Clone)]
-struct IsUnsubscribed(mpsc::Sender<()>);
-
-impl IsUnsubscribed {
-	/// Returns true if the unsubscribe method has been invoked or the subscription has been canceled.
-	///
-	/// This can be called multiple times as the element in the channel is never
-	/// removed.
-	fn is_unsubscribed(&self) -> bool {
-		self.0.is_closed()
-	}
-
-	/// Wrapper over [`tokio::sync::mpsc::Sender::closed`]
-	///
-	/// # Cancel safety
-	///
-	/// This method is cancel safe. Once the channel is closed,
-	/// it stays closed forever and all future calls to closed will return immediately.
-	async fn unsubscribed(&self) {
-		self.0.closed().await;
-	}
-}
-
-/// Represents a single subscription that is waiting to be accepted or rejected.
-///
-/// If this is dropped without calling `PendingSubscription::reject` or `PendingSubscriptionSink::accept`
-/// a default error is sent out as response to the subscription call.
-///
-/// Thus, if you want a customized error message then `PendingSubscription::reject` must be called.
-#[derive(Debug)]
-#[must_use = "PendningSubscriptionSink does nothing unless `accept` or `reject` is called"]
-pub struct PendingSubscriptionSink {
-	/// Sink.
-	inner: MethodSink,
-	/// MethodCallback.
-	method: &'static str,
-	/// Shared Mutex of subscriptions for this method.
-	subscribers: Subscribers,
-	/// Unique subscription.
-	uniq_sub: SubscriptionKey,
-	/// ID of the `subscription call` (i.e. not the same as subscription id) which is used
-	/// to reply to subscription method call and must only be used once.
-	id: Id<'static>,
-	/// Sender to answer the subscribe call.
-	subscribe: oneshot::Sender<MethodResponse>,
-	/// Subscription permit.
-	permit: SubscriptionPermit,
-}
-
-impl PendingSubscriptionSink {
-	/// Reject the subscription call with the error from [`ErrorObject`].
-	pub async fn reject(self, err: impl Into<ErrorObjectOwned>) -> Result<(), SubscriptionAcceptRejectError> {
-		let err = MethodResponse::error(self.id, err.into());
-		self.inner.send(err.result.clone()).await.map_err(|_| SubscriptionAcceptRejectError::RemotePeerAborted)?;
-		self.subscribe.send(err).map_err(|_| SubscriptionAcceptRejectError::RemotePeerAborted)?;
-
-		Ok(())
-	}
-
-	/// Attempt to accept the subscription and respond the subscription method call.
-	///
-	/// Fails if the connection was closed or the message was too large.
-	pub async fn accept(self) -> Result<SubscriptionSink, SubscriptionAcceptRejectError> {
-		let response =
-			MethodResponse::response(self.id, &self.uniq_sub.sub_id, self.inner.max_response_size() as usize);
-		let success = response.success;
-		self.inner.send(response.result.clone()).await.map_err(|_| SubscriptionAcceptRejectError::RemotePeerAborted)?;
-		self.subscribe.send(response).map_err(|_| SubscriptionAcceptRejectError::RemotePeerAborted)?;
-
-		if success {
-			let (tx, rx) = mpsc::channel(1);
-			self.subscribers.lock().insert(self.uniq_sub.clone(), (self.inner.clone(), rx));
-			Ok(SubscriptionSink {
-				inner: self.inner,
-				method: self.method,
-				subscribers: self.subscribers,
-				uniq_sub: self.uniq_sub,
-				unsubscribe: IsUnsubscribed(tx),
-				_permit: Arc::new(self.permit),
-			})
-		} else {
-			Err(SubscriptionAcceptRejectError::MessageTooLarge)
-		}
-	}
-}
-
-/// Represents a single subscription that hasn't been processed yet.
-#[derive(Debug, Clone)]
-pub struct SubscriptionSink {
-	/// Sink.
-	inner: MethodSink,
-	/// MethodCallback.
-	method: &'static str,
-	/// Shared Mutex of subscriptions for this method.
-	subscribers: Subscribers,
-	/// Unique subscription.
-	uniq_sub: SubscriptionKey,
-	/// A future to that fires once the unsubscribe method has been called.
-	unsubscribe: IsUnsubscribed,
-	/// Subscription permit
-	_permit: Arc<SubscriptionPermit>,
-}
-
-impl SubscriptionSink {
-	/// Get the subscription ID.
-	pub fn subscription_id(&self) -> RpcSubscriptionId<'static> {
-		self.uniq_sub.sub_id.clone()
-	}
-
-	/// Get the method name.
-	pub fn method_name(&self) -> &str {
-		self.method
-	}
-
-	/// Send out a response on the subscription and wait until there is capacity.
-	///
-	///
-	/// Returns
-	/// - `Ok(())` if the message could be sent.
-	/// - `Err(err)` if the connection or subscription was closed.
-	///
-	/// # Cancel safety
-	///
-	/// This method is cancel-safe and dropping a future loses its spot in the waiting queue.
-	pub async fn send(&self, msg: SubscriptionMessage) -> Result<(), DisconnectError> {
-		// Only possible to trigger when the connection is dropped.
-		if self.is_closed() {
-			return Err(DisconnectError(msg));
-		}
-
-		let json = self.sub_message_to_json(msg, SubNotifResultOrError::Result);
-		self.inner.send(json).await.map_err(Into::into)
-	}
-
-	/// Similar to to `SubscriptionSink::send` but only waits for a limited time.
-	pub async fn send_timeout(&self, msg: SubscriptionMessage, timeout: Duration) -> Result<(), SendTimeoutError> {
-		// Only possible to trigger when the connection is dropped.
-		if self.is_closed() {
-			return Err(SendTimeoutError::Closed(msg));
-		}
-
-		let json = self.sub_message_to_json(msg, SubNotifResultOrError::Result);
-		self.inner.send_timeout(json, timeout).await.map_err(Into::into)
-	}
-
-	/// Attempts to immediately send out the message as JSON string to the subscribers but fails if the
-	/// channel is full or the connection/subscription is closed
-	///
-	///
-	/// This differs from [`SubscriptionSink::send`] where it will until there is capacity
-	/// in the channel.
-	pub fn try_send(&mut self, msg: SubscriptionMessage) -> Result<(), TrySendError> {
-		// Only possible to trigger when the connection is dropped.
-		if self.is_closed() {
-			return Err(TrySendError::Closed(msg));
-		}
-
-		let json = self.sub_message_to_json(msg, SubNotifResultOrError::Result);
-		self.inner.try_send(json).map_err(Into::into)
-	}
-
-	/// Returns whether the subscription is closed.
-	pub fn is_closed(&self) -> bool {
-		self.inner.is_closed() || !self.is_active_subscription()
-	}
-
-	/// Completes when the subscription has been closed.
-	pub async fn closed(&self) {
-		// Both are cancel-safe thus ok to use select here.
-		tokio::select! {
-			_ = self.inner.closed() => (),
-			_ = self.unsubscribe.unsubscribed() => (),
-		}
-	}
-
-	fn sub_message_to_json(&self, msg: SubscriptionMessage, result_or_err: SubNotifResultOrError) -> String {
-		let result_or_err = result_or_err.as_str();
-
-		match msg.0 {
-			SubscriptionMessageInner::Complete(msg) => msg,
-			SubscriptionMessageInner::NeedsData(result) => {
-				let sub_id = serde_json::to_string(&self.uniq_sub.sub_id).expect("valid JSON; qed");
-				let method = self.method;
-				format!(
-					r#"{{"jsonrpc":"2.0","method":"{method}","params":{{"subscription":{sub_id},"{result_or_err}":{result}}}}}"#,
-				)
-			}
-		}
-	}
-
-	/// Close the subscription, sending a notification with a special `error` field containing the provided close
-	/// reason.
-	///
-	/// This can be used to signal that an subscription was closed because of some particular state
-	/// and doesn't imply that subscription was closed because of an error occurred. Just
-	/// a custom way to indicate to the client that the subscription was closed.
-	///
-	/// If you'd like to to close the subscription without sending an extra notification,
-	/// just drop it and don't call this method.
-	///
-	///
-	/// ```json
-	/// {
-	///  "jsonrpc": "2.0",
-	///  "method": "<method>",
-	///  "params": {
-	///    "subscription": "<subscriptionID>",
-	///    "error": <your msg>
-	///    }
-	///  }
-	/// }
-	/// ```
-	pub fn close_with_error(self, msg: SubscriptionMessage) -> impl Future<Output = ()> {
-		self.inner_close(msg, SubNotifResultOrError::Error)
-	}
-
-	fn inner_close(self, msg: SubscriptionMessage, result_or_err: SubNotifResultOrError) -> impl Future<Output = ()> {
-		if self.is_active_subscription() {
-			if let Some((sink, _)) = self.subscribers.lock().remove(&self.uniq_sub) {
-				tracing::debug!("Closing subscription: {:?}", self.uniq_sub.sub_id);
-				let msg = self.sub_message_to_json(msg, result_or_err);
-
-				return Either::Right(async move {
-					// This only fails if the connection was closed
-					// Fine to ignore
-					let _ = sink.send(msg).await;
-				});
-			}
-		}
-		Either::Left(futures_util::future::ready(()))
-	}
-
-	fn is_active_subscription(&self) -> bool {
-		!self.unsubscribe.is_unsubscribed()
-	}
-}
-
-impl Drop for SubscriptionSink {
-	fn drop(&mut self) {
-		if self.is_active_subscription() {
-			self.subscribers.lock().remove(&self.uniq_sub);
-		}
-	}
-}
-
-/// Wrapper struct that maintains a subscription "mainly" for testing.
-#[derive(Debug)]
-pub struct Subscription {
-	rx: mpsc::Receiver<String>,
-	sub_id: RpcSubscriptionId<'static>,
-	_permit: SubscriptionPermit,
-}
-
-impl Subscription {
-	/// Close the subscription channel.
-	pub fn close(&mut self) {
-		tracing::trace!("[Subscription::close] Notifying");
-		self.rx.close();
-	}
-
-	/// Get the subscription ID
-	pub fn subscription_id(&self) -> &RpcSubscriptionId {
-		&self.sub_id
-	}
-
-	/// Returns `Some((val, sub_id))` for the next element of type T from the underlying stream,
-	/// otherwise `None` if the subscription was closed.
-	///
-	/// # Panics
-	///
-	/// If the decoding the value as `T` fails.
-	pub async fn next<T: DeserializeOwned>(&mut self) -> Option<Result<(T, RpcSubscriptionId<'static>), Error>> {
-		let raw = self.rx.recv().await?;
-
-		tracing::debug!("[Subscription::next]: rx {}", raw);
-		let res = match serde_json::from_str::<SubscriptionResponse<T>>(&raw) {
-			Ok(r) => Some(Ok((r.params.result, r.params.subscription.into_owned()))),
-			Err(e) => match serde_json::from_str::<SubscriptionError<serde_json::Value>>(&raw) {
-				Ok(_) => None,
-				Err(_) => Some(Err(e.into())),
-			},
-		};
-		res
-	}
-}
-
-impl Drop for Subscription {
-	fn drop(&mut self) {
-		self.close();
-	}
->>>>>>> 101c5fd5
 }