// Copyright 2019-2021 Parity Technologies (UK) Ltd.
//
// Permission is hereby granted, free of charge, to any
// person obtaining a copy of this software and associated
// documentation files (the "Software"), to deal in the
// Software without restriction, including without
// limitation the rights to use, copy, modify, merge,
// publish, distribute, sublicense, and/or sell copies of
// the Software, and to permit persons to whom the Software
// is furnished to do so, subject to the following
// conditions:
//
// The above copyright notice and this permission notice
// shall be included in all copies or substantial portions
// of the Software.
//
// THE SOFTWARE IS PROVIDED "AS IS", WITHOUT WARRANTY OF
// ANY KIND, EXPRESS OR IMPLIED, INCLUDING BUT NOT LIMITED
// TO THE WARRANTIES OF MERCHANTABILITY, FITNESS FOR A
// PARTICULAR PURPOSE AND NONINFRINGEMENT. IN NO EVENT
// SHALL THE AUTHORS OR COPYRIGHT HOLDERS BE LIABLE FOR ANY
// CLAIM, DAMAGES OR OTHER LIABILITY, WHETHER IN AN ACTION
// OF CONTRACT, TORT OR OTHERWISE, ARISING FROM, OUT OF OR
// IN CONNECTION WITH THE SOFTWARE OR THE USE OR OTHER
// DEALINGS IN THE SOFTWARE.

use std::collections::hash_map::Entry;
use std::fmt::{self, Debug};
use std::future::Future;
use std::ops::{Deref, DerefMut};
use std::sync::Arc;

use crate::error::{Error, SubscriptionClosed};
use crate::id_providers::RandomIntegerIdProvider;
use crate::server::helpers::{BoundedSubscriptions, MethodSink, SubscriptionPermit};
use crate::server::resource_limiting::{ResourceGuard, ResourceTable, ResourceVec, Resources};
use crate::traits::{IdProvider, ToRpcParams};
use futures_channel::mpsc;
use futures_util::future::Either;
use futures_util::pin_mut;
use futures_util::{future::BoxFuture, FutureExt, Stream, StreamExt, TryStream, TryStreamExt};
use jsonrpsee_types::error::{CallError, ErrorCode, ErrorObject, ErrorObjectOwned, SUBSCRIPTION_CLOSED_WITH_ERROR};
use jsonrpsee_types::response::{SubscriptionError, SubscriptionPayloadError};
use jsonrpsee_types::{
	ErrorResponse, Id, Params, Request, Response, SubscriptionId as RpcSubscriptionId, SubscriptionPayload,
	SubscriptionResponse,
};
use parking_lot::Mutex;
use rustc_hash::FxHashMap;
use serde::{de::DeserializeOwned, Serialize};
use tokio::sync::watch;

/// A `MethodCallback` is an RPC endpoint, callable with a standard JSON-RPC request,
/// implemented as a function pointer to a `Fn` function taking four arguments:
/// the `id`, `params`, a channel the function uses to communicate the result (or error)
/// back to `jsonrpsee`, and the connection ID (useful for the websocket transport).
pub type SyncMethod = Arc<dyn Send + Sync + Fn(Id, Params, &MethodSink) -> bool>;
/// Similar to [`SyncMethod`], but represents an asynchronous handler and takes an additional argument containing a [`ResourceGuard`] if configured.
pub type AsyncMethod<'a> = Arc<
	dyn Send + Sync + Fn(Id<'a>, Params<'a>, MethodSink, ConnectionId, Option<ResourceGuard>) -> BoxFuture<'a, bool>,
>;
/// Method callback for subscriptions.
<<<<<<< HEAD
pub type SubscriptionMethod = Arc<dyn Send + Sync + Fn(Id, Params, &MethodSink, ConnState, Option<ResourceGuard>) -> bool>;
=======
pub type SubscriptionMethod = Arc<dyn Send + Sync + Fn(Id, Params, MethodSink, ConnState) -> bool>;
>>>>>>> 21189759
// Method callback to unsubscribe.
type UnsubscriptionMethod = Arc<dyn Send + Sync + Fn(Id, Params, &MethodSink, ConnectionId) -> bool>;

/// Connection ID, used for stateful protocol such as WebSockets.
/// For stateless protocols such as http it's unused, so feel free to set it some hardcoded value.
pub type ConnectionId = usize;

/// Raw response from an RPC
/// A 3-tuple containing:
///   - Call result as a `String`,
///   - a [`mpsc::UnboundedReceiver<String>`] to receive future subscription results
///   - a [`crate::server::helpers::SubscriptionPermit`] to allow subscribers to notify their [`SubscriptionSink`] when they disconnect.
pub type RawRpcResponse = (String, mpsc::UnboundedReceiver<String>, SubscriptionPermit);

/// Helper struct to manage subscriptions.
pub struct ConnState<'a> {
	/// Connection ID
	pub conn_id: ConnectionId,
	/// Get notified when the connection to subscribers is closed.
	pub close_notify: SubscriptionPermit,
	/// ID provider.
	pub id_provider: &'a dyn IdProvider,
}

/// Outcome of a successful terminated subscription.
#[derive(Debug)]
pub enum SubscriptionResult {
	/// The subscription stream was executed successfully.
	Success,
	/// The subscription was aborted by the remote peer.
	Aborted,
}

impl<'a> std::fmt::Debug for ConnState<'a> {
	fn fmt(&self, f: &mut std::fmt::Formatter<'_>) -> std::fmt::Result {
		f.debug_struct("ConnState").field("conn_id", &self.conn_id).field("close", &self.close_notify).finish()
	}
}

type Subscribers = Arc<Mutex<FxHashMap<SubscriptionKey, (MethodSink, watch::Sender<()>)>>>;

/// Represent a unique subscription entry based on [`RpcSubscriptionId`] and [`ConnectionId`].
#[derive(Clone, Debug, PartialEq, Eq, Hash)]
struct SubscriptionKey {
	conn_id: ConnectionId,
	sub_id: RpcSubscriptionId<'static>,
}

/// Callback wrapper that can be either sync or async.
#[derive(Clone)]
pub enum MethodKind {
	/// Synchronous method handler.
	Sync(SyncMethod),
	/// Asynchronous method handler.
	Async(AsyncMethod<'static>),
	/// Subscription method handler.
	Subscription(SubscriptionMethod),
	/// Unsubscription method handler.
	Unsubscription(UnsubscriptionMethod),
}

/// Information about resources the method uses during its execution. Initialized when the the server starts.
#[derive(Clone, Debug)]
enum MethodResources {
	/// Uninitialized resource table, mapping string label to units.
	Uninitialized(Box<[(&'static str, u16)]>),
	/// Initialized resource table containing units for each `ResourceId`.
	Initialized(ResourceTable),
}

/// Method callback wrapper that contains a sync or async closure,
/// plus a table with resources it needs to claim to run
#[derive(Clone, Debug)]
pub struct MethodCallback {
	callback: MethodKind,
	resources: MethodResources,
}

/// Result of a method, either direct value or a future of one.
pub enum MethodResult<T> {
	/// Result by value
	Sync(T),
	/// Future of a value
	Async(BoxFuture<'static, T>),
}

impl<T: Debug> Debug for MethodResult<T> {
	fn fmt(&self, f: &mut fmt::Formatter) -> fmt::Result {
		match self {
			MethodResult::Sync(result) => result.fmt(f),
			MethodResult::Async(_) => f.write_str("<future>"),
		}
	}
}

/// Builder for configuring resources used by a method.
#[derive(Debug)]
pub struct MethodResourcesBuilder<'a> {
	build: ResourceVec<(&'static str, u16)>,
	callback: &'a mut MethodCallback,
}

impl<'a> MethodResourcesBuilder<'a> {
	/// Define how many units of a given named resource the method uses during its execution.
	pub fn resource(mut self, label: &'static str, units: u16) -> Result<Self, Error> {
		self.build.try_push((label, units)).map_err(|_| Error::MaxResourcesReached)?;
		Ok(self)
	}
}

impl<'a> Drop for MethodResourcesBuilder<'a> {
	fn drop(&mut self) {
		self.callback.resources = MethodResources::Uninitialized(self.build[..].into());
	}
}

impl MethodCallback {
	fn new_sync(callback: SyncMethod) -> Self {
		MethodCallback { callback: MethodKind::Sync(callback), resources: MethodResources::Uninitialized([].into()) }
	}

	fn new_async(callback: AsyncMethod<'static>) -> Self {
		MethodCallback { callback: MethodKind::Async(callback), resources: MethodResources::Uninitialized([].into()) }
	}

	fn new_subscription(callback: SubscriptionMethod) -> Self {
		MethodCallback {
			callback: MethodKind::Subscription(callback),
			resources: MethodResources::Uninitialized([].into()),
		}
	}

	fn new_unsubscription(callback: UnsubscriptionMethod) -> Self {
		MethodCallback {
			callback: MethodKind::Unsubscription(callback),
			resources: MethodResources::Uninitialized([].into()),
		}
	}

	/// Attempt to claim resources prior to executing a method. On success returns a guard that releases
	/// claimed resources when dropped.
	pub fn claim(&self, name: &str, resources: &Resources) -> Result<ResourceGuard, Error> {
		match self.resources {
			MethodResources::Uninitialized(_) => Err(Error::UninitializedMethod(name.into())),
			MethodResources::Initialized(units) => resources.claim(units),
		}
	}

	/// Get handle to the callback.
	pub fn inner(&self) -> &MethodKind {
		&self.callback
	}
}

impl Debug for MethodKind {
	fn fmt(&self, f: &mut std::fmt::Formatter<'_>) -> std::fmt::Result {
		match self {
			Self::Async(_) => write!(f, "Async"),
			Self::Sync(_) => write!(f, "Sync"),
			Self::Subscription(_) => write!(f, "Subscription"),
			Self::Unsubscription(_) => write!(f, "Unsubscription"),
		}
	}
}

/// Reference-counted, clone-on-write collection of synchronous and asynchronous methods.
#[derive(Default, Debug, Clone)]
pub struct Methods {
	callbacks: Arc<FxHashMap<&'static str, MethodCallback>>,
}

impl Methods {
	/// Creates a new empty [`Methods`].
	pub fn new() -> Self {
		Self::default()
	}

	fn verify_method_name(&mut self, name: &'static str) -> Result<(), Error> {
		if self.callbacks.contains_key(name) {
			return Err(Error::MethodAlreadyRegistered(name.into()));
		}

		Ok(())
	}

	/// Inserts the method callback for a given name, or returns an error if the name was already taken.
	/// On success it returns a mut reference to the [`MethodCallback`] just inserted.
	fn verify_and_insert(
		&mut self,
		name: &'static str,
		callback: MethodCallback,
	) -> Result<&mut MethodCallback, Error> {
		match self.mut_callbacks().entry(name) {
			Entry::Occupied(_) => Err(Error::MethodAlreadyRegistered(name.into())),
			Entry::Vacant(vacant) => Ok(vacant.insert(callback)),
		}
	}

	/// Initialize resources for all methods in this collection. This method has no effect if called more than once.
	pub fn initialize_resources(mut self, resources: &Resources) -> Result<Self, Error> {
		let callbacks = self.mut_callbacks();

		for (&method_name, callback) in callbacks.iter_mut() {
			if let MethodResources::Uninitialized(uninit) = &callback.resources {
				let mut map = resources.defaults;

				for &(label, units) in uninit.iter() {
					let idx = match resources.labels.iter().position(|&l| l == label) {
						Some(idx) => idx,
						None => return Err(Error::ResourceNameNotFoundForMethod(label, method_name)),
					};

					// If resource capacity set to `0`, we ignore the unit value of the method
					// and set it to `0` as well, effectively making the resource unlimited.
					if resources.capacities[idx] == 0 {
						map[idx] = 0;
					} else {
						map[idx] = units;
					}
				}

				callback.resources = MethodResources::Initialized(map);
			}
		}

		Ok(self)
	}

	/// Helper for obtaining a mut ref to the callbacks HashMap.
	fn mut_callbacks(&mut self) -> &mut FxHashMap<&'static str, MethodCallback> {
		Arc::make_mut(&mut self.callbacks)
	}

	/// Merge two [`Methods`]'s by adding all [`MethodCallback`]s from `other` into `self`.
	/// Fails if any of the methods in `other` is present already.
	pub fn merge(&mut self, other: impl Into<Methods>) -> Result<(), Error> {
		let mut other = other.into();

		for name in other.callbacks.keys() {
			self.verify_method_name(name)?;
		}

		let callbacks = self.mut_callbacks();

		for (name, callback) in other.mut_callbacks().drain() {
			callbacks.insert(name, callback);
		}

		Ok(())
	}

	/// Returns the method callback.
	pub fn method(&self, method_name: &str) -> Option<&MethodCallback> {
		self.callbacks.get(method_name)
	}

	/// Returns the method callback along with its name. The returned name is same as the
	/// `method_name`, but its lifetime bound is `'static`.
	pub fn method_with_name(&self, method_name: &str) -> Option<(&'static str, &MethodCallback)> {
		self.callbacks.get_key_value(method_name).map(|(k, v)| (*k, v))
	}

	/// Helper to call a method on the `RPC module` without having to spin up a server.
	///
	/// The params must be serializable as JSON array, see [`ToRpcParams`] for further documentation.
	///
	/// Returns the decoded value of the `result field` in JSON-RPC response if succesful.
	///
	/// # Examples
	///
	/// ```
	/// #[tokio::main]
	/// async fn main() {
	///     use jsonrpsee::RpcModule;
	///
	///     let mut module = RpcModule::new(());
	///     module.register_method("echo_call", |params, _| {
	///         params.one::<u64>().map_err(Into::into)
	///     }).unwrap();
	///
	///     let echo: u64 = module.call("echo_call", [1_u64]).await.unwrap();
	///     assert_eq!(echo, 1);
	/// }
	/// ```
	pub async fn call<Params: ToRpcParams, T: DeserializeOwned>(
		&self,
		method: &str,
		params: Params,
	) -> Result<T, Error> {
		let params = params.to_rpc_params()?;
		let req = Request::new(method.into(), Some(&params), Id::Number(0));
		tracing::trace!("[Methods::call] Calling method: {:?}, params: {:?}", method, params);
		let (resp, _, _) = self.inner_call(req).await;

		let res = match serde_json::from_str::<Response<T>>(&resp) {
			Ok(res) => Ok(res.result),
			Err(e) => {
				if let Ok(err) = serde_json::from_str::<ErrorResponse>(&resp) {
					Err(Error::Call(CallError::Custom(err.error_object().clone().into_owned())))
				} else {
					Err(e.into())
				}
			}
		};
		res
	}

	/// Make a request (JSON-RPC method call or subscription) by using raw JSON.
	///
	/// Returns the raw JSON response to the call and a stream to receive notifications if the call was a subscription.
	///
	/// # Examples
	///
	/// ```
	/// #[tokio::main]
	/// async fn main() {
	///     use jsonrpsee::RpcModule;
	///     use jsonrpsee::types::Response;
	///     use futures_util::StreamExt;
	///
	///     let mut module = RpcModule::new(());
	///     module.register_subscription("hi", "hi", "goodbye", |_, pending, _| {
	///         pending.accept().unwrap().send(&"one answer").unwrap();
	///     }).unwrap();
	///     let (resp, mut stream) = module.raw_json_request(r#"{"jsonrpc":"2.0","method":"hi","id":0}"#).await.unwrap();
	///     let resp = serde_json::from_str::<Response<u64>>(&resp).unwrap();
	///     let sub_resp = stream.next().await.unwrap();
	///     assert_eq!(
	///         format!(r#"{{"jsonrpc":"2.0","method":"hi","params":{{"subscription":{},"result":"one answer"}}}}"#, resp.result),
	///         sub_resp
	///     );
	/// }
	/// ```
	pub async fn raw_json_request(&self, call: &str) -> Result<(String, mpsc::UnboundedReceiver<String>), Error> {
		tracing::trace!("[Methods::raw_json_request] {:?}", call);
		let req: Request = serde_json::from_str(call)?;
		let (resp, rx, _) = self.inner_call(req).await;
		Ok((resp, rx))
	}

	/// Execute a callback.
	async fn inner_call(&self, req: Request<'_>) -> RawRpcResponse {
		let (tx_sink, mut rx_sink) = mpsc::unbounded();
		let sink = MethodSink::new(tx_sink);
		let id = req.id.clone();
		let params = Params::new(req.params.map(|params| params.get()));
		let bounded_subs = BoundedSubscriptions::new(u32::MAX);
		let close_notify = bounded_subs.acquire().expect("u32::MAX permits is sufficient; qed");
		let notify = bounded_subs.acquire().expect("u32::MAX permits is sufficient; qed");

		let result = match self.method(&req.method).map(|c| &c.callback) {
			None => sink.send_error(req.id, ErrorCode::MethodNotFound.into()),
			Some(MethodKind::Sync(cb)) => (cb)(id, params, &sink),
			Some(MethodKind::Async(cb)) => (cb)(id.into_owned(), params.into_owned(), sink, 0, None).await,
			Some(MethodKind::Subscription(cb)) => {
				let conn_state = ConnState { conn_id: 0, close_notify, id_provider: &RandomIntegerIdProvider };
<<<<<<< HEAD
				(cb)(id, params, &sink, conn_state, None)
=======
				(cb)(id, params, sink, conn_state)
>>>>>>> 21189759
			}
			Some(MethodKind::Unsubscription(cb)) => (cb)(id, params, &sink, 0),
		};

		tracing::trace!("[Methods::inner_call]: method: `{}` success: {}", req.method, result);

		let resp = rx_sink.next().await.expect("tx and rx still alive; qed");

		(resp, rx_sink, notify)
	}

	/// Helper to create a subscription on the `RPC module` without having to spin up a server.
	///
	/// The params must be serializable as JSON array, see [`ToRpcParams`] for further documentation.
	///
	/// Returns [`Subscription`] on success which can used to get results from the subscriptions.
	///
	/// # Examples
	///
	/// ```
	/// #[tokio::main]
	/// async fn main() {
	///     use jsonrpsee::{RpcModule, types::EmptyParams};
	///
	///     let mut module = RpcModule::new(());
	///     module.register_subscription("hi", "hi", "goodbye", |_, pending, _| {
	///         pending.accept().unwrap().send(&"one answer").unwrap();
	///     }).unwrap();
	///
	///     let mut sub = module.subscribe("hi", EmptyParams::new()).await.unwrap();
	///     // In this case we ignore the subscription ID,
	///     let (sub_resp, _sub_id) = sub.next::<String>().await.unwrap().unwrap();
	///     assert_eq!(&sub_resp, "one answer");
	/// }
	/// ```
	pub async fn subscribe(&self, sub_method: &str, params: impl ToRpcParams) -> Result<Subscription, Error> {
		let params = params.to_rpc_params()?;
		let req = Request::new(sub_method.into(), Some(&params), Id::Number(0));
		tracing::trace!("[Methods::subscribe] Calling subscription method: {:?}, params: {:?}", sub_method, params);
		let (response, rx, close_notify) = self.inner_call(req).await;
		tracing::trace!("[Methods::subscribe] response {:?}", response);
		let subscription_response = match serde_json::from_str::<Response<RpcSubscriptionId>>(&response) {
			Ok(r) => r,
			Err(_) => match serde_json::from_str::<ErrorResponse>(&response) {
				Ok(err) => return Err(Error::Call(CallError::Custom(err.error_object().clone().into_owned()))),
				Err(err) => return Err(err.into()),
			},
		};
		let sub_id = subscription_response.result.into_owned();
		let close_notify = Some(close_notify);
		Ok(Subscription { sub_id, rx, close_notify })
	}

	/// Returns an `Iterator` with all the method names registered on this server.
	pub fn method_names(&self) -> impl Iterator<Item = &'static str> + '_ {
		self.callbacks.keys().copied()
	}
}

impl<Context> Deref for RpcModule<Context> {
	type Target = Methods;

	fn deref(&self) -> &Methods {
		&self.methods
	}
}

impl<Context> DerefMut for RpcModule<Context> {
	fn deref_mut(&mut self) -> &mut Methods {
		&mut self.methods
	}
}

/// Sets of JSON-RPC methods can be organized into a "module"s that are in turn registered on the server or,
/// alternatively, merged with other modules to construct a cohesive API. [`RpcModule`] wraps an additional context
/// argument that can be used to access data during call execution.
#[derive(Debug, Clone)]
pub struct RpcModule<Context> {
	ctx: Arc<Context>,
	methods: Methods,
}

impl<Context> RpcModule<Context> {
	/// Create a new module with a given shared `Context`.
	pub fn new(ctx: Context) -> Self {
		Self { ctx: Arc::new(ctx), methods: Default::default() }
	}

	/// Transform a module into an `RpcModule<()>` (unit context).
	pub fn remove_context(self) -> RpcModule<()> {
		let mut module = RpcModule::new(());
		module.methods = self.methods;
		module
	}
}

impl<Context> From<RpcModule<Context>> for Methods {
	fn from(module: RpcModule<Context>) -> Methods {
		module.methods
	}
}

impl<Context: Send + Sync + 'static> RpcModule<Context> {
	/// Register a new synchronous RPC method, which computes the response with the given callback.
	pub fn register_method<R, F>(
		&mut self,
		method_name: &'static str,
		callback: F,
	) -> Result<MethodResourcesBuilder, Error>
	where
		Context: Send + Sync + 'static,
		R: Serialize,
		F: Fn(Params, &Context) -> Result<R, Error> + Send + Sync + 'static,
	{
		let ctx = self.ctx.clone();
		let callback = self.methods.verify_and_insert(
			method_name,
			MethodCallback::new_sync(Arc::new(move |id, params, sink| match callback(params, &*ctx) {
				Ok(res) => sink.send_response(id, res),
				Err(err) => sink.send_call_error(id, err),
			})),
		)?;

		Ok(MethodResourcesBuilder { build: ResourceVec::new(), callback })
	}

	/// Register a new asynchronous RPC method, which computes the response with the given callback.
	pub fn register_async_method<R, Fun, Fut>(
		&mut self,
		method_name: &'static str,
		callback: Fun,
	) -> Result<MethodResourcesBuilder, Error>
	where
		R: Serialize + Send + Sync + 'static,
		Fut: Future<Output = Result<R, Error>> + Send,
		Fun: (Fn(Params<'static>, Arc<Context>) -> Fut) + Copy + Send + Sync + 'static,
	{
		let ctx = self.ctx.clone();
		let callback = self.methods.verify_and_insert(
			method_name,
			MethodCallback::new_async(Arc::new(move |id, params, sink, _, claimed| {
				let ctx = ctx.clone();
				let future = async move {
					let result = match callback(params, ctx).await {
						Ok(res) => sink.send_response(id, res),
						Err(err) => sink.send_call_error(id, err),
					};

					// Release claimed resources
					drop(claimed);

					result
				};
				future.boxed()
			})),
		)?;

		Ok(MethodResourcesBuilder { build: ResourceVec::new(), callback })
	}

	/// Register a new **blocking** synchronous RPC method, which computes the response with the given callback.
	/// Unlike the regular [`register_method`](RpcModule::register_method), this method can block its thread and perform expensive computations.
	pub fn register_blocking_method<R, F>(
		&mut self,
		method_name: &'static str,
		callback: F,
	) -> Result<MethodResourcesBuilder, Error>
	where
		Context: Send + Sync + 'static,
		R: Serialize,
		F: Fn(Params, Arc<Context>) -> Result<R, Error> + Copy + Send + Sync + 'static,
	{
		let ctx = self.ctx.clone();
		let callback = self.methods.verify_and_insert(
			method_name,
			MethodCallback::new_async(Arc::new(move |id, params, sink, _, claimed| {
				let ctx = ctx.clone();

				tokio::task::spawn_blocking(move || {
					let result = match callback(params, ctx) {
						Ok(res) => sink.send_response(id, res),
						Err(err) => sink.send_call_error(id, err),
					};

					// Release claimed resources
					drop(claimed);

					result
				})
				.map(|result| match result {
					Ok(r) => r,
					Err(err) => {
						tracing::error!("Join error for blocking RPC method: {:?}", err);
						false
					}
				})
				.boxed()
			})),
		)?;

		Ok(MethodResourcesBuilder { build: ResourceVec::new(), callback })
	}

	/// Register a new publish/subscribe interface using JSON-RPC notifications.
	///
	/// It implements the [ethereum pubsub specification](https://geth.ethereum.org/docs/rpc/pubsub)
	/// with an option to choose custom subscription ID generation.
	///
	/// Furthermore, it generates the `unsubscribe implementation` where a `bool` is used as
	/// the result to indicate whether the subscription was successfully unsubscribed to or not.
	/// For instance an `unsubscribe call` may fail if a non-existent subscriptionID is used in the call.
	///
	/// This method ensures that the `subscription_method_name` and `unsubscription_method_name` are unique.
	/// The `notif_method_name` argument sets the content of the `method` field in the JSON document that
	/// the server sends back to the client. The uniqueness of this value is not machine checked and it's up to
	/// the user to ensure it is not used in any other [`RpcModule`] used in the server.
	///
	/// # Arguments
	///
	/// * `subscription_method_name` - name of the method to call to initiate a subscription
	/// * `notif_method_name` - name of method to be used in the subscription payload (technically a JSON-RPC notification)
	/// * `unsubscription_method` - name of the method to call to terminate a subscription
	/// * `callback` - A callback to invoke on each subscription; it takes three parameters:
	///     - [`Params`]: JSON-RPC parameters in the subscription call.
	///     - [`SubscriptionSink`]: A sink to send messages to the subscriber.
	///     - Context: Any type that can be embedded into the [`RpcModule`].
	///
	/// # Examples
	///
	/// ```no_run
	///
	/// use jsonrpsee_core::server::rpc_module::{RpcModule, SubscriptionSink};
	/// use jsonrpsee_core::Error;
	///
	/// let mut ctx = RpcModule::new(99_usize);
	/// ctx.register_subscription("sub", "notif_name", "unsub", |params, pending, ctx| {
	///     let x = match params.one::<usize>() {
	///         Ok(x) => x,
	///         Err(e) => {
	///             let err: Error = e.into();
	///             pending.reject(err);
	///             return;
	///         }
	///     };
	///
	///     let mut sink = match pending.accept() {
	///         Some(sink) => sink,
	///         _ => {
	///            return;
	///         }
	///     };
	///
	///     std::thread::spawn(move || {
	///         let sum = x + (*ctx);
	///         let _ = sink.send(&sum);
	///     });
	/// });
	/// ```
	pub fn register_subscription<F>(
		&mut self,
		subscribe_method_name: &'static str,
		notif_method_name: &'static str,
		unsubscribe_method_name: &'static str,
		callback: F,
	) -> Result<MethodResourcesBuilder, Error>
	where
		Context: Send + Sync + 'static,
		F: Fn(Params, PendingSubscription, Arc<Context>) + Send + Sync + 'static,
	{
		if subscribe_method_name == unsubscribe_method_name {
			return Err(Error::SubscriptionNameConflict(subscribe_method_name.into()));
		}

		self.methods.verify_method_name(subscribe_method_name)?;
		self.methods.verify_method_name(unsubscribe_method_name)?;

		let ctx = self.ctx.clone();
		let subscribers = Subscribers::default();

		// Unsubscribe
		{
			let subscribers = subscribers.clone();
			self.methods.mut_callbacks().insert(
				unsubscribe_method_name,
				MethodCallback::new_unsubscription(Arc::new(move |id, params, sink, conn_id| {
					let sub_id = match params.one::<RpcSubscriptionId>() {
						Ok(sub_id) => sub_id,
						Err(_) => {
							tracing::warn!(
								"unsubscribe call '{}' failed: couldn't parse subscription id={:?} request id={:?}",
								unsubscribe_method_name,
								params,
								id
							);
							return sink.send_response(id, false);
						}
					};
					let key = SubscriptionKey { conn_id, sub_id: sub_id.into_owned() };

					let result = subscribers.lock().remove(&key).is_some();

					if !result {
						tracing::warn!(
							"unsubscribe call `{}` subscription key={:?} not an active subscription",
							unsubscribe_method_name,
							key,
						);
					}

					// if both the message was successful and the subscription was removed.
					sink.send_response(id, result) && result
				})),
			);
		}

		// Subscribe
		let callback = {
			self.methods.verify_and_insert(
				subscribe_method_name,
				MethodCallback::new_subscription(Arc::new(move |id, params, method_sink, conn, claimed| {
					let sub_id: RpcSubscriptionId = conn.id_provider.next_id();

					let sink = PendingSubscription(Some(InnerPendingSubscription {
						sink: method_sink.clone(),
						close_notify: Some(conn.close_notify),
						method: notif_method_name,
						subscribers: subscribers.clone(),
						uniq_sub: SubscriptionKey { conn_id: conn.conn_id, sub_id },
						id: id.clone().into_owned(),
						claimed,
					}));

					callback(params, sink, ctx.clone());

					true
				})),
			)?
		};

		Ok(MethodResourcesBuilder { build: ResourceVec::new(), callback })
	}

	/// Register an alias for an existing_method. Alias uniqueness is enforced.
	pub fn register_alias(&mut self, alias: &'static str, existing_method: &'static str) -> Result<(), Error> {
		self.methods.verify_method_name(alias)?;

		let callback = match self.methods.callbacks.get(existing_method) {
			Some(callback) => callback.clone(),
			None => return Err(Error::MethodNotFound(existing_method.into())),
		};

		self.methods.mut_callbacks().insert(alias, callback);

		Ok(())
	}
}

/// Represent a pending subscription which waits to be accepted or rejected.
///
/// Note: you need to call either `PendingSubscription::accept` or `PendingSubscription::reject` otherwise
/// the subscription will be dropped with an `InvalidParams` error.
#[derive(Debug)]
struct InnerPendingSubscription {
	/// Sink.
	sink: MethodSink,
	/// Get notified when subscribers leave so we can exit
	close_notify: Option<SubscriptionPermit>,
	/// MethodCallback.
	method: &'static str,
	/// Unique subscription.
	uniq_sub: SubscriptionKey,
	/// Shared Mutex of subscriptions
	subscribers: Subscribers,
	/// Request ID.
	id: Id<'static>,
	/// Claimed resources.
	claimed: Option<ResourceGuard>,
}

/// Represent a pending subscription which waits until it's either accepted or rejected.
///
/// This type implements `Drop` for ease of use, e.g. when dropped in error short circuiting via `map_err()?`.
#[derive(Debug)]
pub struct PendingSubscription(Option<InnerPendingSubscription>);

impl PendingSubscription {
	/// Reject the subscription call from [`ErrorObject`].
	pub fn reject(mut self, err: impl Into<ErrorObjectOwned>) -> bool {
		if let Some(inner) = self.0.take() {
			let InnerPendingSubscription { sink, id, .. } = inner;
			sink.send_error(id, err.into())
		} else {
			false
		}
	}

	/// Attempt to accept the subscription and respond the subscription method call.
	///
	/// Fails if the connection was closed
	pub fn accept(mut self) -> Option<SubscriptionSink> {
		let inner = self.0.take()?;

		let InnerPendingSubscription { sink, close_notify, method, uniq_sub, subscribers, id, claimed } = inner;

		if sink.send_response(id, &uniq_sub.sub_id) {
			let (tx, rx) = watch::channel(());
			subscribers.lock().insert(uniq_sub.clone(), (sink.clone(), tx));
			Some(SubscriptionSink { inner: sink, close_notify, method, uniq_sub, subscribers, unsubscribe: rx, _claimed: claimed })
		} else {
			None
		}
	}
}

// When dropped it returns an [`InvalidParams`] error to the subscriber
impl Drop for PendingSubscription {
	fn drop(&mut self) {
		if let Some(inner) = self.0.take() {
			let InnerPendingSubscription { sink, id, .. } = inner;
			sink.send_error(id, ErrorCode::InvalidParams.into());
		}
	}
}

/// Represents a single subscription.
#[derive(Debug)]
pub struct SubscriptionSink {
	/// Sink.
	inner: MethodSink,
	/// Get notified when subscribers leave so we can exit
	close_notify: Option<SubscriptionPermit>,
	/// MethodCallback.
	method: &'static str,
	/// Unique subscription.
	uniq_sub: SubscriptionKey,
	/// Shared Mutex of subscriptions for this method.
	subscribers: Subscribers,
	/// Future that returns when the unsubscribe method has been called.
	unsubscribe: watch::Receiver<()>,
	/// Claimed resources.
	_claimed: Option<ResourceGuard>,
}

impl SubscriptionSink {
	/// Send a message back to subscribers.
	///
	/// Returns `Ok(true)` if the message could be send
	/// Returns `Ok(false)` if the sink was closed (either because the subscription was closed or the connection was terminated)
	/// Return `Err(err)` if the message could not be serialized.
	///
	pub fn send<T: Serialize>(&mut self, result: &T) -> Result<bool, serde_json::Error> {
		// only possible to trigger when the connection is dropped.
		if self.is_closed() {
			return Ok(false);
		}

		let msg = self.build_message(result)?;
		Ok(self.inner.send_raw(msg).is_ok())
	}

	/// Reads data from the `stream` and sends back data on the subscription
	/// when items gets produced by the stream.
	/// The underlying stream must produce `Result values, see [`futures_util::TryStream`] for further information.
	///
	/// Returns `Ok(())` if the stream or connection was terminated.
	/// Returns `Err(_)` immediately if the underlying stream returns an error or if an item from the stream could not be serialized.
	///
	/// # Examples
	///
	/// ```no_run
	///
	/// use jsonrpsee_core::server::rpc_module::{RpcModule, SubscriptionResult};
	/// use jsonrpsee_core::error::{Error, SubscriptionClosed};
	/// use jsonrpsee_types::ErrorObjectOwned;
	/// use anyhow::anyhow;
	///
	/// let mut m = RpcModule::new(());
	/// m.register_subscription("sub", "_", "unsub", |params, pending, _| {
	///     let mut sink = pending.accept().unwrap();
	///     let stream = futures_util::stream::iter(vec![Ok(1_u32), Ok(2), Err("error on the stream")]);
	///     // This will return send `[Ok(1_u32), Ok(2_u32), Err(Error::SubscriptionClosed))]` to the subscriber
	///     // because after the `Err(_)` the stream is terminated.
	///     tokio::spawn(async move {
	///         // jsonrpsee doesn't send an error notification unless `close` is explicitly called.
	///         // If we pipe messages to the sink, we can inspect why it ended:
	///         match sink.pipe_from_try_stream(stream).await {
	///            SubscriptionClosed::Success => {
	///                let err_obj: ErrorObjectOwned = SubscriptionClosed::Success.into();
	///                sink.close(err_obj);
	///            }
	///            // we don't want to send close reason when the client is unsubscribed or disconnected.
	///            SubscriptionClosed::RemotePeerAborted => (),
	///            SubscriptionClosed::Failed(e) => {
	///                sink.close(e);
	///            }
	///         }
	///     });
	/// });
	/// ```
	pub async fn pipe_from_try_stream<S, T, E>(&mut self, mut stream: S) -> SubscriptionClosed
	where
		S: TryStream<Ok = T, Error = E> + Unpin,
		T: Serialize,
		E: std::fmt::Display,
	{
		let conn_closed = match self.close_notify.as_ref().map(|cn| cn.handle()) {
			Some(cn) => cn,
			None => {
				return SubscriptionClosed::RemotePeerAborted;
			}
		};

		let mut sub_closed = self.unsubscribe.clone();
		let sub_closed_fut = sub_closed.changed();

		let conn_closed_fut = conn_closed.notified();
		pin_mut!(conn_closed_fut);
		pin_mut!(sub_closed_fut);

		let mut stream_item = stream.try_next();
		let mut closed_fut = futures_util::future::select(conn_closed_fut, sub_closed_fut);

		loop {
			match futures_util::future::select(stream_item, closed_fut).await {
				// The app sent us a value to send back to the subscribers
				Either::Left((Ok(Some(result)), next_closed_fut)) => {
					match self.send(&result) {
						Ok(true) => (),
						Ok(false) => {
							break SubscriptionClosed::RemotePeerAborted;
						}
						Err(err) => {
							let err = ErrorObject::owned(SUBSCRIPTION_CLOSED_WITH_ERROR, err.to_string(), None::<()>);
							break SubscriptionClosed::Failed(err);
						}
					};
					stream_item = stream.try_next();
					closed_fut = next_closed_fut;
				}
				// Stream canceled because of error.
				Either::Left((Err(err), _)) => {
					let err = ErrorObject::owned(SUBSCRIPTION_CLOSED_WITH_ERROR, err.to_string(), None::<()>);
					break SubscriptionClosed::Failed(err);
				}
				Either::Left((Ok(None), _)) => break SubscriptionClosed::Success,
				Either::Right((_, _)) => {
					break SubscriptionClosed::RemotePeerAborted;
				}
			}
		}
	}

	/// Similar to [`SubscriptionSink::pipe_from_try_stream`] but it doesn't require the stream return `Result`.
	///
	/// Warning: it's possible to pass in a stream that returns `Result` if `Result: Serialize` is satisfied
	/// but it won't cancel the stream when an error occurs. If you want the stream to be canceled when an
	/// error occurs use [`SubscriptionSink::pipe_from_try_stream`] instead.
	///
	/// # Examples
	///
	/// ```no_run
	///
	/// use jsonrpsee_core::server::rpc_module::RpcModule;
	///
	/// let mut m = RpcModule::new(());
	/// m.register_subscription("sub", "_", "unsub", |params, pending, _| {
	///     let mut sink = pending.accept().unwrap();
	///     let stream = futures_util::stream::iter(vec![1_usize, 2, 3]);
	///     tokio::spawn(async move { sink.pipe_from_stream(stream).await; });
	/// });
	/// ```
	pub async fn pipe_from_stream<S, T>(&mut self, stream: S) -> SubscriptionClosed
	where
		S: Stream<Item = T> + Unpin,
		T: Serialize,
	{
		self.pipe_from_try_stream::<_, _, Error>(stream.map(|item| Ok(item))).await
	}

	/// Returns whether the subscription is closed.
	pub fn is_closed(&self) -> bool {
		self.inner.is_closed() || self.close_notify.is_none() || !self.is_active_subscription()
	}

	fn is_active_subscription(&self) -> bool {
		!self.unsubscribe.has_changed().is_err()
	}

	fn build_message<T: Serialize>(&self, result: &T) -> Result<String, serde_json::Error> {
		serde_json::to_string(&SubscriptionResponse::new(
			self.method.into(),
			SubscriptionPayload { subscription: self.uniq_sub.sub_id.clone(), result },
		))
		.map_err(Into::into)
	}

	fn build_error_message<T: Serialize>(&self, error: &T) -> Result<String, serde_json::Error> {
		serde_json::to_string(&SubscriptionError::new(
			self.method.into(),
			SubscriptionPayloadError { subscription: self.uniq_sub.sub_id.clone(), error },
		))
		.map_err(Into::into)
	}

	/// Close the subscription, sending a notification with a special `error` field containing the provided error.
	///
	/// This can be used to signal an actual error, or just to signal that the subscription has been closed,
	/// depending on your preference.
	///
	/// If you'd like to to close the subscription without sending an error, just drop it and don't call this method.
	///
	///
	/// ```json
	/// {
	///  "jsonrpc": "2.0",
	///  "method": "<method>",
	///  "params": {
	///    "subscription": "<subscriptionID>",
	///    "error": { "code": <code from error>, "message": <message from error>, "data": <data from error> }
	///    }
	///  }
	/// }
	/// ```
	///
	pub fn close(self, err: impl Into<ErrorObjectOwned>) -> bool {
		if self.is_active_subscription() {
			if let Some((sink, _)) = self.subscribers.lock().remove(&self.uniq_sub) {
				tracing::debug!("Closing subscription: {:?}", self.uniq_sub.sub_id);

				let msg = self.build_error_message(&err.into()).expect("valid json infallible; qed");
				return sink.send_raw(msg).is_ok();
			}
		}
		false
	}
}

impl Drop for SubscriptionSink {
	fn drop(&mut self) {
		if self.is_active_subscription() {
			self.subscribers.lock().remove(&self.uniq_sub);
		}
	}
}

/// Wrapper struct that maintains a subscription "mainly" for testing.
#[derive(Debug)]
pub struct Subscription {
	close_notify: Option<SubscriptionPermit>,
	rx: mpsc::UnboundedReceiver<String>,
	sub_id: RpcSubscriptionId<'static>,
}

impl Subscription {
	/// Close the subscription channel.
	pub fn close(&mut self) {
		tracing::trace!("[Subscription::close] Notifying");
		if let Some(n) = self.close_notify.take() {
			n.handle().notify_one()
		}
	}

	/// Get the subscription ID
	pub fn subscription_id(&self) -> &RpcSubscriptionId {
		&self.sub_id
	}

	/// Check whether the subscription is closed.
	pub fn is_closed(&self) -> bool {
		self.close_notify.is_none()
	}

	/// Returns `Some((val, sub_id))` for the next element of type T from the underlying stream,
	/// otherwise `None` if the subscription was closed.
	///
	/// # Panics
	///
	/// If the decoding the value as `T` fails.
	pub async fn next<T: DeserializeOwned>(&mut self) -> Option<Result<(T, RpcSubscriptionId<'static>), Error>> {
		if self.close_notify.is_none() {
			tracing::debug!("[Subscription::next] Closed.");
			return None;
		}
		let raw = self.rx.next().await?;

		tracing::debug!("rx: {}", raw);
		let res = match serde_json::from_str::<SubscriptionResponse<T>>(&raw) {
			Ok(r) => Some(Ok((r.params.result, r.params.subscription.into_owned()))),
			Err(e) => match serde_json::from_str::<SubscriptionError<serde_json::Value>>(&raw) {
				Ok(_) => None,
				Err(_) => Some(Err(e.into())),
			},
		};
		res
	}
}

impl Drop for Subscription {
	fn drop(&mut self) {
		self.close();
	}
}<|MERGE_RESOLUTION|>--- conflicted
+++ resolved
@@ -60,11 +60,7 @@
 	dyn Send + Sync + Fn(Id<'a>, Params<'a>, MethodSink, ConnectionId, Option<ResourceGuard>) -> BoxFuture<'a, bool>,
 >;
 /// Method callback for subscriptions.
-<<<<<<< HEAD
-pub type SubscriptionMethod = Arc<dyn Send + Sync + Fn(Id, Params, &MethodSink, ConnState, Option<ResourceGuard>) -> bool>;
-=======
-pub type SubscriptionMethod = Arc<dyn Send + Sync + Fn(Id, Params, MethodSink, ConnState) -> bool>;
->>>>>>> 21189759
+pub type SubscriptionMethod = Arc<dyn Send + Sync + Fn(Id, Params, MethodSink, ConnState, Option<ResourceGuard>) -> bool>;
 // Method callback to unsubscribe.
 type UnsubscriptionMethod = Arc<dyn Send + Sync + Fn(Id, Params, &MethodSink, ConnectionId) -> bool>;
 
@@ -421,11 +417,7 @@
 			Some(MethodKind::Async(cb)) => (cb)(id.into_owned(), params.into_owned(), sink, 0, None).await,
 			Some(MethodKind::Subscription(cb)) => {
 				let conn_state = ConnState { conn_id: 0, close_notify, id_provider: &RandomIntegerIdProvider };
-<<<<<<< HEAD
-				(cb)(id, params, &sink, conn_state, None)
-=======
-				(cb)(id, params, sink, conn_state)
->>>>>>> 21189759
+				(cb)(id, params, sink, conn_state, None)
 			}
 			Some(MethodKind::Unsubscription(cb)) => (cb)(id, params, &sink, 0),
 		};
