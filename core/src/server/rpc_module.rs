// Copyright 2019-2021 Parity Technologies (UK) Ltd.
//
// Permission is hereby granted, free of charge, to any
// person obtaining a copy of this software and associated
// documentation files (the "Software"), to deal in the
// Software without restriction, including without
// limitation the rights to use, copy, modify, merge,
// publish, distribute, sublicense, and/or sell copies of
// the Software, and to permit persons to whom the Software
// is furnished to do so, subject to the following
// conditions:
//
// The above copyright notice and this permission notice
// shall be included in all copies or substantial portions
// of the Software.
//
// THE SOFTWARE IS PROVIDED "AS IS", WITHOUT WARRANTY OF
// ANY KIND, EXPRESS OR IMPLIED, INCLUDING BUT NOT LIMITED
// TO THE WARRANTIES OF MERCHANTABILITY, FITNESS FOR A
// PARTICULAR PURPOSE AND NONINFRINGEMENT. IN NO EVENT
// SHALL THE AUTHORS OR COPYRIGHT HOLDERS BE LIABLE FOR ANY
// CLAIM, DAMAGES OR OTHER LIABILITY, WHETHER IN AN ACTION
// OF CONTRACT, TORT OR OTHERWISE, ARISING FROM, OUT OF OR
// IN CONNECTION WITH THE SOFTWARE OR THE USE OR OTHER
// DEALINGS IN THE SOFTWARE.

use std::collections::hash_map::Entry;
use std::fmt::{self, Debug};
use std::future::Future;
use std::ops::{Deref, DerefMut};
use std::sync::atomic::{AtomicBool, Ordering};
use std::sync::Arc;

use crate::error::Error;
use crate::id_providers::RandomIntegerIdProvider;
use crate::server::helpers::{MethodResponse, MethodSink};
use crate::server::subscription::{
	sub_message_to_json, BoundedSubscriptions, IntoSubscriptionCloseResponse, PendingSubscriptionSink,
	SubNotifResultOrError, Subscribers, Subscription, SubscriptionCloseResponse, SubscriptionKey, SubscriptionPermit,
	SubscriptionState,
};
use crate::server::ResponsePayload;
use crate::traits::ToRpcParams;
use futures_util::{future::BoxFuture, FutureExt};
use jsonrpsee_types::error::{CallError, ErrorCode, ErrorObject};
use jsonrpsee_types::{Id, Params, Request, Response, ResponsePayloadSer, SubscriptionId as RpcSubscriptionId};
use rustc_hash::FxHashMap;
use serde::de::DeserializeOwned;
use tokio::sync::{mpsc, oneshot};

use super::IntoResponse;

/// A `MethodCallback` is an RPC endpoint, callable with a standard JSON-RPC request,
/// implemented as a function pointer to a `Fn` function taking four arguments:
/// the `id`, `params`, a channel the function uses to communicate the result (or error)
/// back to `jsonrpsee`, and the connection ID (useful for the websocket transport).
pub type SyncMethod = Arc<dyn Send + Sync + Fn(Id, Params, MaxResponseSize) -> MethodResponse>;
/// Similar to [`SyncMethod`], but represents an asynchronous handler.
pub type AsyncMethod<'a> =
	Arc<dyn Send + Sync + Fn(Id<'a>, Params<'a>, ConnectionId, MaxResponseSize) -> BoxFuture<'a, MethodResponse>>;
/// Method callback for subscriptions.
pub type SubscriptionMethod<'a> = Arc<
	dyn Send + Sync + Fn(Id, Params, MethodSink, SubscriptionState) -> BoxFuture<'a, Result<MethodResponse, Id<'a>>>,
>;
// Method callback to unsubscribe.
type UnsubscriptionMethod = Arc<dyn Send + Sync + Fn(Id, Params, ConnectionId, MaxResponseSize) -> MethodResponse>;

/// Connection ID, used for stateful protocol such as WebSockets.
/// For stateless protocols such as http it's unused, so feel free to set it some hardcoded value.
pub type ConnectionId = usize;

/// Max response size.
pub type MaxResponseSize = usize;

/// Raw response from an RPC
/// A tuple containing:
///   - Call result as a `String`,
///   - a [`mpsc::UnboundedReceiver<String>`] to receive future subscription results
pub type RawRpcResponse = (MethodResponse, mpsc::Receiver<String>);

/// This represent a response to a RPC call
/// and `Subscribe` calls are handled differently
/// because we want to prevent subscriptions to start
/// before the actual subscription call has been answered.
#[derive(Debug, Clone)]
pub enum CallOrSubscription {
	/// The subscription callback itself sends back the result
	/// so it must not be sent back again.
	Subscription(MethodResponse),

	/// Treat it as ordinary call.
	Call(MethodResponse),
}

impl CallOrSubscription {
	/// Extract the JSON-RPC response.
	pub fn as_response(&self) -> &MethodResponse {
		match &self {
			Self::Subscription(r) => r,
			Self::Call(r) => r,
		}
	}

	/// Extract the JSON-RPC response.
	pub fn into_response(self) -> MethodResponse {
		match self {
			Self::Subscription(r) => r,
			Self::Call(r) => r,
		}
	}
}

/// Callback wrapper that can be either sync or async.
#[derive(Clone)]
pub enum MethodCallback {
	/// Synchronous method handler.
	Sync(SyncMethod),
	/// Asynchronous method handler.
	Async(AsyncMethod<'static>),
	/// Subscription method handler.
	Subscription(SubscriptionMethod<'static>),
	/// Unsubscription method handler.
	Unsubscription(UnsubscriptionMethod),
}

/// Result of a method, either direct value or a future of one.
pub enum MethodResult<T> {
	/// Result by value
	Sync(T),
	/// Future of a value
	Async(BoxFuture<'static, T>),
}

impl<T: Debug> Debug for MethodResult<T> {
	fn fmt(&self, f: &mut fmt::Formatter) -> fmt::Result {
		match self {
			MethodResult::Sync(result) => result.fmt(f),
			MethodResult::Async(_) => f.write_str("<future>"),
		}
	}
}

impl Debug for MethodCallback {
	fn fmt(&self, f: &mut std::fmt::Formatter<'_>) -> std::fmt::Result {
		match self {
			Self::Async(_) => write!(f, "Async"),
			Self::Sync(_) => write!(f, "Sync"),
			Self::Subscription(_) => write!(f, "Subscription"),
			Self::Unsubscription(_) => write!(f, "Unsubscription"),
		}
	}
}

/// Reference-counted, clone-on-write collection of synchronous and asynchronous methods.
#[derive(Default, Debug, Clone)]
pub struct Methods {
	callbacks: Arc<FxHashMap<&'static str, MethodCallback>>,
}

impl Methods {
	/// Creates a new empty [`Methods`].
	pub fn new() -> Self {
		Self::default()
	}

	/// Verifies that the method name is not already taken, and returns an error if it is.
	pub fn verify_method_name(&mut self, name: &'static str) -> Result<(), Error> {
		if self.callbacks.contains_key(name) {
			return Err(Error::MethodAlreadyRegistered(name.into()));
		}

		Ok(())
	}

	/// Inserts the method callback for a given name, or returns an error if the name was already taken.
	/// On success it returns a mut reference to the [`MethodCallback`] just inserted.
	pub fn verify_and_insert(
		&mut self,
		name: &'static str,
		callback: MethodCallback,
	) -> Result<&mut MethodCallback, Error> {
		match self.mut_callbacks().entry(name) {
			Entry::Occupied(_) => Err(Error::MethodAlreadyRegistered(name.into())),
			Entry::Vacant(vacant) => Ok(vacant.insert(callback)),
		}
	}

	/// Helper for obtaining a mut ref to the callbacks HashMap.
	fn mut_callbacks(&mut self) -> &mut FxHashMap<&'static str, MethodCallback> {
		Arc::make_mut(&mut self.callbacks)
	}

	/// Merge two [`Methods`]'s by adding all [`MethodCallback`]s from `other` into `self`.
	/// Fails if any of the methods in `other` is present already.
	pub fn merge(&mut self, other: impl Into<Methods>) -> Result<(), Error> {
		let mut other = other.into();

		for name in other.callbacks.keys() {
			self.verify_method_name(name)?;
		}

		let callbacks = self.mut_callbacks();

		for (name, callback) in other.mut_callbacks().drain() {
			callbacks.insert(name, callback);
		}

		Ok(())
	}

	/// Returns the method callback.
	pub fn method(&self, method_name: &str) -> Option<&MethodCallback> {
		self.callbacks.get(method_name)
	}

	/// Returns the method callback along with its name. The returned name is same as the
	/// `method_name`, but its lifetime bound is `'static`.
	pub fn method_with_name(&self, method_name: &str) -> Option<(&'static str, &MethodCallback)> {
		self.callbacks.get_key_value(method_name).map(|(k, v)| (*k, v))
	}

	/// Helper to call a method on the `RPC module` without having to spin up a server.
	///
	/// The params must be serializable as JSON array, see [`ToRpcParams`] for further documentation.
	///
	/// Returns the decoded value of the `result field` in JSON-RPC response if successful.
	///
	/// # Examples
	///
	/// ```
	/// #[tokio::main]
	/// async fn main() {
	///     use jsonrpsee::{RpcModule, IntoResponse};
	///     use jsonrpsee::core::RpcResult;
	///
	///     let mut module = RpcModule::new(());
	///     module.register_method::<RpcResult<u64>, _>("echo_call", |params, _| {
	///         params.one::<u64>().map_err(Into::into)
	///     }).unwrap();
	///
	///     let echo: u64 = module.call("echo_call", [1_u64]).await.unwrap();
	///     assert_eq!(echo, 1);
	/// }
	/// ```
	pub async fn call<Params: ToRpcParams, T: DeserializeOwned + Clone>(
		&self,
		method: &str,
		params: Params,
	) -> Result<T, Error> {
		let params = params.to_rpc_params()?;
		let req = Request::new(method.into(), params.as_ref().map(|p| p.as_ref()), Id::Number(0));
		tracing::trace!("[Methods::call] Method: {:?}, params: {:?}", method, params);
		let (resp, _) = self.inner_call(req, 1, mock_subscription_permit()).await;
		let rp = serde_json::from_str::<Response<T>>(&resp.result)?;

		match rp.result_or_error {
<<<<<<< HEAD
			ResponsePayload::Error(err) => Err(Error::Call(CallError::Custom(err))),
			ResponsePayload::Result(r) => Ok(r),
=======
			ResponsePayload::Error(err) => Err(Error::Call(CallError::Custom(err.into_owned()))),
			ResponsePayload::Result(r) => Ok(r.into_owned()),
>>>>>>> 881390f1
		}
	}

	/// Make a request (JSON-RPC method call or subscription) by using raw JSON.
	///
	/// Returns the raw JSON response to the call and a stream to receive notifications if the call was a subscription.
	///
	/// # Examples
	///
	/// ```
	/// #[tokio::main]
	/// async fn main() {
	///     use jsonrpsee::{RpcModule, SubscriptionMessage};
	///     use jsonrpsee::types::{response::Success, Response};
	///     use futures_util::StreamExt;
	///
	///     let mut module = RpcModule::new(());
	///     module.register_subscription("hi", "hi", "goodbye", |_, pending, _| async {
	///         let sink = pending.accept().await?;
	///
	///         // see comment above.
	///         sink.send("one answer".into()).await?;
	///
	///         Ok(())
	///     }).unwrap();
	///     let (resp, mut stream) = module.raw_json_request(r#"{"jsonrpc":"2.0","method":"hi","id":0}"#, 1).await.unwrap();
	///     let resp: Success<u64> = serde_json::from_str::<Response<u64>>(&resp.result).unwrap().try_into().unwrap();    
	///     let sub_resp = stream.recv().await.unwrap();
	///     assert_eq!(
	///         format!(r#"{{"jsonrpc":"2.0","method":"hi","params":{{"subscription":{},"result":"one answer"}}}}"#, resp.result),
	///         sub_resp
	///     );
	/// }
	/// ```
	pub async fn raw_json_request(
		&self,
		request: &str,
		buf_size: usize,
	) -> Result<(MethodResponse, mpsc::Receiver<String>), Error> {
		tracing::trace!("[Methods::raw_json_request] Request: {:?}", request);
		let req: Request = serde_json::from_str(request)?;
		let (resp, rx) = self.inner_call(req, buf_size, mock_subscription_permit()).await;

		Ok((resp, rx))
	}

	/// Execute a callback.
	async fn inner_call(
		&self,
		req: Request<'_>,
		buf_size: usize,
		subscription_permit: SubscriptionPermit,
	) -> RawRpcResponse {
		let (tx, mut rx) = mpsc::channel(buf_size);
		let id = req.id.clone();
		let params = Params::new(req.params.map(|params| params.get()));

		let response = match self.method(&req.method) {
			None => MethodResponse::error(req.id, ErrorObject::from(ErrorCode::MethodNotFound)),
			Some(MethodCallback::Sync(cb)) => (cb)(id, params, usize::MAX),
			Some(MethodCallback::Async(cb)) => (cb)(id.into_owned(), params.into_owned(), 0, usize::MAX).await,
			Some(MethodCallback::Subscription(cb)) => {
				let conn_state =
					SubscriptionState { conn_id: 0, id_provider: &RandomIntegerIdProvider, subscription_permit };
				let res = match (cb)(id, params, MethodSink::new(tx.clone()), conn_state).await {
					Ok(rp) => rp,
					Err(id) => MethodResponse::error(id, ErrorObject::from(ErrorCode::InternalError)),
				};

				// This message is not used because it's used for metrics so we discard in other to
				// not read once this is used for subscriptions.
				//
				// The same information is part of `res` above.
				let _ = rx.recv().await.expect("Every call must at least produce one response; qed");

				res
			}
			Some(MethodCallback::Unsubscription(cb)) => (cb)(id, params, 0, usize::MAX),
		};

		tracing::trace!("[Methods::inner_call] Method: {}, response: {:?}", req.method, response);

		(response, rx)
	}

	/// Helper to create a subscription on the `RPC module` without having to spin up a server.
	///
	/// The params must be serializable as JSON array, see [`ToRpcParams`] for further documentation.
	///
	/// Returns [`Subscription`] on success which can used to get results from the subscription.
	///
	/// # Examples
	///
	/// ```
	/// #[tokio::main]
	/// async fn main() {
	///     use jsonrpsee::{RpcModule, SubscriptionMessage};
	///     use jsonrpsee::core::{Error, EmptyServerParams, RpcResult};
	///
	///     let mut module = RpcModule::new(());
	///     module.register_subscription("hi", "hi", "goodbye", |_, pending, _| async move {
	///         let sink = pending.accept().await?;
	///         sink.send("one answer".into()).await?;
	///         Ok(())
	///     }).unwrap();
	///
	///     let mut sub = module.subscribe_unbounded("hi", EmptyServerParams::new()).await.unwrap();
	///     // In this case we ignore the subscription ID,
	///     let (sub_resp, _sub_id) = sub.next::<String>().await.unwrap().unwrap();
	///     assert_eq!(&sub_resp, "one answer");
	/// }
	/// ```
	pub async fn subscribe_unbounded(&self, sub_method: &str, params: impl ToRpcParams) -> Result<Subscription, Error> {
		self.subscribe(sub_method, params, u32::MAX as usize).await
	}

	/// Similar to [`Methods::subscribe_unbounded`] but it's using a bounded channel and the buffer capacity must be
	/// provided.
	pub async fn subscribe<'a>(
		&self,
		sub_method: &str,
		params: impl ToRpcParams,
		buf_size: usize,
	) -> Result<Subscription, Error> {
		let params = params.to_rpc_params()?;
		let req = Request::new(sub_method.into(), params.as_ref().map(|p| p.as_ref()), Id::Number(0));

		tracing::trace!("[Methods::subscribe] Method: {}, params: {:?}", sub_method, params);

		let (resp, rx) = self.inner_call(req, buf_size, mock_subscription_permit()).await;

		let r: Response<serde_json::Value> = serde_json::from_str(&resp.result)?;

<<<<<<< HEAD
		let sub_id = match sub_response.result_or_error {
			ResponsePayload::Result(r) => r.into_owned(),
			ResponsePayload::Error(err) => return Err(Error::Call(CallError::Custom(err))),
=======
		let sub_id = match r.result_or_error {
			ResponsePayload::Result(r) => RpcSubscriptionId::try_from(r.into_owned()).unwrap(),
			ResponsePayload::Error(err) => return Err(Error::Call(CallError::Custom(err.into_owned()))),
>>>>>>> 881390f1
		};

		Ok(Subscription { sub_id, rx })
	}

	/// Returns an `Iterator` with all the method names registered on this server.
	pub fn method_names(&self) -> impl Iterator<Item = &'static str> + '_ {
		self.callbacks.keys().copied()
	}
}

impl<Context> Deref for RpcModule<Context> {
	type Target = Methods;

	fn deref(&self) -> &Methods {
		&self.methods
	}
}

impl<Context> DerefMut for RpcModule<Context> {
	fn deref_mut(&mut self) -> &mut Methods {
		&mut self.methods
	}
}

/// Sets of JSON-RPC methods can be organized into "module"s that are in turn registered on the server or,
/// alternatively, merged with other modules to construct a cohesive API. [`RpcModule`] wraps an additional context
/// argument that can be used to access data during call execution.
#[derive(Debug, Clone)]
pub struct RpcModule<Context> {
	ctx: Arc<Context>,
	methods: Methods,
}

impl<Context> RpcModule<Context> {
	/// Create a new module with a given shared `Context`.
	pub fn new(ctx: Context) -> Self {
		Self { ctx: Arc::new(ctx), methods: Default::default() }
	}

	/// Transform a module into an `RpcModule<()>` (unit context).
	pub fn remove_context(self) -> RpcModule<()> {
		let mut module = RpcModule::new(());
		module.methods = self.methods;
		module
	}
}

impl<Context> From<RpcModule<Context>> for Methods {
	fn from(module: RpcModule<Context>) -> Methods {
		module.methods
	}
}

impl<Context: Send + Sync + 'static> RpcModule<Context> {
	/// Register a new synchronous RPC method, which computes the response with the given callback.
	pub fn register_method<R, F>(
		&mut self,
		method_name: &'static str,
		callback: F,
	) -> Result<&mut MethodCallback, Error>
	where
		Context: Send + Sync + 'static,
		R: IntoResponse + 'static,
		F: Fn(Params, &Context) -> R + Send + Sync + 'static,
	{
		let ctx = self.ctx.clone();
		self.methods.verify_and_insert(
			method_name,
			MethodCallback::Sync(Arc::new(move |id, params, max_response_size| {
				let rp = callback(params, &*ctx).into_response();
				MethodResponse::response(id, &rp.borrow(), max_response_size)
			})),
		)
	}

	/// Register a new asynchronous RPC method, which computes the response with the given callback.
	pub fn register_async_method<R, Fun, Fut>(
		&mut self,
		method_name: &'static str,
		callback: Fun,
	) -> Result<&mut MethodCallback, Error>
	where
		R: IntoResponse + 'static,
		Fut: Future<Output = R> + Send,
		Fun: (Fn(Params<'static>, Arc<Context>) -> Fut) + Clone + Send + Sync + 'static,
	{
		let ctx = self.ctx.clone();
		self.methods.verify_and_insert(
			method_name,
			MethodCallback::Async(Arc::new(move |id, params, _, max_response_size| {
				let ctx = ctx.clone();
				let callback = callback.clone();

				let future = async move {
					let rp = callback(params, ctx).await.into_response();
					MethodResponse::response(id, &rp.borrow(), max_response_size)
				};
				future.boxed()
			})),
		)
	}

	/// Register a new **blocking** synchronous RPC method, which computes the response with the given callback.
	/// Unlike the regular [`register_method`](RpcModule::register_method), this method can block its thread and perform
	/// expensive computations.
	pub fn register_blocking_method<R, F>(
		&mut self,
		method_name: &'static str,
		callback: F,
	) -> Result<&mut MethodCallback, Error>
	where
		Context: Send + Sync + 'static,
		R: IntoResponse + 'static,
		F: Fn(Params, Arc<Context>) -> R + Clone + Send + Sync + 'static,
	{
		let ctx = self.ctx.clone();
		let callback = self.methods.verify_and_insert(
			method_name,
			MethodCallback::Async(Arc::new(move |id, params, _, max_response_size| {
				let ctx = ctx.clone();
				let callback = callback.clone();

				tokio::task::spawn_blocking(move || {
					let rp = callback(params, ctx).into_response();
					MethodResponse::response(id, &rp.borrow(), max_response_size)
				})
				.map(|result| match result {
					Ok(r) => r,
					Err(err) => {
						tracing::error!("Join error for blocking RPC method: {:?}", err);
						MethodResponse::error(Id::Null, ErrorObject::from(ErrorCode::InternalError))
					}
				})
				.boxed()
			})),
		)?;

		Ok(callback)
	}

	/// Register a new publish/subscribe interface using JSON-RPC notifications.
	///
	/// It implements the [ethereum pubsub specification](https://geth.ethereum.org/docs/rpc/pubsub)
	/// with an option to choose custom subscription ID generation.
	///
	/// Furthermore, it generates the `unsubscribe implementation` where a `bool` is used as
	/// the result to indicate whether the subscription was successfully unsubscribed to or not.
	/// For instance an `unsubscribe call` may fail if a non-existent subscription ID is used in the call.
	///
	/// This method ensures that the `subscription_method_name` and `unsubscription_method_name` are unique.
	/// The `notif_method_name` argument sets the content of the `method` field in the JSON document that
	/// the server sends back to the client. The uniqueness of this value is not machine checked and it's up to
	/// the user to ensure it is not used in any other [`RpcModule`] used in the server.
	///
	/// # Arguments
	///
	/// * `subscription_method_name` - name of the method to call to initiate a subscription
	/// * `notif_method_name` - name of method to be used in the subscription payload (technically a JSON-RPC
	///   notification)
	/// * `unsubscription_method` - name of the method to call to terminate a subscription
	/// * `callback` - A callback to invoke on each subscription; it takes three parameters:
	///     - [`Params`]: JSON-RPC parameters in the subscription call.
	///     - [`PendingSubscriptionSink`]: A pending subscription waiting to be accepted, in order to send out messages
	///       on the subscription
	///     - Context: Any type that can be embedded into the [`RpcModule`].
	///
	/// # Returns
	///
	/// An async block which returns something that implements [`crate::server::IntoSubscriptionCloseResponse`] which
	/// decides what action to take when the subscription ends whether such as to sent out another message
	/// on the subscription stream before closing down it.
	///
	/// NOTE: The return value is ignored if [`PendingSubscriptionSink`] hasn't been called or is unsuccessful, as the subscription
	/// is not allowed to send out subscription notifications before the actual subscription has been established.
	///
	/// This is implemented for `Result<T, E>` and `()`.
	///
	/// It's recommended to use `Result` if you want to propagate the error as special error notification
	/// Another option is to implement [`crate::server::IntoSubscriptionCloseResponse`] if you want customized behaviour.
	///
	/// The error notification has the following format:
	///
	/// ```json
	/// {
	///  "jsonrpc": "2.0",
	///  "method": "<method>",
	///  "params": {
	///    "subscription": "<subscriptionID>",
	///    "error": <your msg>
	///    }
	///  }
	/// }
	/// ```
	///
	/// # Examples
	///
	/// ```no_run
	///
	/// use jsonrpsee_core::server::{RpcModule, SubscriptionSink, SubscriptionMessage};
	/// use jsonrpsee_types::ErrorObjectOwned;
	///
	/// let mut ctx = RpcModule::new(99_usize);
	/// ctx.register_subscription("sub", "notif_name", "unsub", |params, pending, ctx| async move {
	///
	///     let x = match params.one::<usize>() {
	///         Ok(x) => x,
	///         Err(e) => {
	///            pending.reject(ErrorObjectOwned::from(e)).await;
	///            // If the subscription has not been "accepted" then
	///            // the return value will be "ignored" as it's not
	///            // allowed to send out any further notifications on
	///            // on the subscription.
	///            return Ok(());
	///         }
	///     };
	///
	///     // Mark the subscription is accepted after the params has been parsed successful.
	///     // This is actually responds the underlying RPC method call and may fail if the
	///     // connection is closed.
	///     let sink = pending.accept().await?;
	///     let sum = x + (*ctx);
	///
	///     // This will send out an error notification if it fails.
	///     //
	///     // If you need some other behavior implement or custom format of the error field
	///     // you need to manually handle that.
	///     let msg = SubscriptionMessage::from_json(&sum)?;
	///
	///     // This fails only if the connection is closed
	///     sink.send(msg).await?;
	///
	///     Ok(())
	/// });
	/// ```
	pub fn register_subscription<R, F, Fut>(
		&mut self,
		subscribe_method_name: &'static str,
		notif_method_name: &'static str,
		unsubscribe_method_name: &'static str,
		callback: F,
	) -> Result<&mut MethodCallback, Error>
	where
		Context: Send + Sync + 'static,
		F: (Fn(Params<'static>, PendingSubscriptionSink, Arc<Context>) -> Fut) + Send + Sync + Clone + 'static,
		Fut: Future<Output = R> + Send + 'static,
		R: IntoSubscriptionCloseResponse + Send,
	{
		if subscribe_method_name == unsubscribe_method_name {
			return Err(Error::SubscriptionNameConflict(subscribe_method_name.into()));
		}

		self.methods.verify_method_name(subscribe_method_name)?;
		self.methods.verify_method_name(unsubscribe_method_name)?;

		let ctx = self.ctx.clone();
		let subscribers = Subscribers::default();

		// Unsubscribe
		{
			let subscribers = subscribers.clone();
			self.methods.mut_callbacks().insert(
				unsubscribe_method_name,
				MethodCallback::Unsubscription(Arc::new(move |id, params, conn_id, max_response_size| {
					let sub_id = match params.one::<RpcSubscriptionId>() {
						Ok(sub_id) => sub_id,
						Err(_) => {
							tracing::warn!(
								"Unsubscribe call `{}` failed: couldn't parse subscription id={:?} request id={:?}",
								unsubscribe_method_name,
								params,
								id
							);

<<<<<<< HEAD
							return MethodResponse::response(
								id,
								&ResponsePayloadSer::result(&false),
								max_response_size,
							);
=======
							return MethodResponse::response(id, ResponsePayload::result(false), max_response_size);
>>>>>>> 881390f1
						}
					};

					let key = SubscriptionKey { conn_id, sub_id: sub_id.into_owned() };
					let result = subscribers.lock().remove(&key).is_some();

					if !result {
						tracing::debug!(
							"Unsubscribe call `{}` subscription key={:?} not an active subscription",
							unsubscribe_method_name,
							key,
						);
					}

<<<<<<< HEAD
					MethodResponse::response(id, &ResponsePayloadSer::result(&result), max_response_size)
=======
					MethodResponse::response(id, ResponsePayload::result(result), max_response_size)
>>>>>>> 881390f1
				})),
			);
		}

		// Subscribe
		let callback = {
			self.methods.verify_and_insert(
				subscribe_method_name,
				MethodCallback::Subscription(Arc::new(move |id, params, method_sink, conn| {
					let uniq_sub = SubscriptionKey { conn_id: conn.conn_id, sub_id: conn.id_provider.next_id() };

					// response to the subscription call.
					let (tx, rx) = oneshot::channel();
					let is_accepted = Arc::new(AtomicBool::new(false));

					let sub_id = uniq_sub.sub_id.clone();
					let method = notif_method_name;

					let sink = PendingSubscriptionSink {
						inner: method_sink.clone(),
						method: notif_method_name,
						subscribers: subscribers.clone(),
						uniq_sub,
						id: id.clone().into_owned(),
						subscribe: tx,
						permit: conn.subscription_permit,
					};

					// The subscription callback is a future from the subscription
					// definition and not the as same when the subscription call has been completed.
					//
					// This runs until the subscription callback has completed.
					let sub_fut = callback(params.into_owned(), sink, ctx.clone());

					let is_accepted2 = is_accepted.clone();
					tokio::spawn(async move {
						match sub_fut.await.into_response() {
							SubscriptionCloseResponse::Notif(msg) if is_accepted2.load(Ordering::SeqCst) => {
								let json = sub_message_to_json(msg, SubNotifResultOrError::Result, &sub_id, method);
								_ = method_sink.send(json).await;
							}
							SubscriptionCloseResponse::NotifErr(msg) if is_accepted2.load(Ordering::SeqCst) => {
								let json = sub_message_to_json(msg, SubNotifResultOrError::Error, &sub_id, method);
								_ = method_sink.send(json).await;
							}
							_ => (),
						}
					});

					let id = id.clone().into_owned();

					Box::pin(async move {
						match rx.await {
							Ok(msg) => {
								// If the subscription is rejected `success` will be set
								// to false to prevent further notifications to be sent.
								if msg.success {
									is_accepted.store(true, Ordering::SeqCst);
								}
								Ok(msg)
							}
							Err(_) => Err(id),
						}
					})
				})),
			)?
		};

		Ok(callback)
	}

	/// Register an alias for an existing_method. Alias uniqueness is enforced.
	pub fn register_alias(&mut self, alias: &'static str, existing_method: &'static str) -> Result<(), Error> {
		self.methods.verify_method_name(alias)?;

		let callback = match self.methods.callbacks.get(existing_method) {
			Some(callback) => callback.clone(),
			None => return Err(Error::MethodNotFound(existing_method.into())),
		};

		self.methods.mut_callbacks().insert(alias, callback);

		Ok(())
	}
}

fn mock_subscription_permit() -> SubscriptionPermit {
	BoundedSubscriptions::new(1).acquire().expect("1 permit should exist; qed")
}<|MERGE_RESOLUTION|>--- conflicted
+++ resolved
@@ -39,11 +39,10 @@
 	SubNotifResultOrError, Subscribers, Subscription, SubscriptionCloseResponse, SubscriptionKey, SubscriptionPermit,
 	SubscriptionState,
 };
-use crate::server::ResponsePayload;
 use crate::traits::ToRpcParams;
 use futures_util::{future::BoxFuture, FutureExt};
 use jsonrpsee_types::error::{CallError, ErrorCode, ErrorObject};
-use jsonrpsee_types::{Id, Params, Request, Response, ResponsePayloadSer, SubscriptionId as RpcSubscriptionId};
+use jsonrpsee_types::{Id, Params, Request, Response, ResponsePayload, SubscriptionId as RpcSubscriptionId};
 use rustc_hash::FxHashMap;
 use serde::de::DeserializeOwned;
 use tokio::sync::{mpsc, oneshot};
@@ -254,13 +253,8 @@
 		let rp = serde_json::from_str::<Response<T>>(&resp.result)?;
 
 		match rp.result_or_error {
-<<<<<<< HEAD
-			ResponsePayload::Error(err) => Err(Error::Call(CallError::Custom(err))),
-			ResponsePayload::Result(r) => Ok(r),
-=======
 			ResponsePayload::Error(err) => Err(Error::Call(CallError::Custom(err.into_owned()))),
 			ResponsePayload::Result(r) => Ok(r.into_owned()),
->>>>>>> 881390f1
 		}
 	}
 
@@ -394,15 +388,9 @@
 
 		let r: Response<serde_json::Value> = serde_json::from_str(&resp.result)?;
 
-<<<<<<< HEAD
-		let sub_id = match sub_response.result_or_error {
-			ResponsePayload::Result(r) => r.into_owned(),
-			ResponsePayload::Error(err) => return Err(Error::Call(CallError::Custom(err))),
-=======
 		let sub_id = match r.result_or_error {
 			ResponsePayload::Result(r) => RpcSubscriptionId::try_from(r.into_owned()).unwrap(),
 			ResponsePayload::Error(err) => return Err(Error::Call(CallError::Custom(err.into_owned()))),
->>>>>>> 881390f1
 		};
 
 		Ok(Subscription { sub_id, rx })
@@ -474,7 +462,7 @@
 			method_name,
 			MethodCallback::Sync(Arc::new(move |id, params, max_response_size| {
 				let rp = callback(params, &*ctx).into_response();
-				MethodResponse::response(id, &rp.borrow(), max_response_size)
+				MethodResponse::response(id, rp, max_response_size)
 			})),
 		)
 	}
@@ -499,7 +487,7 @@
 
 				let future = async move {
 					let rp = callback(params, ctx).await.into_response();
-					MethodResponse::response(id, &rp.borrow(), max_response_size)
+					MethodResponse::response(id, rp, max_response_size)
 				};
 				future.boxed()
 			})),
@@ -528,7 +516,7 @@
 
 				tokio::task::spawn_blocking(move || {
 					let rp = callback(params, ctx).into_response();
-					MethodResponse::response(id, &rp.borrow(), max_response_size)
+					MethodResponse::response(id, rp, max_response_size)
 				})
 				.map(|result| match result {
 					Ok(r) => r,
@@ -677,15 +665,7 @@
 								id
 							);
 
-<<<<<<< HEAD
-							return MethodResponse::response(
-								id,
-								&ResponsePayloadSer::result(&false),
-								max_response_size,
-							);
-=======
 							return MethodResponse::response(id, ResponsePayload::result(false), max_response_size);
->>>>>>> 881390f1
 						}
 					};
 
@@ -700,11 +680,7 @@
 						);
 					}
 
-<<<<<<< HEAD
-					MethodResponse::response(id, &ResponsePayloadSer::result(&result), max_response_size)
-=======
 					MethodResponse::response(id, ResponsePayload::result(result), max_response_size)
->>>>>>> 881390f1
 				})),
 			);
 		}
