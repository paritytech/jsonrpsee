--- conflicted
+++ resolved
@@ -30,10 +30,9 @@
 use std::ops::{Deref, DerefMut};
 use std::sync::Arc;
 
-use super::helpers::{BoundedSubscriptions, SubscriptionPermit};
 use crate::error::{Error, SubscriptionClosed};
 use crate::id_providers::RandomIntegerIdProvider;
-use crate::server::helpers::MethodSink;
+use crate::server::helpers::{BoundedSubscriptions, SubscriptionPermit, MethodSink};
 use crate::server::resource_limiting::{ResourceGuard, ResourceTable, ResourceVec, Resources};
 use crate::traits::{IdProvider, ToRpcParams};
 use futures_channel::mpsc;
@@ -49,10 +48,7 @@
 use parking_lot::Mutex;
 use rustc_hash::FxHashMap;
 use serde::{de::DeserializeOwned, Serialize};
-<<<<<<< HEAD
-=======
-use tokio::sync::{watch, Notify};
->>>>>>> 8e945de4
+use tokio::sync::{watch};
 
 /// A `MethodCallback` is an RPC endpoint, callable with a standard JSON-RPC request,
 /// implemented as a function pointer to a `Fn` function taking four arguments:
@@ -74,7 +70,7 @@
 /// A 3-tuple containing:
 ///   - Call result as a `String`,
 ///   - a [`mpsc::UnboundedReceiver<String>`] to receive future subscription results
-///   - a [`tokio::sync::Notify`] to allow subscribers to notify their [`SubscriptionSink`] when they disconnect.
+///   - a [`crate::servers::helpers::SubscriptionPermit`] to allow subscribers to notify their [`SubscriptionSink`] when they disconnect.
 pub type RawRpcResponse = (String, mpsc::UnboundedReceiver<String>, SubscriptionPermit);
 
 /// Helper struct to manage subscriptions.
@@ -897,12 +893,8 @@
 		T: Serialize,
 		E: std::fmt::Display,
 	{
-<<<<<<< HEAD
-		let close_notify = match self.close_notify.as_ref().map(|cn| cn.handle()) {
-=======
-		let conn_closed = match self.close_notify.clone() {
->>>>>>> 8e945de4
-			Some(close_notify) => close_notify,
+		let conn_closed = match self.close_notify.as_ref().map(|cn| cn.handle()) {
+			Some(cn) => cn,
 			None => {
 				return SubscriptionClosed::RemotePeerAborted;
 			}
