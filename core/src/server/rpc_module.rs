// Copyright 2019-2021 Parity Technologies (UK) Ltd.
//
// Permission is hereby granted, free of charge, to any
// person obtaining a copy of this software and associated
// documentation files (the "Software"), to deal in the
// Software without restriction, including without
// limitation the rights to use, copy, modify, merge,
// publish, distribute, sublicense, and/or sell copies of
// the Software, and to permit persons to whom the Software
// is furnished to do so, subject to the following
// conditions:
//
// The above copyright notice and this permission notice
// shall be included in all copies or substantial portions
// of the Software.
//
// THE SOFTWARE IS PROVIDED "AS IS", WITHOUT WARRANTY OF
// ANY KIND, EXPRESS OR IMPLIED, INCLUDING BUT NOT LIMITED
// TO THE WARRANTIES OF MERCHANTABILITY, FITNESS FOR A
// PARTICULAR PURPOSE AND NONINFRINGEMENT. IN NO EVENT
// SHALL THE AUTHORS OR COPYRIGHT HOLDERS BE LIABLE FOR ANY
// CLAIM, DAMAGES OR OTHER LIABILITY, WHETHER IN AN ACTION
// OF CONTRACT, TORT OR OTHERWISE, ARISING FROM, OUT OF OR
// IN CONNECTION WITH THE SOFTWARE OR THE USE OR OTHER
// DEALINGS IN THE SOFTWARE.

use std::collections::hash_map::Entry;
use std::fmt::{self, Debug};
use std::future::Future;
use std::ops::{Deref, DerefMut};
use std::sync::Arc;

use crate::error::{Error, SubscriptionClosed};
use crate::id_providers::RandomIntegerIdProvider;
use crate::server::helpers::{BoundedSubscriptions, MethodSink, SubscriptionPermit};
use crate::server::resource_limiting::{ResourceGuard, ResourceTable, ResourceVec, Resources};
use crate::traits::{IdProvider, ToRpcParams};
use futures_channel::{mpsc, oneshot};
use futures_util::future::Either;
use futures_util::pin_mut;
use futures_util::{future::BoxFuture, FutureExt, Stream, StreamExt, TryStream, TryStreamExt};
use jsonrpsee_types::error::{
	CallError, ErrorCode, ErrorObject, ErrorObjectOwned, INTERNAL_ERROR_CODE,
	SUBSCRIPTION_CLOSED_WITH_ERROR, SubscriptionAcceptRejectError
};
use jsonrpsee_types::response::{SubscriptionError, SubscriptionPayloadError};
use jsonrpsee_types::{
	ErrorResponse, Id, Params, Request, Response, SubscriptionResult,
	SubscriptionId as RpcSubscriptionId, SubscriptionPayload, SubscriptionResponse
};
use parking_lot::Mutex;
use rustc_hash::FxHashMap;
use serde::{de::DeserializeOwned, Serialize};
use tokio::sync::watch;

use super::helpers::MethodResponse;

/// A `MethodCallback` is an RPC endpoint, callable with a standard JSON-RPC request,
/// implemented as a function pointer to a `Fn` function taking four arguments:
/// the `id`, `params`, a channel the function uses to communicate the result (or error)
/// back to `jsonrpsee`, and the connection ID (useful for the websocket transport).
pub type SyncMethod = Arc<dyn Send + Sync + Fn(Id, Params, MaxResponseSize) -> MethodResponse>;
/// Similar to [`SyncMethod`], but represents an asynchronous handler and takes an additional argument containing a [`ResourceGuard`] if configured.
pub type AsyncMethod<'a> = Arc<
	dyn Send
		+ Sync
		+ Fn(Id<'a>, Params<'a>, ConnectionId, MaxResponseSize, Option<ResourceGuard>) -> BoxFuture<'a, MethodResponse>,
>;
/// Method callback for subscriptions.
pub type SubscriptionMethod<'a> = Arc<
	dyn Send + Sync + Fn(Id, Params, MethodSink, ConnState, Option<ResourceGuard>) -> BoxFuture<'a, MethodResponse>,
>;
// Method callback to unsubscribe.
type UnsubscriptionMethod = Arc<dyn Send + Sync + Fn(Id, Params, ConnectionId, MaxResponseSize) -> MethodResponse>;

/// Connection ID, used for stateful protocol such as WebSockets.
/// For stateless protocols such as http it's unused, so feel free to set it some hardcoded value.
pub type ConnectionId = usize;

/// Max response size.
pub type MaxResponseSize = usize;

/// Raw response from an RPC
/// A 3-tuple containing:
///   - Call result as a `String`,
///   - a [`mpsc::UnboundedReceiver<String>`] to receive future subscription results
///   - a [`crate::server::helpers::SubscriptionPermit`] to allow subscribers to notify their [`SubscriptionSink`] when they disconnect.
pub type RawRpcResponse = (MethodResponse, mpsc::UnboundedReceiver<String>, SubscriptionPermit);

/// Helper struct to manage subscriptions.
pub struct ConnState<'a> {
	/// Connection ID
	pub conn_id: ConnectionId,
	/// Get notified when the connection to subscribers is closed.
	pub close_notify: SubscriptionPermit,
	/// ID provider.
	pub id_provider: &'a dyn IdProvider,
}

/// Outcome of a successful terminated subscription.
#[derive(Debug)]
pub enum InnerSubscriptionResult {
	/// The subscription stream was executed successfully.
	Success,
	/// The subscription was aborted by the remote peer.
	Aborted,
}

impl<'a> std::fmt::Debug for ConnState<'a> {
	fn fmt(&self, f: &mut std::fmt::Formatter<'_>) -> std::fmt::Result {
		f.debug_struct("ConnState").field("conn_id", &self.conn_id).field("close", &self.close_notify).finish()
	}
}

type Subscribers = Arc<Mutex<FxHashMap<SubscriptionKey, (MethodSink, watch::Sender<()>)>>>;

/// Represent a unique subscription entry based on [`RpcSubscriptionId`] and [`ConnectionId`].
#[derive(Clone, Debug, PartialEq, Eq, Hash)]
struct SubscriptionKey {
	conn_id: ConnectionId,
	sub_id: RpcSubscriptionId<'static>,
}

/// Callback wrapper that can be either sync or async.
#[derive(Clone)]
pub enum MethodKind {
	/// Synchronous method handler.
	Sync(SyncMethod),
	/// Asynchronous method handler.
	Async(AsyncMethod<'static>),
	/// Subscription method handler.
	Subscription(SubscriptionMethod<'static>),
	/// Unsubscription method handler.
	Unsubscription(UnsubscriptionMethod),
}

/// Information about resources the method uses during its execution. Initialized when the the server starts.
#[derive(Clone, Debug)]
enum MethodResources {
	/// Uninitialized resource table, mapping string label to units.
	Uninitialized(Box<[(&'static str, u16)]>),
	/// Initialized resource table containing units for each `ResourceId`.
	Initialized(ResourceTable),
}

/// Method callback wrapper that contains a sync or async closure,
/// plus a table with resources it needs to claim to run
#[derive(Clone, Debug)]
pub struct MethodCallback {
	callback: MethodKind,
	resources: MethodResources,
}

/// Result of a method, either direct value or a future of one.
pub enum MethodResult<T> {
	/// Result by value
	Sync(T),
	/// Future of a value
	Async(BoxFuture<'static, T>),
}

impl<T: Debug> Debug for MethodResult<T> {
	fn fmt(&self, f: &mut fmt::Formatter) -> fmt::Result {
		match self {
			MethodResult::Sync(result) => result.fmt(f),
			MethodResult::Async(_) => f.write_str("<future>"),
		}
	}
}

/// Builder for configuring resources used by a method.
#[derive(Debug)]
pub struct MethodResourcesBuilder<'a> {
	build: ResourceVec<(&'static str, u16)>,
	callback: &'a mut MethodCallback,
}

impl<'a> MethodResourcesBuilder<'a> {
	/// Define how many units of a given named resource the method uses during its execution.
	pub fn resource(mut self, label: &'static str, units: u16) -> Result<Self, Error> {
		self.build.try_push((label, units)).map_err(|_| Error::MaxResourcesReached)?;
		Ok(self)
	}
}

impl<'a> Drop for MethodResourcesBuilder<'a> {
	fn drop(&mut self) {
		self.callback.resources = MethodResources::Uninitialized(self.build[..].into());
	}
}

impl MethodCallback {
	fn new_sync(callback: SyncMethod) -> Self {
		MethodCallback { callback: MethodKind::Sync(callback), resources: MethodResources::Uninitialized([].into()) }
	}

	fn new_async(callback: AsyncMethod<'static>) -> Self {
		MethodCallback { callback: MethodKind::Async(callback), resources: MethodResources::Uninitialized([].into()) }
	}

	fn new_subscription(callback: SubscriptionMethod<'static>) -> Self {
		MethodCallback {
			callback: MethodKind::Subscription(callback),
			resources: MethodResources::Uninitialized([].into()),
		}
	}

	fn new_unsubscription(callback: UnsubscriptionMethod) -> Self {
		MethodCallback {
			callback: MethodKind::Unsubscription(callback),
			resources: MethodResources::Uninitialized([].into()),
		}
	}

	/// Attempt to claim resources prior to executing a method. On success returns a guard that releases
	/// claimed resources when dropped.
	pub fn claim(&self, name: &str, resources: &Resources) -> Result<ResourceGuard, Error> {
		match self.resources {
			MethodResources::Uninitialized(_) => Err(Error::UninitializedMethod(name.into())),
			MethodResources::Initialized(units) => resources.claim(units),
		}
	}

	/// Get handle to the callback.
	pub fn inner(&self) -> &MethodKind {
		&self.callback
	}
}

impl Debug for MethodKind {
	fn fmt(&self, f: &mut std::fmt::Formatter<'_>) -> std::fmt::Result {
		match self {
			Self::Async(_) => write!(f, "Async"),
			Self::Sync(_) => write!(f, "Sync"),
			Self::Subscription(_) => write!(f, "Subscription"),
			Self::Unsubscription(_) => write!(f, "Unsubscription"),
		}
	}
}

/// Reference-counted, clone-on-write collection of synchronous and asynchronous methods.
#[derive(Default, Debug, Clone)]
pub struct Methods {
	callbacks: Arc<FxHashMap<&'static str, MethodCallback>>,
}

impl Methods {
	/// Creates a new empty [`Methods`].
	pub fn new() -> Self {
		Self::default()
	}

	fn verify_method_name(&mut self, name: &'static str) -> Result<(), Error> {
		if self.callbacks.contains_key(name) {
			return Err(Error::MethodAlreadyRegistered(name.into()));
		}

		Ok(())
	}

	/// Inserts the method callback for a given name, or returns an error if the name was already taken.
	/// On success it returns a mut reference to the [`MethodCallback`] just inserted.
	fn verify_and_insert(
		&mut self,
		name: &'static str,
		callback: MethodCallback,
	) -> Result<&mut MethodCallback, Error> {
		match self.mut_callbacks().entry(name) {
			Entry::Occupied(_) => Err(Error::MethodAlreadyRegistered(name.into())),
			Entry::Vacant(vacant) => Ok(vacant.insert(callback)),
		}
	}

	/// Initialize resources for all methods in this collection. This method has no effect if called more than once.
	pub fn initialize_resources(mut self, resources: &Resources) -> Result<Self, Error> {
		let callbacks = self.mut_callbacks();

		for (&method_name, callback) in callbacks.iter_mut() {
			if let MethodResources::Uninitialized(uninit) = &callback.resources {
				let mut map = resources.defaults;

				for &(label, units) in uninit.iter() {
					let idx = match resources.labels.iter().position(|&l| l == label) {
						Some(idx) => idx,
						None => return Err(Error::ResourceNameNotFoundForMethod(label, method_name)),
					};

					// If resource capacity set to `0`, we ignore the unit value of the method
					// and set it to `0` as well, effectively making the resource unlimited.
					if resources.capacities[idx] == 0 {
						map[idx] = 0;
					} else {
						map[idx] = units;
					}
				}

				callback.resources = MethodResources::Initialized(map);
			}
		}

		Ok(self)
	}

	/// Helper for obtaining a mut ref to the callbacks HashMap.
	fn mut_callbacks(&mut self) -> &mut FxHashMap<&'static str, MethodCallback> {
		Arc::make_mut(&mut self.callbacks)
	}

	/// Merge two [`Methods`]'s by adding all [`MethodCallback`]s from `other` into `self`.
	/// Fails if any of the methods in `other` is present already.
	pub fn merge(&mut self, other: impl Into<Methods>) -> Result<(), Error> {
		let mut other = other.into();

		for name in other.callbacks.keys() {
			self.verify_method_name(name)?;
		}

		let callbacks = self.mut_callbacks();

		for (name, callback) in other.mut_callbacks().drain() {
			callbacks.insert(name, callback);
		}

		Ok(())
	}

	/// Returns the method callback.
	pub fn method(&self, method_name: &str) -> Option<&MethodCallback> {
		self.callbacks.get(method_name)
	}

	/// Returns the method callback along with its name. The returned name is same as the
	/// `method_name`, but its lifetime bound is `'static`.
	pub fn method_with_name(&self, method_name: &str) -> Option<(&'static str, &MethodCallback)> {
		self.callbacks.get_key_value(method_name).map(|(k, v)| (*k, v))
	}

	/// Helper to call a method on the `RPC module` without having to spin up a server.
	///
	/// The params must be serializable as JSON array, see [`ToRpcParams`] for further documentation.
	///
	/// Returns the decoded value of the `result field` in JSON-RPC response if succesful.
	///
	/// # Examples
	///
	/// ```
	/// #[tokio::main]
	/// async fn main() {
	///     use jsonrpsee::RpcModule;
	///
	///     let mut module = RpcModule::new(());
	///     module.register_method("echo_call", |params, _| {
	///         params.one::<u64>().map_err(Into::into)
	///     }).unwrap();
	///
	///     let echo: u64 = module.call("echo_call", [1_u64]).await.unwrap();
	///     assert_eq!(echo, 1);
	/// }
	/// ```
	pub async fn call<Params: ToRpcParams, T: DeserializeOwned>(
		&self,
		method: &str,
		params: Params,
	) -> Result<T, Error> {
		let params = params.to_rpc_params()?;
		let req = Request::new(method.into(), Some(&params), Id::Number(0));
		tracing::trace!("[Methods::call] Calling method: {:?}, params: {:?}", method, params);
		let (resp, _, _) = self.inner_call(req).await;

		let res = match serde_json::from_str::<Response<T>>(&resp.result) {
			Ok(res) => Ok(res.result),
			Err(e) => {
				if let Ok(err) = serde_json::from_str::<ErrorResponse>(&resp.result) {
					Err(Error::Call(CallError::Custom(err.error_object().clone().into_owned())))
				} else {
					Err(e.into())
				}
			}
		};
		res
	}

	/// Make a request (JSON-RPC method call or subscription) by using raw JSON.
	///
	/// Returns the raw JSON response to the call and a stream to receive notifications if the call was a subscription.
	///
	/// # Examples
	///
	/// ```
	/// #[tokio::main]
	/// async fn main() {
	///     use jsonrpsee::RpcModule;
	///     use jsonrpsee::types::Response;
	///     use futures_util::StreamExt;
	///
	///     let mut module = RpcModule::new(());
	///     module.register_subscription("hi", "hi", "goodbye", |_, mut sink, _| {
	///         sink.send(&"one answer").unwrap();
	///         Ok(())
	///     }).unwrap();
	///     let (resp, mut stream) = module.raw_json_request(r#"{"jsonrpc":"2.0","method":"hi","id":0}"#).await.unwrap();
	///     let resp = serde_json::from_str::<Response<u64>>(&resp.result).unwrap();
	///     let sub_resp = stream.next().await.unwrap();
	///     assert_eq!(
	///         format!(r#"{{"jsonrpc":"2.0","method":"hi","params":{{"subscription":{},"result":"one answer"}}}}"#, resp.result),
	///         sub_resp
	///     );
	/// }
	/// ```
	pub async fn raw_json_request(
		&self,
		call: &str,
	) -> Result<(MethodResponse, mpsc::UnboundedReceiver<String>), Error> {
		tracing::trace!("[Methods::raw_json_request] {:?}", call);
		let req: Request = serde_json::from_str(call)?;
		let (resp, rx, _) = self.inner_call(req).await;
		Ok((resp, rx))
	}

	/// Execute a callback.
	async fn inner_call(&self, req: Request<'_>) -> RawRpcResponse {
		let (tx_sink, mut rx_sink) = mpsc::unbounded();
		let sink = MethodSink::new(tx_sink);
		let id = req.id.clone();
		let params = Params::new(req.params.map(|params| params.get()));
		let bounded_subs = BoundedSubscriptions::new(u32::MAX);
		let close_notify = bounded_subs.acquire().expect("u32::MAX permits is sufficient; qed");
		let notify = bounded_subs.acquire().expect("u32::MAX permits is sufficient; qed");

		let result = match self.method(&req.method).map(|c| &c.callback) {
			None => MethodResponse::error(req.id, ErrorObject::from(ErrorCode::MethodNotFound)),
			Some(MethodKind::Sync(cb)) => (cb)(id, params, usize::MAX),
			Some(MethodKind::Async(cb)) => (cb)(id.into_owned(), params.into_owned(), 0, usize::MAX, None).await,
			Some(MethodKind::Subscription(cb)) => {
				let conn_state = ConnState { conn_id: 0, close_notify, id_provider: &RandomIntegerIdProvider };
				let res = (cb)(id, params, sink.clone(), conn_state, None).await;

				// This message is not used because it's used for middleware so we discard in other to
				// not read once this is used for subscriptions.
				//
				// The same information is part of `res` above.
				let _ = rx_sink.next().await.expect("Every call must at least produce one reponse; qed");

				res
			}
			Some(MethodKind::Unsubscription(cb)) => (cb)(id, params, 0, usize::MAX),
		};

		tracing::trace!("[Methods::inner_call]: method: `{}` result: {:?}", req.method, result);

		(result, rx_sink, notify)
	}

	/// Helper to create a subscription on the `RPC module` without having to spin up a server.
	///
	/// The params must be serializable as JSON array, see [`ToRpcParams`] for further documentation.
	///
	/// Returns [`Subscription`] on success which can used to get results from the subscriptions.
	///
	/// # Examples
	///
	/// ```
	/// #[tokio::main]
	/// async fn main() {
	///     use jsonrpsee::{RpcModule, types::EmptyParams};
	///
	///     let mut module = RpcModule::new(());
<<<<<<< HEAD
	///     module.register_subscription("hi", "hi", "goodbye", |_, pending, _| {
	///        pending.accept().unwrap().send(&"one answer").unwrap();
=======
	///     module.register_subscription("hi", "hi", "goodbye", |_, mut sink, _| {
	///         sink.send(&"one answer").unwrap();
	///         Ok(())
>>>>>>> 98c23fc1
	///     }).unwrap();
	///
	///     let mut sub = module.subscribe("hi", EmptyParams::new()).await.unwrap();
	///     // In this case we ignore the subscription ID,
	///     let (sub_resp, _sub_id) = sub.next::<String>().await.unwrap().unwrap();
	///     assert_eq!(&sub_resp, "one answer");
	/// }
	/// ```
	pub async fn subscribe(&self, sub_method: &str, params: impl ToRpcParams) -> Result<Subscription, Error> {
		let params = params.to_rpc_params()?;
		let req = Request::new(sub_method.into(), Some(&params), Id::Number(0));

		tracing::trace!("[Methods::subscribe] Calling subscription method: {:?}, params: {:?}", sub_method, params);

		let (response, rx, close_notify) = self.inner_call(req).await;

		tracing::trace!("[Methods::subscribe] response {:?}", response);

		let subscription_response = match serde_json::from_str::<Response<RpcSubscriptionId>>(&response.result) {
			Ok(r) => r,
			Err(_) => match serde_json::from_str::<ErrorResponse>(&response.result) {
				Ok(err) => return Err(Error::Call(CallError::Custom(err.error_object().clone().into_owned()))),
				Err(err) => return Err(err.into()),
			},
		};

		let sub_id = subscription_response.result.into_owned();
		let close_notify = Some(close_notify);

		Ok(Subscription { sub_id, rx, close_notify })
	}

	/// Returns an `Iterator` with all the method names registered on this server.
	pub fn method_names(&self) -> impl Iterator<Item = &'static str> + '_ {
		self.callbacks.keys().copied()
	}
}

impl<Context> Deref for RpcModule<Context> {
	type Target = Methods;

	fn deref(&self) -> &Methods {
		&self.methods
	}
}

impl<Context> DerefMut for RpcModule<Context> {
	fn deref_mut(&mut self) -> &mut Methods {
		&mut self.methods
	}
}

/// Sets of JSON-RPC methods can be organized into a "module"s that are in turn registered on the server or,
/// alternatively, merged with other modules to construct a cohesive API. [`RpcModule`] wraps an additional context
/// argument that can be used to access data during call execution.
#[derive(Debug, Clone)]
pub struct RpcModule<Context> {
	ctx: Arc<Context>,
	methods: Methods,
}

impl<Context> RpcModule<Context> {
	/// Create a new module with a given shared `Context`.
	pub fn new(ctx: Context) -> Self {
		Self { ctx: Arc::new(ctx), methods: Default::default() }
	}

	/// Transform a module into an `RpcModule<()>` (unit context).
	pub fn remove_context(self) -> RpcModule<()> {
		let mut module = RpcModule::new(());
		module.methods = self.methods;
		module
	}
}

impl<Context> From<RpcModule<Context>> for Methods {
	fn from(module: RpcModule<Context>) -> Methods {
		module.methods
	}
}

impl<Context: Send + Sync + 'static> RpcModule<Context> {
	/// Register a new synchronous RPC method, which computes the response with the given callback.
	pub fn register_method<R, F>(
		&mut self,
		method_name: &'static str,
		callback: F,
	) -> Result<MethodResourcesBuilder, Error>
	where
		Context: Send + Sync + 'static,
		R: Serialize,
		F: Fn(Params, &Context) -> Result<R, Error> + Send + Sync + 'static,
	{
		let ctx = self.ctx.clone();
		let callback = self.methods.verify_and_insert(
			method_name,
			MethodCallback::new_sync(Arc::new(move |id, params, max_response_size| match callback(params, &*ctx) {
				Ok(res) => MethodResponse::response(id, res, max_response_size),
				Err(err) => MethodResponse::error(id, err),
			})),
		)?;

		Ok(MethodResourcesBuilder { build: ResourceVec::new(), callback })
	}

	/// Register a new asynchronous RPC method, which computes the response with the given callback.
	pub fn register_async_method<R, Fun, Fut>(
		&mut self,
		method_name: &'static str,
		callback: Fun,
	) -> Result<MethodResourcesBuilder, Error>
	where
		R: Serialize + Send + Sync + 'static,
		Fut: Future<Output = Result<R, Error>> + Send,
		Fun: (Fn(Params<'static>, Arc<Context>) -> Fut) + Copy + Send + Sync + 'static,
	{
		let ctx = self.ctx.clone();
		let callback = self.methods.verify_and_insert(
			method_name,
			MethodCallback::new_async(Arc::new(move |id, params, _, max_response_size, claimed| {
				let ctx = ctx.clone();
				let future = async move {
					let result = match callback(params, ctx).await {
						Ok(res) => MethodResponse::response(id, res, max_response_size),
						Err(err) => MethodResponse::error(id, err),
					};

					// Release claimed resources
					drop(claimed);

					result
				};
				future.boxed()
			})),
		)?;

		Ok(MethodResourcesBuilder { build: ResourceVec::new(), callback })
	}

	/// Register a new **blocking** synchronous RPC method, which computes the response with the given callback.
	/// Unlike the regular [`register_method`](RpcModule::register_method), this method can block its thread and perform expensive computations.
	pub fn register_blocking_method<R, F>(
		&mut self,
		method_name: &'static str,
		callback: F,
	) -> Result<MethodResourcesBuilder, Error>
	where
		Context: Send + Sync + 'static,
		R: Serialize,
		F: Fn(Params, Arc<Context>) -> Result<R, Error> + Copy + Send + Sync + 'static,
	{
		let ctx = self.ctx.clone();
		let callback = self.methods.verify_and_insert(
			method_name,
			MethodCallback::new_async(Arc::new(move |id, params, _, max_response_size, claimed| {
				let ctx = ctx.clone();

				tokio::task::spawn_blocking(move || {
					let result = match callback(params, ctx) {
						Ok(result) => MethodResponse::response(id, result, max_response_size),
						Err(err) => MethodResponse::error(id, err),
					};

					// Release claimed resources
					drop(claimed);

					result
				})
				.map(|result| match result {
					Ok(r) => r,
					Err(err) => {
						tracing::error!("Join error for blocking RPC method: {:?}", err);
						MethodResponse::error(Id::Null, ErrorObject::from(ErrorCode::InternalError))
					}
				})
				.boxed()
			})),
		)?;

		Ok(MethodResourcesBuilder { build: ResourceVec::new(), callback })
	}

	/// Register a new publish/subscribe interface using JSON-RPC notifications.
	///
	/// It implements the [ethereum pubsub specification](https://geth.ethereum.org/docs/rpc/pubsub)
	/// with an option to choose custom subscription ID generation.
	///
	/// Furthermore, it generates the `unsubscribe implementation` where a `bool` is used as
	/// the result to indicate whether the subscription was successfully unsubscribed to or not.
	/// For instance an `unsubscribe call` may fail if a non-existent subscriptionID is used in the call.
	///
	/// This method ensures that the `subscription_method_name` and `unsubscription_method_name` are unique.
	/// The `notif_method_name` argument sets the content of the `method` field in the JSON document that
	/// the server sends back to the client. The uniqueness of this value is not machine checked and it's up to
	/// the user to ensure it is not used in any other [`RpcModule`] used in the server.
	///
	/// # Arguments
	///
	/// * `subscription_method_name` - name of the method to call to initiate a subscription
	/// * `notif_method_name` - name of method to be used in the subscription payload (technically a JSON-RPC notification)
	/// * `unsubscription_method` - name of the method to call to terminate a subscription
	/// * `callback` - A callback to invoke on each subscription; it takes three parameters:
	///     - [`Params`]: JSON-RPC parameters in the subscription call.
	///     - [`SubscriptionSink`]: A sink to send messages to the subscriber.
	///     - Context: Any type that can be embedded into the [`RpcModule`].
	///
	/// # Examples
	///
	/// ```no_run
	///
	/// use jsonrpsee_core::server::rpc_module::{RpcModule, SubscriptionSink};
	/// use jsonrpsee_core::Error;
	///
	/// let mut ctx = RpcModule::new(99_usize);
	/// ctx.register_subscription("sub", "notif_name", "unsub", |params, mut sink, ctx| {
	///     let x = match params.one::<usize>() {
	///         Ok(x) => x,
	///         Err(e) => {
	///             let err: Error = e.into();
<<<<<<< HEAD
	///             pending.reject(err);
	///             return;
	///         }
	///     };
	///
	///     // Only fails in the connection is closed.
	///     let sink = pending.accept().unwrap();
	///
	///     let sum = x + (*ctx);
	///     let _ = sink.send(&sum);
=======
	///             sink.reject(err);
	///             return Ok(());
	///         }
	///     };
	///     // Sink is accepted on the first `send` call.
	///     std::thread::spawn(move || {
	///         let sum = x + (*ctx);
	///         let _ = sink.send(&sum);
	///     });
	///
	///     Ok(())
>>>>>>> 98c23fc1
	/// });
	/// ```
	pub fn register_subscription<F>(
		&mut self,
		subscribe_method_name: &'static str,
		notif_method_name: &'static str,
		unsubscribe_method_name: &'static str,
		callback: F,
	) -> Result<MethodResourcesBuilder, Error>
	where
		Context: Send + Sync + 'static,
		F: Fn(Params, SubscriptionSink, Arc<Context>) -> SubscriptionResult + Send + Sync + 'static,
	{
		if subscribe_method_name == unsubscribe_method_name {
			return Err(Error::SubscriptionNameConflict(subscribe_method_name.into()));
		}

		self.methods.verify_method_name(subscribe_method_name)?;
		self.methods.verify_method_name(unsubscribe_method_name)?;

		let ctx = self.ctx.clone();
		let subscribers = Subscribers::default();

		// Unsubscribe
		{
			let subscribers = subscribers.clone();
			self.methods.mut_callbacks().insert(
				unsubscribe_method_name,
				MethodCallback::new_unsubscription(Arc::new(move |id, params, conn_id, max_response_size| {
					let sub_id = match params.one::<RpcSubscriptionId>() {
						Ok(sub_id) => sub_id,
						Err(_) => {
							tracing::warn!(
								"unsubscribe call '{}' failed: couldn't parse subscription id={:?} request id={:?}",
								unsubscribe_method_name,
								params,
								id
							);

							return MethodResponse::response(id, false, max_response_size);
						}
					};

					let key = SubscriptionKey { conn_id, sub_id: sub_id.into_owned() };
					let result = subscribers.lock().remove(&key).is_some();

					if !result {
						tracing::warn!(
							"unsubscribe call `{}` subscription key={:?} not an active subscription",
							unsubscribe_method_name,
							key,
						);
					}

					// TODO: register as failed in !result.
					MethodResponse::response(id, result, max_response_size)
				})),
			);
		}

		// Subscribe
		let callback = {
			self.methods.verify_and_insert(
				subscribe_method_name,
				MethodCallback::new_subscription(Arc::new(move |id, params, method_sink, conn, claimed| {
					let uniq_sub = SubscriptionKey { conn_id: conn.conn_id, sub_id: conn.id_provider.next_id() };

<<<<<<< HEAD
					// response to the subscription call.
					let (tx, rx) = oneshot::channel();

					let pending_subscription = PendingSubscription(Some(InnerPendingSubscription {
						sink: method_sink,
						subscribe_call: tx,
						close_notify: Some(conn.close_notify),
						method: notif_method_name,
						subscribers: subscribers.clone(),
						uniq_sub,
						id: id.clone().into_owned(),
						claimed,
					}));

					// The end-user needs to accept/reject the `pending_subscription` to make any progress.
					callback(params, pending_subscription, ctx.clone());

					let id = id.clone().into_owned();
=======
					let sink = SubscriptionSink {
						inner: method_sink.clone(),
						close_notify: Some(conn.close_notify),
						method: notif_method_name,
						subscribers: subscribers.clone(),
						uniq_sub: SubscriptionKey { conn_id: conn.conn_id, sub_id },
						id: Some(id.clone().into_owned()),
						unsubscribe: None,
						_claimed: claimed,
					};

					// The callback returns a `SubscriptionResult` for better ergonomics and is not propagated further.
					if let Err(_) = callback(params, sink, ctx.clone()) {
						tracing::warn!("subscribe call `{}` failed", subscribe_method_name);
					}
>>>>>>> 98c23fc1

					let result = async move {
						match rx.await {
							Ok(result) => result,
							Err(_) => MethodResponse::error(id, ErrorObject::from(ErrorCode::InternalError)),
						}
					};

					Box::pin(result)
				})),
			)?
		};

		Ok(MethodResourcesBuilder { build: ResourceVec::new(), callback })
	}

	/// Register an alias for an existing_method. Alias uniqueness is enforced.
	pub fn register_alias(&mut self, alias: &'static str, existing_method: &'static str) -> Result<(), Error> {
		self.methods.verify_method_name(alias)?;

		let callback = match self.methods.callbacks.get(existing_method) {
			Some(callback) => callback.clone(),
			None => return Err(Error::MethodNotFound(existing_method.into())),
		};

		self.methods.mut_callbacks().insert(alias, callback);

		Ok(())
	}
}

/// Returns once the unsubscribe method has been called.
type UnsubscribeCall = Option<watch::Receiver<()>>;

/// Represents a single subscription.
#[derive(Debug)]
pub struct SubscriptionSink {
	/// Sink.
<<<<<<< HEAD
	sink: MethodSink,
	/// Response to the subscription call.
	subscribe_call: oneshot::Sender<MethodResponse>,
=======
	inner: MethodSink,
>>>>>>> 98c23fc1
	/// Get notified when subscribers leave so we can exit
	close_notify: Option<SubscriptionPermit>,
	/// MethodCallback.
	method: &'static str,
	/// Shared Mutex of subscriptions for this method.
	subscribers: Subscribers,
	/// Unique subscription.
	uniq_sub: SubscriptionKey,
	/// Id of the `subscription call` (i.e. not the same as subscription id) which is used
	/// to reply to subscription method call and must only be used once.
	///
	/// *Note*: Having some value means the subscription was not accepted or rejected yet.
	id: Option<Id<'static>>,
	/// Having some value means the subscription was accepted.
	unsubscribe: UnsubscribeCall,
	/// Claimed resources.
	_claimed: Option<ResourceGuard>,
}

impl SubscriptionSink {
	/// Reject the subscription call from [`ErrorObject`].
<<<<<<< HEAD
	pub fn reject(mut self, err: impl Into<ErrorObjectOwned>) -> bool {
		if let Some(inner) = self.0.take() {
			let InnerPendingSubscription { subscribe_call, id, sink, .. } = inner;

			let err = MethodResponse::error(id, err.into());

			let ws_send = sink.send_raw(err.result.clone()).is_ok();
			let middleware_call = subscribe_call.send(err).is_ok();

			ws_send && middleware_call
=======
	pub fn reject(&mut self, err: impl Into<ErrorObjectOwned>) -> Result<(), SubscriptionAcceptRejectError> {
		let id = self.id.take().ok_or(SubscriptionAcceptRejectError::AlreadyCalled)?;

		if self.inner.send_error(id, err.into()) {
			Ok(())
>>>>>>> 98c23fc1
		} else {
			Err(SubscriptionAcceptRejectError::RemotePeerAborted)
		}
	}

	/// Attempt to accept the subscription and respond the subscription method call.
	///
<<<<<<< HEAD
	/// Fails if the connection was closed
	pub fn accept(mut self) -> Option<SubscriptionSink> {
		let inner = self.0.take()?;

		let InnerPendingSubscription { sink, close_notify, method, uniq_sub, subscribers, id, subscribe_call, claimed } =
			inner;

		let response = MethodResponse::response(id, &uniq_sub.sub_id, sink.max_response_size() as usize);
		let success = response.success;

		let ws_send = sink.send_raw(response.result.clone()).is_ok();
		let middleware_call = subscribe_call.send(response).is_ok();

		if ws_send && middleware_call && success {
			let (unsubscribe_tx, unsubscribe_rx) = watch::channel(());

			subscribers.lock().insert(uniq_sub.clone(), (sink.clone(), unsubscribe_tx));

			return Some(SubscriptionSink {
				inner: sink,
				close_notify,
				method,
				uniq_sub,
				subscribers,
				unsubscribe: unsubscribe_rx,
				_claimed: claimed,
			});
=======
	/// Fails if the connection was closed, or if called multiple times.
	pub fn accept(&mut self) -> Result<(), SubscriptionAcceptRejectError> {
		let id = self.id.take().ok_or(SubscriptionAcceptRejectError::AlreadyCalled)?;

		if self.inner.send_response(id, &self.uniq_sub.sub_id) {
			let (tx, rx) = watch::channel(());
			self.subscribers.lock().insert(self.uniq_sub.clone(), (self.inner.clone(), tx));
			self.unsubscribe = Some(rx);
			Ok(())
		} else {
			Err(SubscriptionAcceptRejectError::RemotePeerAborted)
>>>>>>> 98c23fc1
		}

		None
	}
<<<<<<< HEAD
}

// When dropped it returns an [`InvalidParams`] error to the subscriber
impl Drop for PendingSubscription {
	fn drop(&mut self) {
		if let Some(inner) = self.0.take() {
			let InnerPendingSubscription { subscribe_call, id, sink, .. } = inner;

			let err = MethodResponse::error(id, ErrorObject::from(ErrorCode::InvalidParams));

			let _ws_send = sink.send_raw(err.result.clone()).is_ok();
			let _middleware_call = subscribe_call.send(err).is_ok();
		}
	}
}

/// Represents a single subscription.
#[derive(Debug)]
pub struct SubscriptionSink {
	/// Sink.
	inner: MethodSink,
	/// Get notified when subscribers leave so we can exit
	close_notify: Option<SubscriptionPermit>,
	/// MethodCallback.
	method: &'static str,
	/// Unique subscription.
	uniq_sub: SubscriptionKey,
	/// Shared Mutex of subscriptions for this method.
	subscribers: Subscribers,
	/// Future that returns when the unsubscribe method has been called.
	unsubscribe: watch::Receiver<()>,
	/// Claimed resources.
	_claimed: Option<ResourceGuard>,
}
=======
>>>>>>> 98c23fc1

	/// Send a message back to subscribers.
	///
<<<<<<< HEAD
	/// Returns `Ok(true)` if the message could be send
	/// Returns `Ok(false)` if the sink was closed (either because the subscription was closed or the connection was terminated)
	/// Return `Err(err)` if the message could not be serialized.
	///
	pub fn send<T: Serialize>(&self, result: &T) -> Result<bool, serde_json::Error> {
		// only possible to trigger when the connection is dropped.
=======
	/// Returns
	/// - `Ok(true)` if the message could be send.
	/// - `Ok(false)` if the sink was closed (either because the subscription was closed or the connection was terminated),
	/// or the subscription could not be accepted.
	/// - `Err(err)` if the message could not be serialized.
	pub fn send<T: Serialize>(&mut self, result: &T) -> Result<bool, serde_json::Error> {
		// Cannot accept the subscription.
		if let Err(SubscriptionAcceptRejectError::RemotePeerAborted) = self.accept() {
			return Ok(false);
		}

		// Only possible to trigger when the connection is dropped.
>>>>>>> 98c23fc1
		if self.is_closed() {
			return Ok(false);
		}

		let msg = self.build_message(result)?;
		Ok(self.inner.send_raw(msg).is_ok())
	}

	/// Reads data from the `stream` and sends back data on the subscription
	/// when items gets produced by the stream.
	/// The underlying stream must produce `Result values, see [`futures_util::TryStream`] for further information.
	///
	/// Returns `Ok(())` if the stream or connection was terminated.
	/// Returns `Err(_)` immediately if the underlying stream returns an error or if an item from the stream could not be serialized.
	///
	/// # Examples
	///
	/// ```no_run
	///
	/// use jsonrpsee_core::server::rpc_module::RpcModule;
	/// use jsonrpsee_core::error::{Error, SubscriptionClosed};
	/// use jsonrpsee_types::ErrorObjectOwned;
	/// use anyhow::anyhow;
	///
	/// let mut m = RpcModule::new(());
<<<<<<< HEAD
	/// m.register_subscription("sub", "_", "unsub", |params, pending, _| {
	///
=======
	/// m.register_subscription("sub", "_", "unsub", |params, mut sink, _| {
	///     let stream = futures_util::stream::iter(vec![Ok(1_u32), Ok(2), Err("error on the stream")]);
>>>>>>> 98c23fc1
	///     // This will return send `[Ok(1_u32), Ok(2_u32), Err(Error::SubscriptionClosed))]` to the subscriber
	///     // because after the `Err(_)` the stream is terminated.
	///     let stream = futures_util::stream::iter(vec![Ok(1_u32), Ok(2), Err("error on the stream")]);
	///     let sink = pending.accept().unwrap();
	///
	///     tokio::spawn(async move {
	///
	///         // jsonrpsee doesn't send an error notification unless `close` is explicitly called.
	///         // If we pipe messages to the sink, we can inspect why it ended:
	///         match sink.pipe_from_try_stream(stream).await {
	///            SubscriptionClosed::Success => {
	///                let err_obj: ErrorObjectOwned = SubscriptionClosed::Success.into();
	///                sink.close(err_obj);
	///            }
	///            // we don't want to send close reason when the client is unsubscribed or disconnected.
	///            SubscriptionClosed::RemotePeerAborted => (),
	///            SubscriptionClosed::Failed(e) => {
	///                sink.close(e);
	///            }
	///         }
	///     });
	///     Ok(())
	/// });
	/// ```
	pub async fn pipe_from_try_stream<S, T, E>(&self, mut stream: S) -> SubscriptionClosed
	where
		S: TryStream<Ok = T, Error = E> + Unpin,
		T: Serialize,
		E: std::fmt::Display,
	{
		if let Err(SubscriptionAcceptRejectError::RemotePeerAborted) = self.accept() {
			return SubscriptionClosed::RemotePeerAborted;
		}

		let conn_closed = match self.close_notify.as_ref().map(|cn| cn.handle()) {
			Some(cn) => cn,
			None => return SubscriptionClosed::RemotePeerAborted,
		};

		let mut sub_closed = match self.unsubscribe.as_ref() {
			Some(rx) => rx.clone(),
			_ => return SubscriptionClosed::Failed(ErrorObject::owned(
					INTERNAL_ERROR_CODE,
					"Unsubscribe watcher not set after accepting the subscription".to_string(),
					None::<()>
				)),
		};

		let sub_closed_fut = sub_closed.changed();

		let conn_closed_fut = conn_closed.notified();
		pin_mut!(conn_closed_fut);
		pin_mut!(sub_closed_fut);

		let mut stream_item = stream.try_next();
		let mut closed_fut = futures_util::future::select(conn_closed_fut, sub_closed_fut);

		loop {
			match futures_util::future::select(stream_item, closed_fut).await {
				// The app sent us a value to send back to the subscribers
				Either::Left((Ok(Some(result)), next_closed_fut)) => {
					match self.send(&result) {
						Ok(true) => (),
						Ok(false) => {
							break SubscriptionClosed::RemotePeerAborted;
						}
						Err(err) => {
							let err = ErrorObject::owned(SUBSCRIPTION_CLOSED_WITH_ERROR, err.to_string(), None::<()>);
							break SubscriptionClosed::Failed(err);
						}
					};
					stream_item = stream.try_next();
					closed_fut = next_closed_fut;
				}
				// Stream canceled because of error.
				Either::Left((Err(err), _)) => {
					let err = ErrorObject::owned(SUBSCRIPTION_CLOSED_WITH_ERROR, err.to_string(), None::<()>);
					break SubscriptionClosed::Failed(err);
				}
				Either::Left((Ok(None), _)) => break SubscriptionClosed::Success,
				Either::Right((_, _)) => {
					break SubscriptionClosed::RemotePeerAborted;
				}
			}
		}
	}

	/// Similar to [`SubscriptionSink::pipe_from_try_stream`] but it doesn't require the stream return `Result`.
	///
	/// Warning: it's possible to pass in a stream that returns `Result` if `Result: Serialize` is satisfied
	/// but it won't cancel the stream when an error occurs. If you want the stream to be canceled when an
	/// error occurs use [`SubscriptionSink::pipe_from_try_stream`] instead.
	///
	/// # Examples
	///
	/// ```no_run
	///
	/// use jsonrpsee_core::server::rpc_module::RpcModule;
	///
	/// let mut m = RpcModule::new(());
<<<<<<< HEAD
	/// m.register_subscription("sub", "_", "unsub", |params, pending, _| {
	///     let sink = pending.accept().unwrap();
	///     let stream = futures_util::stream::iter(vec![1_usize, 2, 3]);
	///
	///     tokio::spawn(async move {
	///         sink.pipe_from_stream(stream).await;
	///      });
=======
	/// m.register_subscription("sub", "_", "unsub", |params, mut sink, _| {
	///     let stream = futures_util::stream::iter(vec![1_usize, 2, 3]);
	///     tokio::spawn(async move { sink.pipe_from_stream(stream).await; });
	///     Ok(())
>>>>>>> 98c23fc1
	/// });
	/// ```
	pub async fn pipe_from_stream<S, T>(&self, stream: S) -> SubscriptionClosed
	where
		S: Stream<Item = T> + Unpin,
		T: Serialize,
	{
		self.pipe_from_try_stream::<_, _, Error>(stream.map(|item| Ok(item))).await
	}

	/// Returns whether the subscription is closed.
	pub fn is_closed(&self) -> bool {
		self.inner.is_closed() || self.close_notify.is_none() || !self.is_active_subscription()
	}

	fn is_active_subscription(&self) -> bool {
		match self.unsubscribe.as_ref() {
			Some(unsubscribe) => !unsubscribe.has_changed().is_err(),
			_ => false,
		}
	}

	fn build_message<T: Serialize>(&self, result: &T) -> Result<String, serde_json::Error> {
		serde_json::to_string(&SubscriptionResponse::new(
			self.method.into(),
			SubscriptionPayload { subscription: self.uniq_sub.sub_id.clone(), result },
		))
		.map_err(Into::into)
	}

	fn build_error_message<T: Serialize>(&self, error: &T) -> Result<String, serde_json::Error> {
		serde_json::to_string(&SubscriptionError::new(
			self.method.into(),
			SubscriptionPayloadError { subscription: self.uniq_sub.sub_id.clone(), error },
		))
		.map_err(Into::into)
	}

	/// Close the subscription, sending a notification with a special `error` field containing the provided error.
	///
	/// This can be used to signal an actual error, or just to signal that the subscription has been closed,
	/// depending on your preference.
	///
	/// If you'd like to to close the subscription without sending an error, just drop it and don't call this method.
	///
	///
	/// ```json
	/// {
	///  "jsonrpc": "2.0",
	///  "method": "<method>",
	///  "params": {
	///    "subscription": "<subscriptionID>",
	///    "error": { "code": <code from error>, "message": <message from error>, "data": <data from error> }
	///    }
	///  }
	/// }
	/// ```
	///
	pub fn close(self, err: impl Into<ErrorObjectOwned>) -> bool {
		if self.is_active_subscription() {
			if let Some((sink, _)) = self.subscribers.lock().remove(&self.uniq_sub) {
				tracing::debug!("Closing subscription: {:?}", self.uniq_sub.sub_id);

				let msg = self.build_error_message(&err.into()).expect("valid json infallible; qed");
				return sink.send_raw(msg).is_ok();
			}
		}
		false
	}
}

impl Drop for SubscriptionSink {
	fn drop(&mut self) {
		if let Some(id) = self.id.take() {
			// Subscription was never accepted / rejected. As such,
			// we default to assuming that the params were invalid,
			// because that's how the previous PendingSubscription logic 
			// worked.
			self.inner.send_error(id, ErrorCode::InvalidParams.into());
		} else if self.is_active_subscription() {
			self.subscribers.lock().remove(&self.uniq_sub);
		}
	}
}

/// Wrapper struct that maintains a subscription "mainly" for testing.
#[derive(Debug)]
pub struct Subscription {
	close_notify: Option<SubscriptionPermit>,
	rx: mpsc::UnboundedReceiver<String>,
	sub_id: RpcSubscriptionId<'static>,
}

impl Subscription {
	/// Close the subscription channel.
	pub fn close(&mut self) {
		tracing::trace!("[Subscription::close] Notifying");
		if let Some(n) = self.close_notify.take() {
			n.handle().notify_one()
		}
	}

	/// Get the subscription ID
	pub fn subscription_id(&self) -> &RpcSubscriptionId {
		&self.sub_id
	}

	/// Check whether the subscription is closed.
	pub fn is_closed(&self) -> bool {
		self.close_notify.is_none()
	}

	/// Returns `Some((val, sub_id))` for the next element of type T from the underlying stream,
	/// otherwise `None` if the subscription was closed.
	///
	/// # Panics
	///
	/// If the decoding the value as `T` fails.
	pub async fn next<T: DeserializeOwned>(&mut self) -> Option<Result<(T, RpcSubscriptionId<'static>), Error>> {
		if self.close_notify.is_none() {
			tracing::debug!("[Subscription::next] Closed.");
			return None;
		}
		let raw = self.rx.next().await?;

		tracing::debug!("[Subscription::next]: rx {}", raw);
		let res = match serde_json::from_str::<SubscriptionResponse<T>>(&raw) {
			Ok(r) => Some(Ok((r.params.result, r.params.subscription.into_owned()))),
			Err(e) => match serde_json::from_str::<SubscriptionError<serde_json::Value>>(&raw) {
				Ok(_) => None,
				Err(_) => Some(Err(e.into())),
			},
		};
		res
	}
}

impl Drop for Subscription {
	fn drop(&mut self) {
		self.close();
	}
}<|MERGE_RESOLUTION|>--- conflicted
+++ resolved
@@ -40,13 +40,13 @@
 use futures_util::pin_mut;
 use futures_util::{future::BoxFuture, FutureExt, Stream, StreamExt, TryStream, TryStreamExt};
 use jsonrpsee_types::error::{
-	CallError, ErrorCode, ErrorObject, ErrorObjectOwned, INTERNAL_ERROR_CODE,
-	SUBSCRIPTION_CLOSED_WITH_ERROR, SubscriptionAcceptRejectError
+	CallError, ErrorCode, ErrorObject, ErrorObjectOwned, SubscriptionAcceptRejectError, INTERNAL_ERROR_CODE,
+	SUBSCRIPTION_CLOSED_WITH_ERROR,
 };
 use jsonrpsee_types::response::{SubscriptionError, SubscriptionPayloadError};
 use jsonrpsee_types::{
-	ErrorResponse, Id, Params, Request, Response, SubscriptionResult,
-	SubscriptionId as RpcSubscriptionId, SubscriptionPayload, SubscriptionResponse
+	ErrorResponse, Id, Params, Request, Response, SubscriptionId as RpcSubscriptionId, SubscriptionPayload,
+	SubscriptionResponse, SubscriptionResult,
 };
 use parking_lot::Mutex;
 use rustc_hash::FxHashMap;
@@ -465,14 +465,9 @@
 	///     use jsonrpsee::{RpcModule, types::EmptyParams};
 	///
 	///     let mut module = RpcModule::new(());
-<<<<<<< HEAD
-	///     module.register_subscription("hi", "hi", "goodbye", |_, pending, _| {
-	///        pending.accept().unwrap().send(&"one answer").unwrap();
-=======
 	///     module.register_subscription("hi", "hi", "goodbye", |_, mut sink, _| {
 	///         sink.send(&"one answer").unwrap();
 	///         Ok(())
->>>>>>> 98c23fc1
 	///     }).unwrap();
 	///
 	///     let mut sub = module.subscribe("hi", EmptyParams::new()).await.unwrap();
@@ -692,18 +687,6 @@
 	///         Ok(x) => x,
 	///         Err(e) => {
 	///             let err: Error = e.into();
-<<<<<<< HEAD
-	///             pending.reject(err);
-	///             return;
-	///         }
-	///     };
-	///
-	///     // Only fails in the connection is closed.
-	///     let sink = pending.accept().unwrap();
-	///
-	///     let sum = x + (*ctx);
-	///     let _ = sink.send(&sum);
-=======
 	///             sink.reject(err);
 	///             return Ok(());
 	///         }
@@ -715,7 +698,6 @@
 	///     });
 	///
 	///     Ok(())
->>>>>>> 98c23fc1
 	/// });
 	/// ```
 	pub fn register_subscription<F>(
@@ -783,33 +765,16 @@
 				MethodCallback::new_subscription(Arc::new(move |id, params, method_sink, conn, claimed| {
 					let uniq_sub = SubscriptionKey { conn_id: conn.conn_id, sub_id: conn.id_provider.next_id() };
 
-<<<<<<< HEAD
 					// response to the subscription call.
 					let (tx, rx) = oneshot::channel();
 
-					let pending_subscription = PendingSubscription(Some(InnerPendingSubscription {
-						sink: method_sink,
-						subscribe_call: tx,
-						close_notify: Some(conn.close_notify),
-						method: notif_method_name,
-						subscribers: subscribers.clone(),
-						uniq_sub,
-						id: id.clone().into_owned(),
-						claimed,
-					}));
-
-					// The end-user needs to accept/reject the `pending_subscription` to make any progress.
-					callback(params, pending_subscription, ctx.clone());
-
-					let id = id.clone().into_owned();
-=======
 					let sink = SubscriptionSink {
 						inner: method_sink.clone(),
 						close_notify: Some(conn.close_notify),
 						method: notif_method_name,
 						subscribers: subscribers.clone(),
-						uniq_sub: SubscriptionKey { conn_id: conn.conn_id, sub_id },
-						id: Some(id.clone().into_owned()),
+						uniq_sub,
+						id: Some((id.clone().into_owned(), tx)),
 						unsubscribe: None,
 						_claimed: claimed,
 					};
@@ -818,7 +783,8 @@
 					if let Err(_) = callback(params, sink, ctx.clone()) {
 						tracing::warn!("subscribe call `{}` failed", subscribe_method_name);
 					}
->>>>>>> 98c23fc1
+
+					let id = id.clone().into_owned();
 
 					let result = async move {
 						match rx.await {
@@ -857,13 +823,7 @@
 #[derive(Debug)]
 pub struct SubscriptionSink {
 	/// Sink.
-<<<<<<< HEAD
-	sink: MethodSink,
-	/// Response to the subscription call.
-	subscribe_call: oneshot::Sender<MethodResponse>,
-=======
 	inner: MethodSink,
->>>>>>> 98c23fc1
 	/// Get notified when subscribers leave so we can exit
 	close_notify: Option<SubscriptionPermit>,
 	/// MethodCallback.
@@ -876,7 +836,7 @@
 	/// to reply to subscription method call and must only be used once.
 	///
 	/// *Note*: Having some value means the subscription was not accepted or rejected yet.
-	id: Option<Id<'static>>,
+	id: Option<(Id<'static>, oneshot::Sender<MethodResponse>)>,
 	/// Having some value means the subscription was accepted.
 	unsubscribe: UnsubscribeCall,
 	/// Claimed resources.
@@ -885,24 +845,16 @@
 
 impl SubscriptionSink {
 	/// Reject the subscription call from [`ErrorObject`].
-<<<<<<< HEAD
-	pub fn reject(mut self, err: impl Into<ErrorObjectOwned>) -> bool {
-		if let Some(inner) = self.0.take() {
-			let InnerPendingSubscription { subscribe_call, id, sink, .. } = inner;
-
-			let err = MethodResponse::error(id, err.into());
-
-			let ws_send = sink.send_raw(err.result.clone()).is_ok();
-			let middleware_call = subscribe_call.send(err).is_ok();
-
-			ws_send && middleware_call
-=======
 	pub fn reject(&mut self, err: impl Into<ErrorObjectOwned>) -> Result<(), SubscriptionAcceptRejectError> {
-		let id = self.id.take().ok_or(SubscriptionAcceptRejectError::AlreadyCalled)?;
-
-		if self.inner.send_error(id, err.into()) {
+		let (id, subscribe_call) = self.id.take().ok_or(SubscriptionAcceptRejectError::AlreadyCalled)?;
+
+		let err = MethodResponse::error(id, err.into());
+
+		let ws_send = self.inner.send_raw(err.result.clone()).is_ok();
+		let middleware_call = subscribe_call.send(err).is_ok();
+
+		if ws_send && middleware_call {
 			Ok(())
->>>>>>> 98c23fc1
 		} else {
 			Err(SubscriptionAcceptRejectError::RemotePeerAborted)
 		}
@@ -910,99 +862,28 @@
 
 	/// Attempt to accept the subscription and respond the subscription method call.
 	///
-<<<<<<< HEAD
-	/// Fails if the connection was closed
-	pub fn accept(mut self) -> Option<SubscriptionSink> {
-		let inner = self.0.take()?;
-
-		let InnerPendingSubscription { sink, close_notify, method, uniq_sub, subscribers, id, subscribe_call, claimed } =
-			inner;
-
-		let response = MethodResponse::response(id, &uniq_sub.sub_id, sink.max_response_size() as usize);
-		let success = response.success;
-
-		let ws_send = sink.send_raw(response.result.clone()).is_ok();
-		let middleware_call = subscribe_call.send(response).is_ok();
-
-		if ws_send && middleware_call && success {
-			let (unsubscribe_tx, unsubscribe_rx) = watch::channel(());
-
-			subscribers.lock().insert(uniq_sub.clone(), (sink.clone(), unsubscribe_tx));
-
-			return Some(SubscriptionSink {
-				inner: sink,
-				close_notify,
-				method,
-				uniq_sub,
-				subscribers,
-				unsubscribe: unsubscribe_rx,
-				_claimed: claimed,
-			});
-=======
 	/// Fails if the connection was closed, or if called multiple times.
 	pub fn accept(&mut self) -> Result<(), SubscriptionAcceptRejectError> {
-		let id = self.id.take().ok_or(SubscriptionAcceptRejectError::AlreadyCalled)?;
-
-		if self.inner.send_response(id, &self.uniq_sub.sub_id) {
+		let (id, subscribe_call) = self.id.take().ok_or(SubscriptionAcceptRejectError::AlreadyCalled)?;
+
+		let response = MethodResponse::response(id, &self.uniq_sub.sub_id, self.inner.max_response_size() as usize);
+		let success = response.success;
+
+		let ws_send = self.inner.send_raw(response.result.clone()).is_ok();
+		let middleware_call = subscribe_call.send(response).is_ok();
+
+		if ws_send && middleware_call && success {
 			let (tx, rx) = watch::channel(());
 			self.subscribers.lock().insert(self.uniq_sub.clone(), (self.inner.clone(), tx));
 			self.unsubscribe = Some(rx);
 			Ok(())
 		} else {
 			Err(SubscriptionAcceptRejectError::RemotePeerAborted)
->>>>>>> 98c23fc1
-		}
-
-		None
-	}
-<<<<<<< HEAD
-}
-
-// When dropped it returns an [`InvalidParams`] error to the subscriber
-impl Drop for PendingSubscription {
-	fn drop(&mut self) {
-		if let Some(inner) = self.0.take() {
-			let InnerPendingSubscription { subscribe_call, id, sink, .. } = inner;
-
-			let err = MethodResponse::error(id, ErrorObject::from(ErrorCode::InvalidParams));
-
-			let _ws_send = sink.send_raw(err.result.clone()).is_ok();
-			let _middleware_call = subscribe_call.send(err).is_ok();
-		}
-	}
-}
-
-/// Represents a single subscription.
-#[derive(Debug)]
-pub struct SubscriptionSink {
-	/// Sink.
-	inner: MethodSink,
-	/// Get notified when subscribers leave so we can exit
-	close_notify: Option<SubscriptionPermit>,
-	/// MethodCallback.
-	method: &'static str,
-	/// Unique subscription.
-	uniq_sub: SubscriptionKey,
-	/// Shared Mutex of subscriptions for this method.
-	subscribers: Subscribers,
-	/// Future that returns when the unsubscribe method has been called.
-	unsubscribe: watch::Receiver<()>,
-	/// Claimed resources.
-	_claimed: Option<ResourceGuard>,
-}
-=======
->>>>>>> 98c23fc1
+		}
+	}
 
 	/// Send a message back to subscribers.
 	///
-<<<<<<< HEAD
-	/// Returns `Ok(true)` if the message could be send
-	/// Returns `Ok(false)` if the sink was closed (either because the subscription was closed or the connection was terminated)
-	/// Return `Err(err)` if the message could not be serialized.
-	///
-	pub fn send<T: Serialize>(&self, result: &T) -> Result<bool, serde_json::Error> {
-		// only possible to trigger when the connection is dropped.
-=======
 	/// Returns
 	/// - `Ok(true)` if the message could be send.
 	/// - `Ok(false)` if the sink was closed (either because the subscription was closed or the connection was terminated),
@@ -1015,7 +896,6 @@
 		}
 
 		// Only possible to trigger when the connection is dropped.
->>>>>>> 98c23fc1
 		if self.is_closed() {
 			return Ok(false);
 		}
@@ -1041,17 +921,11 @@
 	/// use anyhow::anyhow;
 	///
 	/// let mut m = RpcModule::new(());
-<<<<<<< HEAD
-	/// m.register_subscription("sub", "_", "unsub", |params, pending, _| {
-	///
-=======
 	/// m.register_subscription("sub", "_", "unsub", |params, mut sink, _| {
 	///     let stream = futures_util::stream::iter(vec![Ok(1_u32), Ok(2), Err("error on the stream")]);
->>>>>>> 98c23fc1
 	///     // This will return send `[Ok(1_u32), Ok(2_u32), Err(Error::SubscriptionClosed))]` to the subscriber
 	///     // because after the `Err(_)` the stream is terminated.
 	///     let stream = futures_util::stream::iter(vec![Ok(1_u32), Ok(2), Err("error on the stream")]);
-	///     let sink = pending.accept().unwrap();
 	///
 	///     tokio::spawn(async move {
 	///
@@ -1072,7 +946,7 @@
 	///     Ok(())
 	/// });
 	/// ```
-	pub async fn pipe_from_try_stream<S, T, E>(&self, mut stream: S) -> SubscriptionClosed
+	pub async fn pipe_from_try_stream<S, T, E>(&mut self, mut stream: S) -> SubscriptionClosed
 	where
 		S: TryStream<Ok = T, Error = E> + Unpin,
 		T: Serialize,
@@ -1089,11 +963,13 @@
 
 		let mut sub_closed = match self.unsubscribe.as_ref() {
 			Some(rx) => rx.clone(),
-			_ => return SubscriptionClosed::Failed(ErrorObject::owned(
+			_ => {
+				return SubscriptionClosed::Failed(ErrorObject::owned(
 					INTERNAL_ERROR_CODE,
 					"Unsubscribe watcher not set after accepting the subscription".to_string(),
-					None::<()>
-				)),
+					None::<()>,
+				))
+			}
 		};
 
 		let sub_closed_fut = sub_closed.changed();
@@ -1148,23 +1024,13 @@
 	/// use jsonrpsee_core::server::rpc_module::RpcModule;
 	///
 	/// let mut m = RpcModule::new(());
-<<<<<<< HEAD
-	/// m.register_subscription("sub", "_", "unsub", |params, pending, _| {
-	///     let sink = pending.accept().unwrap();
-	///     let stream = futures_util::stream::iter(vec![1_usize, 2, 3]);
-	///
-	///     tokio::spawn(async move {
-	///         sink.pipe_from_stream(stream).await;
-	///      });
-=======
 	/// m.register_subscription("sub", "_", "unsub", |params, mut sink, _| {
 	///     let stream = futures_util::stream::iter(vec![1_usize, 2, 3]);
 	///     tokio::spawn(async move { sink.pipe_from_stream(stream).await; });
 	///     Ok(())
->>>>>>> 98c23fc1
 	/// });
 	/// ```
-	pub async fn pipe_from_stream<S, T>(&self, stream: S) -> SubscriptionClosed
+	pub async fn pipe_from_stream<S, T>(&mut self, stream: S) -> SubscriptionClosed
 	where
 		S: Stream<Item = T> + Unpin,
 		T: Serialize,
@@ -1235,12 +1101,15 @@
 
 impl Drop for SubscriptionSink {
 	fn drop(&mut self) {
-		if let Some(id) = self.id.take() {
+		if let Some((id, subscribe_call)) = self.id.take() {
 			// Subscription was never accepted / rejected. As such,
 			// we default to assuming that the params were invalid,
-			// because that's how the previous PendingSubscription logic 
+			// because that's how the previous PendingSubscription logic
 			// worked.
-			self.inner.send_error(id, ErrorCode::InvalidParams.into());
+			let err = MethodResponse::error(id, ErrorObject::from(ErrorCode::InvalidParams));
+
+			let _ws_send = self.inner.send_raw(err.result.clone()).is_ok();
+			let _middleware_call = subscribe_call.send(err).is_ok();
 		} else if self.is_active_subscription() {
 			self.subscribers.lock().remove(&self.uniq_sub);
 		}
