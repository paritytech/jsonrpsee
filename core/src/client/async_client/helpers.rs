--- conflicted
+++ resolved
@@ -24,8 +24,6 @@
 // IN CONNECTION WITH THE SOFTWARE OR THE USE OR OTHER
 // DEALINGS IN THE SOFTWARE.
 
-use std::collections::BTreeMap;
-
 use crate::client::async_client::manager::{RequestManager, RequestStatus};
 use crate::client::async_client::{LOG_TARGET, Notification};
 use crate::client::{
@@ -45,33 +43,18 @@
 	ErrorObject, Id, InvalidRequestId, Request, Response, ResponseSuccess, SubscriptionId, SubscriptionResponse,
 	TwoPointZero,
 };
-<<<<<<< HEAD
-use serde_json::Value as JsonValue;
-
-#[derive(Debug, Clone)]
-pub(crate) struct InnerBatchResponse {
-	pub(crate) id: Id<'static>,
-	pub(crate) result: Result<JsonValue, ErrorObject<'static>>,
-}
-
-=======
 use std::borrow::Cow;
-use std::ops::Range;
-
->>>>>>> 99212869
+
 /// Attempts to process a batch response.
 ///
 /// On success the result is sent to the frontend.
 pub(crate) fn process_batch_response(
 	manager: &mut RequestManager,
-<<<<<<< HEAD
-	rps: Vec<InnerBatchResponse>,
+	rps: Vec<RawResponseOwned>,
 	ids: Vec<Id<'static>>,
-=======
-	rps: Vec<RawResponseOwned>,
-	range: Range<u64>,
->>>>>>> 99212869
 ) -> Result<(), InvalidRequestId> {
+	let mut responses = Vec::with_capacity(rps.len());
+
 	let batch_state = match manager.complete_pending_batch(ids.clone()) {
 		Some(state) => state,
 		None => {
@@ -80,33 +63,19 @@
 		}
 	};
 
-<<<<<<< HEAD
-	let mut responses_map: BTreeMap<Id<'static>, Result<_, ErrorObject>> =
-		ids.iter().map(|id| (id.clone(), Err(ErrorObject::borrowed(0, "", None)))).collect();
-
-	for rp in rps {
-		if let Some(entry) = responses_map.get_mut(&rp.id) {
-			*entry = rp.result;
-=======
-	for _ in range {
+	for _ in &ids {
 		let err_obj = ErrorObject::borrowed(0, "", None);
 		responses.push(Response::new(jsonrpsee_types::ResponsePayload::error(err_obj), Id::Null).into());
 	}
 
 	for rp in rps {
-		let id = rp.id().try_parse_inner_as_number()?;
-		let maybe_elem =
-			id.checked_sub(start_idx).and_then(|p| p.try_into().ok()).and_then(|p: usize| responses.get_mut(p));
-
-		if let Some(elem) = maybe_elem {
-			*elem = rp;
->>>>>>> 99212869
+		let response_id = rp.id();
+		if let Some(pos) = ids.iter().position(|id| id == response_id) {
+			responses[pos] = rp.into()
 		} else {
-			return Err(InvalidRequestId::NotPendingRequest(rp.id().to_string()));
-		}
-	}
-
-	let responses: Vec<_> = responses_map.into_values().collect();
+			return Err(InvalidRequestId::NotPendingRequest(response_id.to_string()));
+		}
+	}
 
 	let _ = batch_state.send_back.send(Ok(responses));
 	Ok(())
