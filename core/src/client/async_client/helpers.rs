--- conflicted
+++ resolved
@@ -26,7 +26,7 @@
 
 use crate::client::async_client::LOG_TARGET;
 use crate::client::async_client::manager::{RequestManager, RequestStatus};
-use crate::client::{Error, RequestMessage, TransportSenderT};
+use crate::client::{RequestMessage, TransportSenderT, Error};
 use crate::params::ArrayParams;
 use crate::traits::ToRpcParams;
 
@@ -55,7 +55,7 @@
 	manager: &mut RequestManager,
 	rps: Vec<InnerBatchResponse>,
 	range: Range<u64>,
-) -> Result<(), Error> {
+) -> Result<(), InvalidRequestId> {
 	let mut responses = Vec::with_capacity(rps.len());
 
 	let start_idx = range.start;
@@ -153,14 +153,8 @@
 		Some(send_back_sink) => match send_back_sink.try_send(notif.params) {
 			Ok(()) => (),
 			Err(err) => {
-<<<<<<< HEAD
-				tracing::error!("Error sending notification, dropping handler for {:?} error: {:?}", notif.method, err);
+				tracing::warn!(target: LOG_TARGET, "Could not send notification, dropping handler for {:?} error: {:?}", notif.method, err);
 				let _ = manager.remove_notification_handler(&notif.method);
-				Err(Error::Custom(err.to_string()))
-=======
-				tracing::warn!(target: LOG_TARGET, "Could not send notification, dropping handler for {:?} error: {:?}", notif.method, err);
-				let _ = manager.remove_notification_handler(notif.method.into_owned());
->>>>>>> 80902d3e
 			}
 		},
 		None => {
@@ -178,7 +172,7 @@
 	manager: &mut RequestManager,
 	response: Response<JsonValue>,
 	max_capacity_per_subscription: usize,
-) -> Result<Option<RequestMessage>, Error> {
+) -> Result<Option<RequestMessage>, InvalidRequestId> {
 	let response_id = response.id.clone().into_owned();
 	let result = ResponseSuccess::try_from(response).map(|s| s.result).map_err(Error::Call);
 
@@ -203,7 +197,7 @@
 			let sub_id = match sub_id {
 				Ok(Some(sub_id)) => sub_id,
 				Ok(None) => {
-					let _ = send_back_oneshot.send(Err(Error::InvalidSubscriptionId));
+					let _ = send_back_oneshot.send(Err(Error::InvalidRequestId(InvalidRequestId::Invalid("Invalid subscription ID".into()))));
 					return Ok(None);
 				}
 				Err(e) => {
@@ -222,7 +216,7 @@
 					Err(_) => Ok(build_unsubscribe_message(manager, response_id, sub_id)),
 				}
 			} else {
-				let _ = send_back_oneshot.send(Err(Error::InvalidSubscriptionId));
+				let _ = send_back_oneshot.send(Err(Error::InvalidRequestId(InvalidRequestId::Invalid("Invalid subscription ID".into()))));
 				Ok(None)
 			}
 		}
