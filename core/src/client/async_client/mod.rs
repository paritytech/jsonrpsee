--- conflicted
+++ resolved
@@ -61,7 +61,7 @@
 use jsonrpsee_types::response::{ResponsePayload, SubscriptionError};
 use jsonrpsee_types::{Notification, NotificationSer, RequestSer, Response, SubscriptionResponse};
 use serde::de::DeserializeOwned;
-use tokio::sync::{mpsc, oneshot, broadcast};
+use tokio::sync::{broadcast, mpsc, oneshot};
 use tracing::instrument;
 
 use self::utils::{InactivityCheck, IntervalStream};
@@ -248,7 +248,7 @@
 	}
 
 	/// All the subscription messages from the server must be kept in a buffer in the client
-	/// until they are read by polling the [`Subscription`]. If you don't 
+	/// until they are read by polling the [`Subscription`]. If you don't
 	/// poll the client subscription quickly enough, the buffer may fill
 	/// up, which will result in messages being lost.
 	///
@@ -265,10 +265,7 @@
 	pub fn with_buf_capacity_per_subscription(mut self, capacity: usize) -> Self {
 		// https://docs.rs/tokio/latest/src/tokio/sync/broadcast.rs.html#501-506
 		assert!(capacity > 0, "subscription buffer capacity cannot be zero");
-        assert!(
-            capacity <= usize::MAX >> 1,
-            "subscription buffer capacity exceeded `usize::MAX / 2`"
-        );
+		assert!(capacity <= usize::MAX >> 1, "subscription buffer capacity exceeded `usize::MAX / 2`");
 
 		self.subscription_buf_cap = capacity;
 		self
@@ -330,12 +327,7 @@
 	{
 		let (to_back, from_front) = mpsc::channel(self.max_concurrent_requests);
 		let (err_to_front, err_from_back) = oneshot::channel::<Error>();
-<<<<<<< HEAD
 		let subscription_buf_cap = self.subscription_buf_cap;
-		let ping_interval = self.ping_interval;
-=======
-		let max_buffer_capacity_per_subscription = self.max_buffer_capacity_per_subscription;
->>>>>>> ea66446b
 		let (client_dropped_tx, client_dropped_rx) = oneshot::channel();
 		let (send_receive_task_sync_tx, send_receive_task_sync_rx) = mpsc::channel(1);
 		let manager = ThreadSafeRequestManager::new();
@@ -377,13 +369,9 @@
 			close_tx: send_receive_task_sync_tx,
 			to_send_task: to_back.clone(),
 			manager,
-<<<<<<< HEAD
 			subscription_buf_cap,
-=======
-			max_buffer_capacity_per_subscription: self.max_buffer_capacity_per_subscription,
 			inactivity_check,
 			inactivity_stream,
->>>>>>> ea66446b
 		}));
 
 		tokio::spawn(wait_for_shutdown(send_receive_task_sync_rx, client_dropped_rx, err_to_front));
@@ -412,12 +400,8 @@
 
 		let (to_back, from_front) = mpsc::channel(self.max_concurrent_requests);
 		let (err_to_front, err_from_back) = oneshot::channel::<Error>();
-<<<<<<< HEAD
 		let subscription_buf_cap = self.subscription_buf_cap;
-		let ping_interval = self.ping_interval;
-=======
-		let max_buffer_capacity_per_subscription = self.max_buffer_capacity_per_subscription;
->>>>>>> ea66446b
+		let ping_interval = self.ping_config;
 		let (client_dropped_tx, client_dropped_rx) = oneshot::channel();
 		let (send_receive_task_sync_tx, send_receive_task_sync_rx) = mpsc::channel(1);
 		let manager = ThreadSafeRequestManager::new();
@@ -440,13 +424,9 @@
 			close_tx: send_receive_task_sync_tx,
 			to_send_task: to_back.clone(),
 			manager,
-<<<<<<< HEAD
 			subscription_buf_cap,
-=======
-			max_buffer_capacity_per_subscription: self.max_buffer_capacity_per_subscription,
 			inactivity_check,
 			inactivity_stream,
->>>>>>> ea66446b
 		}));
 
 		wasm_bindgen_futures::spawn_local(wait_for_shutdown(
@@ -958,13 +938,8 @@
 	from_frontend: mpsc::Receiver<FrontToBack>,
 	close_tx: mpsc::Sender<Result<(), Error>>,
 	manager: ThreadSafeRequestManager,
-<<<<<<< HEAD
 	subscription_buf_cap: usize,
-	ping_interval: Option<Duration>,
-=======
-	max_buffer_capacity_per_subscription: usize,
 	ping_interval: IntervalStream<S>,
->>>>>>> ea66446b
 }
 
 async fn send_task<T, S>(params: SendTaskParams<T, S>)
@@ -972,67 +947,11 @@
 	T: TransportSenderT,
 	S: Stream + Unpin,
 {
-	let SendTaskParams {
-		mut sender,
-		mut from_frontend,
-		close_tx,
-		manager,
-<<<<<<< HEAD
-		subscription_buf_cap,
-		ping_interval,
-=======
-		max_buffer_capacity_per_subscription,
-		mut ping_interval,
->>>>>>> ea66446b
-	} = params;
+	let SendTaskParams { mut sender, mut from_frontend, close_tx, manager, subscription_buf_cap, mut ping_interval } =
+		params;
 
 	// This is safe because `tokio::time::Interval`, `tokio::mpsc::Sender` and `tokio::mpsc::Receiver`
 	// are cancel-safe.
-<<<<<<< HEAD
-	let res = if let Some(ping_interval) = ping_interval {
-		let mut ping = tokio::time::interval_at(tokio::time::Instant::now() + ping_interval, ping_interval);
-
-		loop {
-			tokio::select! {
-				biased;
-				_ = close_tx.closed() => break Ok(()),
-				maybe_msg = from_frontend.recv() => {
-					let Some(msg) = maybe_msg else {
-						break Ok(());
-					};
-
-					if let Err(e) =
-						handle_frontend_messages(msg, &manager, &mut sender, subscription_buf_cap).await
-					{
-						tracing::error!(target: LOG_TARGET, "Could not send message: {e}");
-						break Err(Error::Transport(e.into()));
-					}
-				}
-				_ = ping.tick() => {
-					if let Err(err) = sender.send_ping().await {
-						tracing::error!(target: LOG_TARGET, "Could not send ping frame: {err}");
-						break Err(Error::Custom("Could not send ping frame".into()));
-					}
-				}
-			}
-		}
-	} else {
-		loop {
-			tokio::select! {
-				biased;
-				_ = close_tx.closed() => break Ok(()),
-				maybe_msg = from_frontend.recv() => {
-					let Some(msg) = maybe_msg else {
-						break Ok(());
-					};
-
-					if let Err(e) =
-						handle_frontend_messages(msg, &manager, &mut sender, subscription_buf_cap).await
-					{
-						tracing::error!(target: LOG_TARGET, "Could not send message: {e}");
-						break Err(Error::Transport(e.into()));
-					}
-=======
 	let res = loop {
 		tokio::select! {
 			biased;
@@ -1043,7 +962,7 @@
 				};
 
 				if let Err(e) =
-					handle_frontend_messages(msg, &manager, &mut sender, max_buffer_capacity_per_subscription).await
+					handle_frontend_messages(msg, &manager, &mut sender, subscription_buf_cap).await
 				{
 					tracing::error!(target: LOG_TARGET, "ws send failed: {e}");
 					break Err(Error::Transport(e.into()));
@@ -1053,7 +972,6 @@
 				if let Err(err) = sender.send_ping().await {
 					tracing::error!(target: LOG_TARGET, "Send ws ping failed: {err}");
 					break Err(Error::Transport(err.into()));
->>>>>>> ea66446b
 				}
 			}
 		}
@@ -1069,13 +987,9 @@
 	close_tx: mpsc::Sender<Result<(), Error>>,
 	to_send_task: mpsc::Sender<FrontToBack>,
 	manager: ThreadSafeRequestManager,
-<<<<<<< HEAD
 	subscription_buf_cap: usize,
-=======
-	max_buffer_capacity_per_subscription: usize,
 	inactivity_check: InactivityCheck,
 	inactivity_stream: IntervalStream<S>,
->>>>>>> ea66446b
 }
 
 async fn read_task<R, S>(params: ReadTaskParams<R, S>)
@@ -1083,19 +997,15 @@
 	R: TransportReceiverT,
 	S: Stream + Unpin,
 {
-<<<<<<< HEAD
-	let ReadTaskParams { receiver, close_tx, to_send_task, manager, subscription_buf_cap } = params;
-=======
 	let ReadTaskParams {
 		receiver,
 		close_tx,
 		to_send_task,
 		manager,
-		max_buffer_capacity_per_subscription,
+		subscription_buf_cap,
 		mut inactivity_check,
 		mut inactivity_stream,
 	} = params;
->>>>>>> ea66446b
 
 	let backend_event = futures_util::stream::unfold(receiver, |mut receiver| async {
 		let res = receiver.receive().await;
