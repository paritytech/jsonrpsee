--- conflicted
+++ resolved
@@ -277,11 +277,7 @@
 	is_closed: bool,
 	/// Channel to send requests to the background task.
 	to_back: mpsc::Sender<FrontToBack>,
-<<<<<<< HEAD
-	/// Channel from which we receive notifications from the server, as encoded as JSON.
-=======
 	/// Channel from which we receive notifications from the server, as encoded JSON.
->>>>>>> e64bccf5
 	rx: SubscriptionReceiver,
 	/// Callback kind.
 	kind: Option<SubscriptionKind>,
