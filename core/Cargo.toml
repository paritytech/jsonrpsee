[package]
name = "jsonrpsee-core"
version = "0.14.0"
authors = ["Parity Technologies <admin@parity.io>"]
description = "Utilities for jsonrpsee"
edition = "2021"
license = "MIT"

[dependencies]
anyhow = "1"
async-trait = "0.1"
beef = { version = "0.5.1", features = ["impl_serde"] }
futures-channel = "0.3.14"
jsonrpsee-types = { path = "../types", version = "0.14.0" }
thiserror = "1"
serde = { version = "1.0", default-features = false, features = ["derive"] }
serde_json = { version = "1", features = ["raw_value"] }
tracing = "0.1"

# optional deps
arrayvec = { version = "0.7.1", optional = true }
async-channel = { version = "1.6", optional = true }
async-lock = { version = "2.4", optional = true }
futures-util = { version = "0.3.14", default-features = false, optional = true }
hyper = { version = "0.14.10", default-features = false, features = ["stream"], optional = true }

tracing-futures = { version = "0.2", optional = true }
rustc-hash = { version = "1", optional = true }
rand = { version = "0.8", optional = true }
soketto = { version = "0.7.1", optional = true }
parking_lot = { version = "0.12", optional = true }
tokio = { version = "1.16", optional = true }
wasm-bindgen-futures = { version = "0.4.19", optional = true }
futures-timer = { version = "3", optional = true }
globset = { version = "0.4", optional = true }
lazy_static = { version = "1", optional = true }
unicase = { version = "2.6.0", optional = true }

[features]
default = []
http-helpers = ["hyper", "futures-util"]
server = [
	"arrayvec",
	"futures-util/alloc",
	"globset",
	"rustc-hash/std",
	"parking_lot",
	"rand",
	"tokio/rt",
<<<<<<< HEAD
	"tokio/sync"
=======
	"tokio/sync",
	"lazy_static",
	"unicase",
>>>>>>> 01577daf
]
client = ["futures-util/sink", "futures-channel/sink", "futures-channel/std"]
async-client = [
	"async-lock",
	"client",
	"rustc-hash",
	"tokio/macros",
	"tokio/rt",
	"tokio/sync",
	"tracing-futures",
	"futures-timer",
]
async-wasm-client = [
	"async-lock",
	"client",
	"wasm-bindgen-futures",
	"rustc-hash/std",
	"tracing-futures",
	"futures-timer/wasm-bindgen",
]

[dev-dependencies]
serde_json = "1.0"
tokio = { version = "1.16", features = ["macros", "rt"] }
jsonrpsee = { path = "../jsonrpsee", features = ["server", "macros"] }

[package.metadata.docs.rs]
all-features = true
rustdoc-args = ["--cfg", "docsrs"]

[package.metadata.playground]
all-features = true<|MERGE_RESOLUTION|>--- conflicted
+++ resolved
@@ -47,13 +47,9 @@
 	"parking_lot",
 	"rand",
 	"tokio/rt",
-<<<<<<< HEAD
-	"tokio/sync"
-=======
 	"tokio/sync",
 	"lazy_static",
 	"unicase",
->>>>>>> 01577daf
 ]
 client = ["futures-util/sink", "futures-channel/sink", "futures-channel/std"]
 async-client = [
