[package]
name = "jsonrpsee-core"
version = "0.9.0"
authors = ["Parity Technologies <admin@parity.io>"]
description = "Utilities for jsonrpsee"
edition = "2021"
license = "MIT"

[dependencies]
anyhow = "1"
async-trait = "0.1"
beef = { version = "0.5.1", features = ["impl_serde"] }
futures-channel = "0.3.14"
jsonrpsee-types = { path = "../types", version = "0.9.0" }
thiserror = "1"
serde = { version = "1.0", default-features = false, features = ["derive"] }
serde_json = { version = "1", features = ["raw_value"] }

# optional deps
arrayvec = { version = "0.7.1", optional = true }
async-channel = { version = "1.6", optional = true }
async-lock = { version = "2.4", optional = true }
futures-util = { version = "0.3.14", default-features = false, optional = true }
hyper = { version = "0.14.10", default-features = false, features = ["stream"], optional = true }
tracing = { version = "0.1", optional = true }
rustc-hash = { version = "1", optional = true }
rand = { version = "0.8", optional = true }
soketto = { version = "0.7.1", optional = true }
parking_lot = { version = "0.12", optional = true }
<<<<<<< HEAD
tokio = { version = "1.8", features = ["rt"], optional = true }
wasm-bindgen-futures = { version = "0.4.19", optional = true }
futures-timer = { version = "3", optional = true }
=======
tokio = { version = "1.8", optional = true }
>>>>>>> 7c46458e

[features]
default = []
http-helpers = ["hyper", "futures-util"]
server = [
<<<<<<< HEAD
	"arrayvec",
	"async-channel",
	"futures-util/alloc",
	"rustc-hash/std",
=======
	"futures-util",
	"rustc-hash",
>>>>>>> 7c46458e
	"tracing",
	"parking_lot",
	"rand",
	"tokio/rt",
	"tokio/sync",
]
client = ["futures-util/sink", "futures-channel/sink", "futures-channel/std"]
async-client = [
	"async-lock",
	"client",
	"rustc-hash",
<<<<<<< HEAD
	"tokio",
	"tracing",
	"futures-timer",
]
async-wasm-client = [
	"async-lock",
	"client",
	"wasm-bindgen-futures",
	"rustc-hash/std",
	"futures-timer/wasm-bindgen",
	"tracing",
=======
	"tokio/macros",
	"tokio/rt",
	"tokio/sync",
	"tokio/time",
	"tracing"
>>>>>>> 7c46458e
]

[dev-dependencies]
serde_json = "1.0"
tokio = { version = "1.8", features = ["macros", "rt"] }
jsonrpsee = { path = "../jsonrpsee", features = ["server", "macros"] }<|MERGE_RESOLUTION|>--- conflicted
+++ resolved
@@ -27,27 +27,18 @@
 rand = { version = "0.8", optional = true }
 soketto = { version = "0.7.1", optional = true }
 parking_lot = { version = "0.12", optional = true }
-<<<<<<< HEAD
-tokio = { version = "1.8", features = ["rt"], optional = true }
+tokio = { version = "1.8", optional = true }
 wasm-bindgen-futures = { version = "0.4.19", optional = true }
 futures-timer = { version = "3", optional = true }
-=======
-tokio = { version = "1.8", optional = true }
->>>>>>> 7c46458e
 
 [features]
 default = []
 http-helpers = ["hyper", "futures-util"]
 server = [
-<<<<<<< HEAD
 	"arrayvec",
 	"async-channel",
 	"futures-util/alloc",
 	"rustc-hash/std",
-=======
-	"futures-util",
-	"rustc-hash",
->>>>>>> 7c46458e
 	"tracing",
 	"parking_lot",
 	"rand",
@@ -59,8 +50,9 @@
 	"async-lock",
 	"client",
 	"rustc-hash",
-<<<<<<< HEAD
-	"tokio",
+	"tokio/macros",
+	"tokio/rt",
+	"tokio/sync",
 	"tracing",
 	"futures-timer",
 ]
@@ -71,13 +63,6 @@
 	"rustc-hash/std",
 	"futures-timer/wasm-bindgen",
 	"tracing",
-=======
-	"tokio/macros",
-	"tokio/rt",
-	"tokio/sync",
-	"tokio/time",
-	"tracing"
->>>>>>> 7c46458e
 ]
 
 [dev-dependencies]
