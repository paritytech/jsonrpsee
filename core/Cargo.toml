--- conflicted
+++ resolved
@@ -15,12 +15,8 @@
 thiserror = "1"
 serde = { version = "1.0", default-features = false, features = ["derive"] }
 serde_json = { version = "1", features = ["raw_value"] }
-<<<<<<< HEAD
 http = "0.2.7"
-tracing = "0.1"
-=======
 tracing = "0.1.34"
->>>>>>> 610f635a
 
 # optional deps
 arrayvec = { version = "0.7.1", optional = true }
