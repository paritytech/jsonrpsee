[package]
name = "jsonrpsee-core"
version = "0.9.0"
authors = ["Parity Technologies <admin@parity.io>"]
description = "Utilities for jsonrpsee"
edition = "2021"
license = "MIT"

[dependencies]
# deps
anyhow = "1"
arrayvec = "0.7.1"
async-trait = "0.1"
beef = { version = "0.5.1", features = ["impl_serde"] }
futures-channel = { version = "0.3.14", default-features = false }
<<<<<<< HEAD
jsonrpsee-types = { path = "../types", version = "0.8.0" }
thiserror = "1"
=======
futures-util = { version = "0.3.14", default-features = false, optional = true }
hyper = { version = "0.14.10", default-features = false, features = ["stream"] }
jsonrpsee-types = { path = "../types", version = "0.9.0"}
tracing = { version = "0.1", optional = true }
rustc-hash = { version = "1", optional = true }
rand = { version = "0.8", optional = true }
>>>>>>> cd9f9a39
serde = { version = "1.0", default-features = false, features = ["derive"] }
serde_json = { version = "1", features = ["raw_value"] }

# optional deps
async-channel = { version = "1.6", optional = true }
async-lock = { version = "2.4", optional = true }
futures-util = { version = "0.3.14", default-features = false, optional = true }
hyper = { version = "0.14.10", default-features = false, features = ["stream"], optional = true }
tracing = { version = "0.1", optional = true }
rustc-hash = { version = "1", default-features = false, optional = true }
hashbrown = { version = "0.12", optional = true }
rand = { version = "0.8", optional = true }
soketto = { version = "0.7.1", optional = true }
parking_lot = { version = "0.12", optional = true }
tokio = { version = "1.8", features = ["rt"], optional = true }
wasm-bindgen-futures = { version = "0.4.19", optional = true }
futures-timer = { version = "3", optional = true }

[features]
default = []
http-helpers = ["hyper", "futures-util"]
server = [
	"async-channel",
	"futures-util",
	"rustc-hash/std",
	"tracing",
	"parking_lot",
	"rand",
	"tokio",
	"soketto",
]
client = ["futures-util/sink", "futures-channel/sink", "futures-channel/std"]
async-client = [
	"async-lock",
	"client",
	"rustc-hash",
	"hashbrown",
	"tracing",
	"futures-timer",
]
async-wasm-client = [
	"async-lock",
	"client",
	"wasm-bindgen-futures",
	"hashbrown",
	"rustc-hash",
	"futures-timer/wasm-bindgen",
	"tracing",
]

[dev-dependencies]
serde_json = "1.0"
tokio = { version = "1.8", features = ["macros", "rt"] }
jsonrpsee = { path = "../jsonrpsee", features = ["server", "macros"] }<|MERGE_RESOLUTION|>--- conflicted
+++ resolved
@@ -13,17 +13,8 @@
 async-trait = "0.1"
 beef = { version = "0.5.1", features = ["impl_serde"] }
 futures-channel = { version = "0.3.14", default-features = false }
-<<<<<<< HEAD
 jsonrpsee-types = { path = "../types", version = "0.8.0" }
 thiserror = "1"
-=======
-futures-util = { version = "0.3.14", default-features = false, optional = true }
-hyper = { version = "0.14.10", default-features = false, features = ["stream"] }
-jsonrpsee-types = { path = "../types", version = "0.9.0"}
-tracing = { version = "0.1", optional = true }
-rustc-hash = { version = "1", optional = true }
-rand = { version = "0.8", optional = true }
->>>>>>> cd9f9a39
 serde = { version = "1.0", default-features = false, features = ["derive"] }
 serde_json = { version = "1", features = ["raw_value"] }
 
