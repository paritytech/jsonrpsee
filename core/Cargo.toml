--- conflicted
+++ resolved
@@ -21,15 +21,9 @@
 async-channel = { version = "1.6", optional = true }
 async-lock = { version = "2.4", optional = true }
 futures-util = { version = "0.3.14", default-features = false, optional = true }
-<<<<<<< HEAD
-hyper = { version = "0.14.10", default-features = false, features = ["stream"] }
-jsonrpsee-types = { path = "../types", version = "0.9.0"}
-tracing = "0.1"
-tracing-futures = { version = "0.2", optional = true }
-=======
 hyper = { version = "0.14.10", default-features = false, features = ["stream"], optional = true }
 tracing = { version = "0.1", optional = true }
->>>>>>> 47d36b9b
+tracing-futures = { version = "0.2", optional = true }
 rustc-hash = { version = "1", optional = true }
 rand = { version = "0.8", optional = true }
 soketto = { version = "0.7.1", optional = true }
@@ -42,17 +36,12 @@
 default = []
 http-helpers = ["hyper", "futures-util"]
 server = [
-<<<<<<< HEAD
-	"futures-util",
-	"rustc-hash",
-=======
 	"arrayvec",
 	"futures-util/alloc",
 	"rustc-hash/std",
-	"tracing",
->>>>>>> 47d36b9b
 	"parking_lot",
 	"rand",
+	"tracing",
 	"tokio/rt",
 	"tokio/sync"
 ]
@@ -64,11 +53,8 @@
 	"tokio/macros",
 	"tokio/rt",
 	"tokio/sync",
-<<<<<<< HEAD
-	"tokio/time",
-	"tracing-futures"
-=======
 	"tracing",
+	"tracing-futures",
 	"futures-timer",
 ]
 async-wasm-client = [
@@ -76,9 +62,8 @@
 	"client",
 	"wasm-bindgen-futures",
 	"rustc-hash/std",
+	"tracing",
 	"futures-timer/wasm-bindgen",
-	"tracing",
->>>>>>> 47d36b9b
 ]
 
 [dev-dependencies]
