--- conflicted
+++ resolved
@@ -40,23 +40,8 @@
 
 [features]
 default = []
-<<<<<<< HEAD
-http-helpers = ["hyper", "futures-util"]
-server = [
-	"futures-util/alloc",
-	"hyper",
-	"parking_lot",
-	"rustc-hash/std",
-	"rand",
-	"tokio/rt",
-	"tokio/sync",
-	"tokio/macros",
-	"tokio/time",
-]
-=======
 http-helpers = ["bytes", "futures-util", "http-body", "http-body-util", "http"]
-server = ["futures-util/alloc", "rustc-hash/std", "parking_lot", "rand", "tokio/rt", "tokio/sync", "tokio/macros", "tokio/time"]
->>>>>>> 257513ed
+server = ["futures-util/alloc", "rustc-hash/std", "parking_lot", "rand", "tokio/rt", "tokio/sync", "tokio/macros", "tokio/time", "http"]
 client = ["futures-util/sink", "tokio/sync"]
 async-client = [
 	"client",
