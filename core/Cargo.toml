[package]
name = "jsonrpsee-core"
version = "0.11.0"
authors = ["Parity Technologies <admin@parity.io>"]
description = "Utilities for jsonrpsee"
edition = "2021"
license = "MIT"

[dependencies]
anyhow = "1"
async-trait = "0.1"
beef = { version = "0.5.1", features = ["impl_serde"] }
futures-channel = "0.3.14"
jsonrpsee-types = { path = "../types", version = "0.10.1" }
thiserror = "1"
serde = { version = "1.0", default-features = false, features = ["derive"] }
serde_json = { version = "1", features = ["raw_value"] }

# optional deps
arrayvec = { version = "0.7.1", optional = true }
async-channel = { version = "1.6", optional = true }
async-lock = { version = "2.4", optional = true }
futures-util = { version = "0.3.14", default-features = false, optional = true }
<<<<<<< HEAD
hyper = { version = "0.14.10", default-features = false, features = ["stream"] }
jsonrpsee-types = { path = "../types", version = "0.11.0"}
=======
hyper = { version = "0.14.10", default-features = false, features = ["stream"], optional = true }
>>>>>>> 20e6e5de
tracing = { version = "0.1", optional = true }
rustc-hash = { version = "1", optional = true }
rand = { version = "0.8", optional = true }
soketto = { version = "0.7.1", optional = true }
parking_lot = { version = "0.12", optional = true }
tokio = { version = "1.8", optional = true }
wasm-bindgen-futures = { version = "0.4.19", optional = true }
futures-timer = { version = "3", optional = true }

[features]
default = []
http-helpers = ["hyper", "futures-util"]
server = [
	"arrayvec",
	"async-channel",
	"futures-util/alloc",
	"rustc-hash/std",
	"tracing",
	"parking_lot",
	"rand",
	"tokio/rt",
	"tokio/sync",
]
client = ["futures-util/sink", "futures-channel/sink", "futures-channel/std"]
async-client = [
	"async-lock",
	"client",
	"rustc-hash",
	"tokio/macros",
	"tokio/rt",
	"tokio/sync",
	"tracing",
	"futures-timer",
]
async-wasm-client = [
	"async-lock",
	"client",
	"wasm-bindgen-futures",
	"rustc-hash/std",
	"futures-timer/wasm-bindgen",
	"tracing",
]

[dev-dependencies]
serde_json = "1.0"
tokio = { version = "1.8", features = ["macros", "rt"] }
jsonrpsee = { path = "../jsonrpsee", features = ["server", "macros"] }<|MERGE_RESOLUTION|>--- conflicted
+++ resolved
@@ -11,7 +11,7 @@
 async-trait = "0.1"
 beef = { version = "0.5.1", features = ["impl_serde"] }
 futures-channel = "0.3.14"
-jsonrpsee-types = { path = "../types", version = "0.10.1" }
+jsonrpsee-types = { path = "../types", version = "0.11.0" }
 thiserror = "1"
 serde = { version = "1.0", default-features = false, features = ["derive"] }
 serde_json = { version = "1", features = ["raw_value"] }
@@ -21,12 +21,7 @@
 async-channel = { version = "1.6", optional = true }
 async-lock = { version = "2.4", optional = true }
 futures-util = { version = "0.3.14", default-features = false, optional = true }
-<<<<<<< HEAD
-hyper = { version = "0.14.10", default-features = false, features = ["stream"] }
-jsonrpsee-types = { path = "../types", version = "0.11.0"}
-=======
 hyper = { version = "0.14.10", default-features = false, features = ["stream"], optional = true }
->>>>>>> 20e6e5de
 tracing = { version = "0.1", optional = true }
 rustc-hash = { version = "1", optional = true }
 rand = { version = "0.8", optional = true }
