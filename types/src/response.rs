--- conflicted
+++ resolved
@@ -38,57 +38,18 @@
 use serde::{Deserialize, Deserializer, Serialize, Serializer};
 
 /// JSON-RPC response object as defined in the [spec](https://www.jsonrpc.org/specification#response_object).
-<<<<<<< HEAD
-#[derive(Debug)]
-pub struct ResponseSer<'a, T> {
-	/// JSON-RPC version.
-	pub jsonrpc: Option<TwoPointZero>,
-	/// Result or error.
-	pub result_or_error: &'a ResponsePayloadSer<'a, T>,
-	/// Request ID
-	pub id: &'a Id<'a>,
-}
-
-impl<'a, T> ResponseSer<'a, T> {
-	/// Create a new [`Response`].
-	pub fn new(result_or_error: &'a ResponsePayloadSer<'a, T>, id: &'a Id<'a>) -> ResponseSer<'a, T> {
-		ResponseSer { jsonrpc: Some(TwoPointZero), result_or_error, id }
-	}
-}
-
-impl<'a, T: Serialize> fmt::Display for ResponseSer<'a, T> {
-	fn fmt(&self, f: &mut fmt::Formatter<'_>) -> fmt::Result {
-		write!(f, "{:?}", serde_json::to_string(&self).expect("valid JSON; qed"))
-	}
-}
-
-/// JSON-RPC response object as defined in the [spec](https://www.jsonrpc.org/specification#response_object).
-/// the result can still be `success` or `failed.
-#[derive(Debug)]
-pub struct Response<'a, T> {
-	/// JSON-RPC version.
-	pub jsonrpc: Option<TwoPointZero>,
-	/// Result or error.
-	pub result_or_error: ResponsePayload<T>,
-=======
-//#[derive(Debug)]
-pub struct Response<'a, T: Clone> {
+pub struct Response<'a, T: ToOwned<Owned = T>> {
 	/// JSON-RPC version.
 	pub jsonrpc: Option<TwoPointZero>,
 	/// Result or error.
 	pub result_or_error: ResponsePayload<'a, T>,
->>>>>>> 881390f1
 	/// Request ID
 	pub id: Id<'a>,
 }
 
-impl<'a, T: Clone> Response<'a, T> {
+impl<'a, T: ToOwned<Owned = T>> Response<'a, T> {
 	/// Create a new [`Response`].
-<<<<<<< HEAD
-	pub fn new(result_or_error: ResponsePayload<T>, id: Id<'a>) -> Response<'a, T> {
-=======
 	pub fn new(result_or_error: ResponsePayload<'a, T>, id: Id<'a>) -> Response<'a, T> {
->>>>>>> 881390f1
 		Response { jsonrpc: Some(TwoPointZero), result_or_error, id }
 	}
 
@@ -98,7 +59,24 @@
 	}
 }
 
-<<<<<<< HEAD
+impl<'a, T> fmt::Display for Response<'a, T>
+where
+	T: Serialize + ToOwned<Owned = T>,
+{
+	fn fmt(&self, f: &mut fmt::Formatter<'_>) -> fmt::Result {
+		f.write_str(&serde_json::to_string(&self).expect("valid JSON; qed"))
+	}
+}
+
+impl<'a, T> fmt::Debug for Response<'a, T>
+where
+	T: Serialize + ToOwned<Owned = T>,
+{
+	fn fmt(&self, f: &mut fmt::Formatter<'_>) -> fmt::Result {
+		f.write_str(&serde_json::to_string(&self).expect("valid JSON; qed"))
+	}
+}
+
 /// JSON-RPC response object as defined in the [spec](https://www.jsonrpc.org/specification#response_object)
 /// but differs from [`Response`] as it only represent a successful response.
 #[derive(Debug)]
@@ -111,25 +89,14 @@
 	pub id: Id<'a>,
 }
 
-impl<'a, T> TryFrom<Response<'a, T>> for Success<'a, T> {
+impl<'a, T: ToOwned<Owned = T>> TryFrom<Response<'a, T>> for Success<'a, T> {
 	type Error = ErrorObjectOwned;
 
 	fn try_from(rp: Response<'a, T>) -> Result<Self, Self::Error> {
 		match rp.result_or_error {
-			ResponsePayload::Error(e) => Err(e),
-			ResponsePayload::Result(r) => Ok(Success { jsonrpc: rp.jsonrpc, result: r, id: rp.id }),
-		}
-=======
-impl<'a, T: Serialize + Clone> fmt::Display for Response<'a, T> {
-	fn fmt(&self, f: &mut fmt::Formatter<'_>) -> fmt::Result {
-		f.write_str(&serde_json::to_string(&self).expect("valid JSON; qed"))
-	}
-}
-
-impl<'a, T: Serialize + Clone> fmt::Debug for Response<'a, T> {
-	fn fmt(&self, f: &mut fmt::Formatter<'_>) -> fmt::Result {
-		f.write_str(&serde_json::to_string(&self).expect("valid JSON; qed"))
->>>>>>> 881390f1
+			ResponsePayload::Error(e) => Err(e.into_owned()),
+			ResponsePayload::Result(r) => Ok(Success { jsonrpc: rp.jsonrpc, result: r.into_owned(), id: rp.id }),
+		}
 	}
 }
 
@@ -158,7 +125,7 @@
 	pub error: T,
 }
 
-/// Represent the result or error field of the JSON-RPC response object
+/// Represent the payload of the JSON-RPC response object
 ///
 /// It can be:
 ///
@@ -166,65 +133,18 @@
 /// "result":<value>
 /// "error":{"code":<code>,"message":<msg>,"data":<data>}
 /// ```
-<<<<<<< HEAD
-#[derive(Debug, PartialEq)]
-pub enum ResponsePayloadSer<'a, T> {
-	/// Corresponds to successful JSON-RPC response with the field `result`.
-	Result(&'a T),
-	/// Corresponds to failed JSON-RPC response with a error object with the field `error.
-	Error(ErrorObject<'a>),
-}
-
-impl<'a, T> ResponsePayloadSer<'a, T> {
-	/// Create successful partial response i.e, the `result field`
-	pub fn result(t: &'a T) -> Self {
-		Self::Result(t)
-	}
-}
-
-impl<'a> ResponsePayloadSer<'a, ()> {
-	/// Create failed partial response i.e, the `error field`
-	pub fn error(e: impl Into<ErrorObject<'a>>) -> Self {
-		Self::Error(e.into())
-	}
-}
-
-impl<'a> From<ErrorCode> for ResponsePayloadSer<'a, ()> {
-	fn from(code: ErrorCode) -> Self {
-		Self::Error(ErrorObject::from(code))
-	}
-}
-
-/// Represent the result or error field of the JSON-RPC response object
-///
-/// It can be:
-///
-/// ```json
-/// "result":<value>
-/// "error":{"code":<code>,"message":<msg>,"data":<data>}
-/// ```
-#[derive(Debug, PartialEq)]
-pub enum ResponsePayload<T> {
-=======
-//#[derive(Debug, PartialEq)]
 pub enum ResponsePayload<'a, T>
 where
 	T: ToOwned<Owned = T>,
 {
->>>>>>> 881390f1
 	/// Corresponds to successful JSON-RPC response with the field `result`.
 	Result(StdCow<'a, T>),
 	/// Corresponds to failed JSON-RPC response with a error object with the field `error.
 	Error(ErrorObject<'a>),
 }
 
-<<<<<<< HEAD
-impl<T> ResponsePayload<T> {
-	/// Create successful partial response i.e, the `result field`
-=======
-impl<'a, T: Clone> ResponsePayload<'a, T> {
+impl<'a, T: ToOwned<Owned = T>> ResponsePayload<'a, T> {
 	/// Create successful an owned response payload.
->>>>>>> 881390f1
 	pub fn result(t: T) -> Self {
 		Self::Result(StdCow::Owned(t))
 	}
@@ -243,27 +163,30 @@
 	}
 }
 
-impl<'a, T: fmt::Debug + Clone> fmt::Debug for ResponsePayload<'a, T> {
+impl<'a, T> fmt::Debug for ResponsePayload<'a, T>
+where
+	T: fmt::Debug + ToOwned<Owned = T>,
+{
 	fn fmt(&self, f: &mut fmt::Formatter<'_>) -> fmt::Result {
-		f.write_str("todo")
-	}
-
-	/// Borrow.
-	pub fn borrow(&self) -> ResponsePayloadSer<'_, T> {
-		match &self {
-			Self::Result(r) => ResponsePayloadSer::Result(r),
-			Self::Error(e) => ResponsePayloadSer::Error(e.borrow()),
-		}
-	}
-}
-
-<<<<<<< HEAD
-impl ResponsePayload<()> {
-	/// Create failed partial response i.e, the `error field`
-=======
+		f.write_fmt(format_args!("{:?}", self))
+	}
+}
+
+impl<'a, T> PartialEq for ResponsePayload<'a, T>
+where
+	T: PartialEq + ToOwned<Owned = T>,
+{
+	fn eq(&self, other: &Self) -> bool {
+		match (self, other) {
+			(ResponsePayload::Error(a), ResponsePayload::Error(b)) => a == b,
+			(ResponsePayload::Result(a), ResponsePayload::Result(b)) => a == b,
+			_ => false,
+		}
+	}
+}
+
 impl<'a> ResponsePayload<'a, ()> {
 	/// Create successful partial response i.e, the `result field`
->>>>>>> 881390f1
 	pub fn error(e: impl Into<ErrorObjectOwned>) -> Self {
 		Self::Error(e.into())
 	}
@@ -274,14 +197,20 @@
 	}
 }
 
+impl<'a> From<ErrorCode> for ResponsePayload<'a, ()> {
+	fn from(code: ErrorCode) -> Self {
+		Self::Error(code.into())
+	}
+}
+
 impl<'de, T> Deserialize<'de> for Response<'de, T>
 where
-	T: Deserialize<'de> + Clone,
+	T: Deserialize<'de> + ToOwned<Owned = T>,
 {
 	fn deserialize<D>(deserializer: D) -> Result<Self, D::Error>
 	where
 		D: Deserializer<'de>,
-		T: Deserialize<'de> + Clone,
+		T: Deserialize<'de> + ToOwned<Owned = T>,
 	{
 		enum Field {
 			Jsonrpc,
@@ -331,7 +260,7 @@
 
 		impl<'de, T> serde::de::Visitor<'de> for Visitor<T>
 		where
-			T: Deserialize<'de> + Clone + 'de,
+			T: Deserialize<'de> + ToOwned<Owned = T> + 'de,
 		{
 			type Value = Response<'de, T>;
 
@@ -406,11 +335,10 @@
 	}
 }
 
-<<<<<<< HEAD
-impl<'a, T: Serialize> Serialize for ResponseSer<'a, T> {
-=======
-impl<'a, T: Serialize + Clone> Serialize for Response<'a, T> {
->>>>>>> 881390f1
+impl<'a, T> Serialize for Response<'a, T>
+where
+	T: Serialize + ToOwned<Owned = T>,
+{
 	fn serialize<S>(&self, serializer: S) -> Result<S::Ok, S::Error>
 	where
 		S: Serializer,
@@ -422,13 +350,8 @@
 		}
 
 		match &self.result_or_error {
-<<<<<<< HEAD
-			ResponsePayloadSer::Error(err) => s.serialize_field("error", err)?,
-			ResponsePayloadSer::Result(r) => s.serialize_field("result", r)?,
-=======
 			ResponsePayload::Error(err) => s.serialize_field("error", err)?,
 			ResponsePayload::Result(r) => s.serialize_field("result", r)?,
->>>>>>> 881390f1
 		};
 
 		s.serialize_field("id", &self.id)?;
@@ -438,20 +361,8 @@
 
 #[cfg(test)]
 mod tests {
-<<<<<<< HEAD
-	use super::{Id, Response, ResponseSer, TwoPointZero};
-	use crate::{
-		response::{ResponsePayload, ResponsePayloadSer},
-		ErrorObjectOwned,
-	};
-
-	#[test]
-	fn serialize_call_ok_response() {
-		let ser = serde_json::to_string(&ResponseSer::new(&ResponsePayloadSer::result(&"ok"), &Id::Number(1))).unwrap();
-=======
+	use super::{Id, Response, TwoPointZero};
 	use crate::{response::ResponsePayload, ErrorObjectOwned};
-
-	use super::{Id, Response, TwoPointZero};
 
 	#[test]
 	fn serialize_call_ok_response() {
@@ -461,39 +372,28 @@
 			id: Id::Number(1),
 		})
 		.unwrap();
->>>>>>> 881390f1
 		let exp = r#"{"jsonrpc":"2.0","result":"ok","id":1}"#;
 		assert_eq!(ser, exp);
 	}
 
 	#[test]
 	fn serialize_call_err_response() {
-<<<<<<< HEAD
-		let err = ErrorObjectOwned::owned(1, "lo", None::<()>);
-		let ser = serde_json::to_string(&ResponseSer::new(&ResponsePayloadSer::error(err), &Id::Number(1))).unwrap();
-=======
 		let ser = serde_json::to_string(&Response {
 			jsonrpc: Some(TwoPointZero),
 			result_or_error: ResponsePayload::error(ErrorObjectOwned::owned(1, "lo", None::<()>)),
 			id: Id::Number(1),
 		})
 		.unwrap();
->>>>>>> 881390f1
 		let exp = r#"{"jsonrpc":"2.0","error":{"code":1,"message":"lo"},"id":1}"#;
 		assert_eq!(ser, exp);
 	}
 
 	#[test]
 	fn serialize_call_response_missing_version_field() {
-		let ser = serde_json::to_string(&ResponseSer {
+		let ser = serde_json::to_string(&Response {
 			jsonrpc: None,
-<<<<<<< HEAD
-			result_or_error: &ResponsePayloadSer::result(&"ok"),
-			id: &Id::Number(1),
-=======
 			result_or_error: ResponsePayload::result("ok"),
 			id: Id::Number(1),
->>>>>>> 881390f1
 		})
 		.unwrap();
 		let exp = r#"{"result":"ok","id":1}"#;
@@ -504,16 +404,12 @@
 	fn deserialize_success_call() {
 		let exp = Response {
 			jsonrpc: Some(TwoPointZero),
-<<<<<<< HEAD
-			result_or_error: ResponsePayload::Result(99_u64),
-=======
 			result_or_error: ResponsePayload::result(99_u64),
->>>>>>> 881390f1
 			id: Id::Number(11),
 		};
 		let dsr: Response<u64> = serde_json::from_str(r#"{"jsonrpc":"2.0", "result":99, "id":11}"#).unwrap();
 		assert_eq!(dsr.jsonrpc, exp.jsonrpc);
-		//assert_eq!(dsr.result_or_error, exp.result_or_error);
+		assert_eq!(dsr.result_or_error, exp.result_or_error);
 		assert_eq!(dsr.id, exp.id);
 	}
 
@@ -527,20 +423,16 @@
 		let dsr: Response<()> =
 			serde_json::from_str(r#"{"jsonrpc":"2.0","error":{"code":1,"message":"lo"},"id":11}"#).unwrap();
 		assert_eq!(dsr.jsonrpc, exp.jsonrpc);
-		//assert_eq!(dsr.result_or_error, exp.result_or_error);
+		assert_eq!(dsr.result_or_error, exp.result_or_error);
 		assert_eq!(dsr.id, exp.id);
 	}
 
 	#[test]
 	fn deserialize_call_missing_version_field() {
-<<<<<<< HEAD
-		let exp = Response { jsonrpc: None, result_or_error: ResponsePayload::Result(99_u64), id: Id::Number(11) };
-=======
 		let exp = Response { jsonrpc: None, result_or_error: ResponsePayload::result(99_u64), id: Id::Number(11) };
->>>>>>> 881390f1
 		let dsr: Response<u64> = serde_json::from_str(r#"{"jsonrpc":null, "result":99, "id":11}"#).unwrap();
 		assert_eq!(dsr.jsonrpc, exp.jsonrpc);
-		//assert_eq!(dsr.result_or_error, exp.result_or_error);
+		assert_eq!(dsr.result_or_error, exp.result_or_error);
 		assert_eq!(dsr.id, exp.id);
 	}
 }