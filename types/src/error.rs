// Copyright 2019-2021 Parity Technologies (UK) Ltd.
//
// Permission is hereby granted, free of charge, to any
// person obtaining a copy of this software and associated
// documentation files (the "Software"), to deal in the
// Software without restriction, including without
// limitation the rights to use, copy, modify, merge,
// publish, distribute, sublicense, and/or sell copies of
// the Software, and to permit persons to whom the Software
// is furnished to do so, subject to the following
// conditions:
//
// The above copyright notice and this permission notice
// shall be included in all copies or substantial portions
// of the Software.
//
// THE SOFTWARE IS PROVIDED "AS IS", WITHOUT WARRANTY OF
// ANY KIND, EXPRESS OR IMPLIED, INCLUDING BUT NOT LIMITED
// TO THE WARRANTIES OF MERCHANTABILITY, FITNESS FOR A
// PARTICULAR PURPOSE AND NONINFRINGEMENT. IN NO EVENT
// SHALL THE AUTHORS OR COPYRIGHT HOLDERS BE LIABLE FOR ANY
// CLAIM, DAMAGES OR OTHER LIABILITY, WHETHER IN AN ACTION
// OF CONTRACT, TORT OR OTHERWISE, ARISING FROM, OUT OF OR
// IN CONNECTION WITH THE SOFTWARE OR THE USE OR OTHER
// DEALINGS IN THE SOFTWARE.

use serde::{Deserialize, Serialize};
use serde_json::value::RawValue;
use std::fmt;

use crate::{JsonValue, v2::SubscriptionId};

/// Convenience type for displaying errors.
#[derive(Clone, Debug, PartialEq)]
pub struct Mismatch<T> {
	/// Expected value.
	pub expected: T,
	/// Actual value.
	pub got: T,
}

impl<T: fmt::Display> fmt::Display for Mismatch<T> {
	fn fmt(&self, f: &mut fmt::Formatter) -> fmt::Result {
		f.write_fmt(format_args!("Expected: {}, Got: {}", self.expected, self.got))
	}
}

/// Error that occurs when a call failed.
#[derive(Debug, thiserror::Error)]
pub enum CallError {
	/// Invalid params in the call.
	#[error("Invalid params in the call: {0}")]
	InvalidParams(#[source] anyhow::Error),
	/// The call failed (let jsonrpsee assign default error code and error message).
	#[error("RPC Call failed: {0}")]
	Failed(#[from] anyhow::Error),
	/// Custom error with specific JSON-RPC error code, message and data.
	#[error("RPC Call failed: code: {code}, message: {message}, data: {data:?}")]
	Custom {
		/// JSON-RPC error code
		code: i32,
		/// Short description of the error.
		message: String,
		/// A primitive or structured value that contains additional information about the error.
		data: Option<Box<RawValue>>,
	},
}

impl CallError {
	/// Create `CallError` from a generic error.
	pub fn from_std_error<E>(err: E) -> Self
	where
		E: std::error::Error + Send + Sync + 'static,
	{
		CallError::Failed(err.into())
	}
}

// NOTE(niklasad1): this `From` impl is a bit opinionated to regard all generic errors as `CallError`.
// In practice this should be the most common use case for users of this library.
impl From<anyhow::Error> for Error {
	fn from(err: anyhow::Error) -> Self {
		Error::Call(CallError::Failed(err))
	}
}

/// Error type.
#[derive(Debug, thiserror::Error)]
pub enum Error {
	/// Error that occurs when a call failed.
	#[error("Server call failed: {0}")]
	Call(#[from] CallError),
	/// Networking error or error on the low-level protocol layer.
	#[error("Networking or low-level protocol error: {0}")]
	Transport(#[source] anyhow::Error),
	/// JSON-RPC request error.
	#[error("JSON-RPC request error: {0:?}")]
	Request(String),
	/// Frontend/backend channel error.
	#[error("Frontend/backend channel error: {0}")]
	Internal(#[from] futures_channel::mpsc::SendError),
	/// Invalid response,
	#[error("Invalid response: {0}")]
	InvalidResponse(Mismatch<String>),
	/// The background task has been terminated.
	#[error("The background task been terminated because: {0}; restart required")]
	RestartNeeded(String),
	/// Failed to parse the data.
	#[error("Parse error: {0}")]
	ParseError(#[from] serde_json::Error),
	/// Invalid subscription ID.
	#[error("Invalid subscription ID")]
	InvalidSubscriptionId,
	/// Invalid request ID.
	#[error("Invalid request ID")]
	InvalidRequestId,
	/// Client received a notification with an unregistered method
	#[error("Unregistered notification method")]
	UnregisteredNotification(String),
	/// A request with the same request ID has already been registered.
	#[error("A request with the same request ID has already been registered")]
	DuplicateRequestId,
	/// Method was already registered.
	#[error("Method: {0} was already registered")]
	MethodAlreadyRegistered(String),
	/// Method with that name has not yet been registered.
	#[error("Method: {0} has not yet been registered")]
	MethodNotFound(String),
	/// Subscribe and unsubscribe method names are the same.
	#[error("Cannot use the same method name for subscribe and unsubscribe, used: {0}")]
	SubscriptionNameConflict(String),
	/// Subscription got closed.
	#[error("Subscription closed: {0:?}")]
	SubscriptionClosed(SubscriptionClosed),
	/// Request timeout
	#[error("Request timeout")]
	RequestTimeout,
	/// Configured max number of request slots exceeded.
	#[error("Configured max number of request slots exceeded")]
	MaxSlotsExceeded,
	/// Attempted to stop server that is already stopped.
	#[error("Attempted to stop server that is already stopped")]
	AlreadyStopped,
	/// List passed into `set_allowed_origins` was empty
	#[error("Must set at least one allowed value for the {0} header")]
	EmptyAllowList(&'static str),
	/// Failed to execute a method because a resource was already at capacity
	#[error("Resource at capacity: {0}")]
	ResourceAtCapacity(&'static str),
	/// Failed to register a resource due to a name conflict
	#[error("Resource name already taken: {0}")]
	ResourceNameAlreadyTaken(&'static str),
	/// Failed to initialize resources for a method at startup
	#[error("Resource name `{0}` not found for method `{1}`")]
	ResourceNameNotFoundForMethod(&'static str, &'static str),
	/// Trying to claim resources for a method execution, but the method resources have not been initialized
	#[error("Method `{0}` has uninitialized resources")]
	UninitializedMethod(Box<str>),
	/// Failed to register a resource due to a maximum number of resources already registered
	#[error("Maximum number of resources reached")]
	MaxResourcesReached,
	/// Custom error.
	#[error("Custom error: {0}")]
	Custom(String),
	/// Not implemented for HTTP clients.
	#[error("Not implemented")]
	HttpNotImplemented,
}

impl Error {
	/// Create `Error::CallError` from a generic error.
	/// Useful if you don't care about specific JSON-RPC error code and
	/// just wants to return your custom error type.
	pub fn to_call_error<E>(err: E) -> Self
	where
		E: std::error::Error + Send + Sync + 'static,
	{
		Error::Call(CallError::from_std_error(err))
	}
}

/// A type with a special `subscription_closed` field to detect that
/// a subscription has been closed to distinguish valid items produced
/// by the server on the subscription stream from an error.
///
/// This is included in the `result field` of the SubscriptionResponse
/// when an error is reported by the server.
#[derive(Deserialize, Serialize, Debug, PartialEq)]
<<<<<<< HEAD
pub struct SubscriptionClosedError {
	subscription_closed: String,
	// TODO: #[serde(borrow)]..
	id: JsonValue,
}

impl SubscriptionClosedError {
	/// Create a new subscription closed error.
	pub fn new(reason: impl Into<String>, id: SubscriptionId) -> Self {
		Self { subscription_closed: reason.into(), id: id.into() }
=======
#[serde(deny_unknown_fields)]
pub struct SubscriptionClosed {
	reason: SubscriptionClosedReason,
}

impl From<SubscriptionClosedReason> for SubscriptionClosed {
	fn from(reason: SubscriptionClosedReason) -> Self {
		Self::new(reason)
>>>>>>> c480d90a
	}
}

impl SubscriptionClosed {
	/// Create a new [`SubscriptionClosed`].
	pub fn new(reason: SubscriptionClosedReason) -> Self {
		Self { reason }
	}

<<<<<<< HEAD
	/// Get the subscription ID.
	pub fn subscription_id(&self) -> &JsonValue {
		&self.id
=======
	/// Get the close reason.
	pub fn close_reason(&self) -> &SubscriptionClosedReason {
		&self.reason
>>>>>>> c480d90a
	}

	/*/// Convert `SubscriptionId<'a>` to `SubscriptionId<'static>` so that it can be moved across threads.
	///
	/// This can cause an allocation if the id is a string.
	pub fn into_owned(self) -> SubscriptionClosedError<'static> {
		SubscriptionClosedError { subscription_closed: self.subscription_closed, id: self.id.into_owned() }
	}*/
}

/// A type to represent when a subscription gets closed
/// by either the server or client side.
#[derive(Deserialize, Serialize, Debug, PartialEq)]
pub enum SubscriptionClosedReason {
	/// The subscription was closed by calling the unsubscribe method.
	Unsubscribed,
	/// The client closed the connection.
	ConnectionReset,
	/// The server closed the subscription, providing a description of the reason as a `String`.
	Server(String),
}

/// Generic transport error.
#[derive(Debug, thiserror::Error)]
pub enum GenericTransportError<T: std::error::Error + Send + Sync> {
	/// Request was too large.
	#[error("The request was too big")]
	TooLarge,
	/// Malformed request
	#[error("Malformed request")]
	Malformed,
	/// Concrete transport error.
	#[error("Transport error: {0}")]
	Inner(T),
}

impl From<std::io::Error> for Error {
	fn from(io_err: std::io::Error) -> Error {
		Error::Transport(io_err.into())
	}
}

impl From<soketto::handshake::Error> for Error {
	fn from(handshake_err: soketto::handshake::Error) -> Error {
		Error::Transport(handshake_err.into())
	}
}

impl From<soketto::connection::Error> for Error {
	fn from(conn_err: soketto::connection::Error) -> Error {
		Error::Transport(conn_err.into())
	}
}

impl From<hyper::Error> for Error {
	fn from(hyper_err: hyper::Error) -> Error {
		Error::Transport(hyper_err.into())
	}
}

#[cfg(test)]
mod tests {
	use super::{SubscriptionClosed, SubscriptionClosedReason};

	#[test]
	fn subscription_closed_ser_deser_works() {
		let items: Vec<(&str, SubscriptionClosed)> = vec![
			(r#"{"reason":"Unsubscribed"}"#, SubscriptionClosedReason::Unsubscribed.into()),
			(r#"{"reason":"ConnectionReset"}"#, SubscriptionClosedReason::ConnectionReset.into()),
			(r#"{"reason":{"Server":"hoho"}}"#, SubscriptionClosedReason::Server("hoho".into()).into()),
		];

		for (s, d) in items {
			let dsr: SubscriptionClosed = serde_json::from_str(s).unwrap();
			assert_eq!(dsr, d);
			let ser = serde_json::to_string(&d).unwrap();
			assert_eq!(ser, s);
		}
	}

	#[test]
	fn subscription_closed_deny_unknown_field() {
		let ser = r#"{"reason":"Unsubscribed","deny":1}"#;
		assert!(serde_json::from_str::<SubscriptionClosed>(ser).is_err());
	}
}<|MERGE_RESOLUTION|>--- conflicted
+++ resolved
@@ -27,8 +27,6 @@
 use serde::{Deserialize, Serialize};
 use serde_json::value::RawValue;
 use std::fmt;
-
-use crate::{JsonValue, v2::SubscriptionId};
 
 /// Convenience type for displaying errors.
 #[derive(Clone, Debug, PartialEq)]
@@ -186,18 +184,6 @@
 /// This is included in the `result field` of the SubscriptionResponse
 /// when an error is reported by the server.
 #[derive(Deserialize, Serialize, Debug, PartialEq)]
-<<<<<<< HEAD
-pub struct SubscriptionClosedError {
-	subscription_closed: String,
-	// TODO: #[serde(borrow)]..
-	id: JsonValue,
-}
-
-impl SubscriptionClosedError {
-	/// Create a new subscription closed error.
-	pub fn new(reason: impl Into<String>, id: SubscriptionId) -> Self {
-		Self { subscription_closed: reason.into(), id: id.into() }
-=======
 #[serde(deny_unknown_fields)]
 pub struct SubscriptionClosed {
 	reason: SubscriptionClosedReason,
@@ -206,7 +192,6 @@
 impl From<SubscriptionClosedReason> for SubscriptionClosed {
 	fn from(reason: SubscriptionClosedReason) -> Self {
 		Self::new(reason)
->>>>>>> c480d90a
 	}
 }
 
@@ -216,23 +201,10 @@
 		Self { reason }
 	}
 
-<<<<<<< HEAD
-	/// Get the subscription ID.
-	pub fn subscription_id(&self) -> &JsonValue {
-		&self.id
-=======
 	/// Get the close reason.
 	pub fn close_reason(&self) -> &SubscriptionClosedReason {
 		&self.reason
->>>>>>> c480d90a
-	}
-
-	/*/// Convert `SubscriptionId<'a>` to `SubscriptionId<'static>` so that it can be moved across threads.
-	///
-	/// This can cause an allocation if the id is a string.
-	pub fn into_owned(self) -> SubscriptionClosedError<'static> {
-		SubscriptionClosedError { subscription_closed: self.subscription_closed, id: self.id.into_owned() }
-	}*/
+	}
 }
 
 /// A type to represent when a subscription gets closed
