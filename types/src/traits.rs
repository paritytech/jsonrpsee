use crate::v2::params::JsonRpcParams;
use crate::{Error, NotificationHandler, Subscription};
use async_trait::async_trait;
use futures_util::future::BoxFuture;
use serde::de::DeserializeOwned;

/// [JSON-RPC](https://www.jsonrpc.org/specification) client interface that can make requests and notifications.
#[async_trait]
pub trait Client {
	/// Send a [notification request](https://www.jsonrpc.org/specification#notification)
	async fn notification<'a>(&self, method: &'a str, params: JsonRpcParams<'a>) -> Result<(), Error>;

	/// Send a [method call request](https://www.jsonrpc.org/specification#request_object).
	async fn request<'a, R>(&self, method: &'a str, params: JsonRpcParams<'a>) -> Result<R, Error>
	where
		R: DeserializeOwned;

	/// Send a [batch request](https://www.jsonrpc.org/specification#batch).
	///
	/// The response to batch are returned in the same order as it was inserted in the batch.
	///
	/// Returns `Ok` if all requests in the batch were answered successfully.
	/// Returns `Error` if any of the requests in batch fails.
	async fn batch_request<'a, R>(&self, batch: Vec<(&'a str, JsonRpcParams<'a>)>) -> Result<Vec<R>, Error>
	where
		R: DeserializeOwned + Default + Clone;
}

/// [JSON-RPC](https://www.jsonrpc.org/specification) client interface that can make requests, notifications and subscriptions.
#[async_trait]
pub trait SubscriptionClient: Client {
	/// Send a subscription request to the server, technically not part of the [JSON-RPC specification](https://www.jsonrpc.org/specification)
	///
	/// The `subscribe_method` and `params` are used to ask for the subscription towards the
	/// server.
	///
	/// The `unsubscribe_method` is used to close the subscription.
	///
	/// The `Notif` param is a generic type to receive generic subscriptions, see [`Subscription`](crate::client::Subscription) for further documentation.
	async fn subscribe<'a, Notif>(
		&self,
		subscribe_method: &'a str,
		params: JsonRpcParams<'a>,
		unsubscribe_method: &'a str,
	) -> Result<Subscription<Notif>, Error>
	where
		Notif: DeserializeOwned;

	/// Register a NotificationHandler<Notif> that will listen for incoming JSON-RPC notifications
	async fn register_notification<'a, Notif>(&self, method: &'a str) -> Result<NotificationHandler<Notif>, Error>
	where
		Notif: DeserializeOwned;
<<<<<<< HEAD
}

/// JSON-RPC server interface for managing method calls.
pub trait RpcMethod<R, E>: Fn(RpcParams) -> Result<R, E> + Send + Sync + 'static {}

impl<R, T, E> RpcMethod<R, E> for T where T: Fn(RpcParams) -> Result<R, E> + Send + Sync + 'static {}

/// JSON-RPC server interface for managing method calls.
pub trait AsyncRpcMethod<R, E>: Fn(RpcParams) -> BoxFuture<'static, Result<R, E>>
where
	Result<R, E>: Send + Sync,
{
}

impl<R, T, E> AsyncRpcMethod<R, E> for T
where
	T: Fn(RpcParams) -> BoxFuture<'static, Result<R, E>>,
	Result<R, E>: Send + Sync,
{
=======
>>>>>>> c2c66e1a
}<|MERGE_RESOLUTION|>--- conflicted
+++ resolved
@@ -1,7 +1,6 @@
 use crate::v2::params::JsonRpcParams;
 use crate::{Error, NotificationHandler, Subscription};
 use async_trait::async_trait;
-use futures_util::future::BoxFuture;
 use serde::de::DeserializeOwned;
 
 /// [JSON-RPC](https://www.jsonrpc.org/specification) client interface that can make requests and notifications.
@@ -50,26 +49,4 @@
 	async fn register_notification<'a, Notif>(&self, method: &'a str) -> Result<NotificationHandler<Notif>, Error>
 	where
 		Notif: DeserializeOwned;
-<<<<<<< HEAD
-}
-
-/// JSON-RPC server interface for managing method calls.
-pub trait RpcMethod<R, E>: Fn(RpcParams) -> Result<R, E> + Send + Sync + 'static {}
-
-impl<R, T, E> RpcMethod<R, E> for T where T: Fn(RpcParams) -> Result<R, E> + Send + Sync + 'static {}
-
-/// JSON-RPC server interface for managing method calls.
-pub trait AsyncRpcMethod<R, E>: Fn(RpcParams) -> BoxFuture<'static, Result<R, E>>
-where
-	Result<R, E>: Send + Sync,
-{
-}
-
-impl<R, T, E> AsyncRpcMethod<R, E> for T
-where
-	T: Fn(RpcParams) -> BoxFuture<'static, Result<R, E>>,
-	Result<R, E>: Send + Sync,
-{
-=======
->>>>>>> c2c66e1a
 }