use crate::v2::params::JsonRpcParams;
use crate::{Error, Subscription};
use async_trait::async_trait;
use serde::de::DeserializeOwned;

/// [JSON-RPC](https://www.jsonrpc.org/specification) client interface that can make requests and notifications.
#[async_trait]
pub trait Client {
	/// Send a [notification request](https://www.jsonrpc.org/specification#notification)
	async fn notification<'a>(&self, method: &'a str, params: JsonRpcParams<'a>) -> Result<(), Error>;

	/// Send a [method call request](https://www.jsonrpc.org/specification#request_object).
	async fn request<'a, R>(&self, method: &'a str, params: JsonRpcParams<'a>) -> Result<R, Error>
	where
		R: DeserializeOwned;

	/// Send a [batch request](https://www.jsonrpc.org/specification#batch).
	///
	/// The response to batch are returned in the same order as it was inserted in the batch.
	///
	/// Returns `Ok` if all requests in the batch were answered successfully.
	/// Returns `Error` if any of the requests in batch fails.
	async fn batch_request<'a, R>(&self, batch: Vec<(&'a str, JsonRpcParams<'a>)>) -> Result<Vec<R>, Error>
	where
		R: DeserializeOwned + Default + Clone;
}

/// [JSON-RPC](https://www.jsonrpc.org/specification) client interface that can make requests, notifications and subscriptions.
#[async_trait]
pub trait SubscriptionClient: Client {
	/// Initiate a subscription by performing a JSON-RPC method call where the server responds with
	/// a `Subscription ID` that is used to fetch messages on that subscription,
	///
	/// The `subscribe_method` and `params` are used to ask for the subscription towards the
	/// server.
	///
	/// The params may be used as input for the subscription for the server to process.
<<<<<<< HEAD
	///
	/// The `unsubscribe_method` is used to close the subscription.
=======
>>>>>>> ccc07c79
	///
	/// The `unsubscribe_method` is used to close the subscription
	///
	/// The `Notif` param is a generic type to receive generic subscriptions, see [`Subscription`] for further documentation.
	async fn subscribe<'a, Notif>(
		&self,
		subscribe_method: &'a str,
		params: JsonRpcParams<'a>,
		unsubscribe_method: &'a str,
	) -> Result<Subscription<Notif>, Error>
	where
		Notif: DeserializeOwned;

	/// Register a method subscription, this is used to filter only server notifications that a user is interested in.
	///
<<<<<<< HEAD
	/// The `Notif` param is a generic type to receive generic subscriptions, see [`Subscription`](crate::client::Subscription) for further documentation.
	async fn subscribe_method<'a, Notif>(&self, method: &'a str) -> Result<Subscription<Notif>, Error>
=======
	/// The `Notif` param is a generic type to receive generic subscriptions, see [`Subscription`] for further documentation.
	async fn subscribe_to_method<'a, Notif>(&self, method: &'a str) -> Result<Subscription<Notif>, Error>
>>>>>>> ccc07c79
	where
		Notif: DeserializeOwned;
}<|MERGE_RESOLUTION|>--- conflicted
+++ resolved
@@ -35,11 +35,6 @@
 	/// server.
 	///
 	/// The params may be used as input for the subscription for the server to process.
-<<<<<<< HEAD
-	///
-	/// The `unsubscribe_method` is used to close the subscription.
-=======
->>>>>>> ccc07c79
 	///
 	/// The `unsubscribe_method` is used to close the subscription
 	///
@@ -55,13 +50,8 @@
 
 	/// Register a method subscription, this is used to filter only server notifications that a user is interested in.
 	///
-<<<<<<< HEAD
-	/// The `Notif` param is a generic type to receive generic subscriptions, see [`Subscription`](crate::client::Subscription) for further documentation.
-	async fn subscribe_method<'a, Notif>(&self, method: &'a str) -> Result<Subscription<Notif>, Error>
-=======
 	/// The `Notif` param is a generic type to receive generic subscriptions, see [`Subscription`] for further documentation.
 	async fn subscribe_to_method<'a, Notif>(&self, method: &'a str) -> Result<Subscription<Notif>, Error>
->>>>>>> ccc07c79
 	where
 		Notif: DeserializeOwned;
 }