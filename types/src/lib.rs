//! Shared types in `jsonrpsee` for clients, servers and utilities.

#![deny(unsafe_code)]
#![warn(missing_docs, missing_debug_implementations)]

extern crate alloc;

/// Ten megabytes.
pub const TEN_MB_SIZE_BYTES: u32 = 10 * 1024 * 1024;

/// JSON-RPC 2.0 specification related types v2.
pub mod v2;

/// Shared error type.
pub mod error;

/// Shared client types.
mod client;

/// Traits
pub mod traits;

pub use async_trait::async_trait;
pub use beef::Cow;
pub use client::*;
pub use error::Error;
pub use serde::{de::DeserializeOwned, Serialize};
<<<<<<< HEAD
pub use serde_json::{to_value as to_json_value, value::RawValue as JsonRawValue, Value as JsonValue};

/// Re-exports for proc-macro library to not require any additional
/// dependencies to be explicitly added on the client side.
#[doc(hidden)]
pub mod __reexports {
	pub use async_trait::async_trait;
	pub use serde;
	pub use serde_json;
}
=======
pub use serde_json::{
	to_value as to_json_value, value::to_raw_value as to_json_raw_value, value::RawValue as JsonRawValue,
	Value as JsonValue,
};
>>>>>>> 8b65edf8
<|MERGE_RESOLUTION|>--- conflicted
+++ resolved
@@ -25,8 +25,10 @@
 pub use client::*;
 pub use error::Error;
 pub use serde::{de::DeserializeOwned, Serialize};
-<<<<<<< HEAD
-pub use serde_json::{to_value as to_json_value, value::RawValue as JsonRawValue, Value as JsonValue};
+pub use serde_json::{
+	to_value as to_json_value, value::to_raw_value as to_json_raw_value, value::RawValue as JsonRawValue,
+	Value as JsonValue,
+};
 
 /// Re-exports for proc-macro library to not require any additional
 /// dependencies to be explicitly added on the client side.
@@ -35,10 +37,4 @@
 	pub use async_trait::async_trait;
 	pub use serde;
 	pub use serde_json;
-}
-=======
-pub use serde_json::{
-	to_value as to_json_value, value::to_raw_value as to_json_raw_value, value::RawValue as JsonRawValue,
-	Value as JsonValue,
-};
->>>>>>> 8b65edf8
+}