//! Module for shared traits in JSON-RPC related types.

use super::{error::RpcError, RpcParams};

/// RPC Call.
pub trait RpcMethod<R>: Fn(RpcParams) -> Result<R, RpcError> + Send + Sync + 'static {}

<<<<<<< HEAD
impl<R, T> RpcMethod<R> for T where T: Fn(RpcParams) -> Result<R, RpcError> + Send + Sync + 'static {}

/// RPC Call Result.
trait RpcResult {
	fn into_json(self, id: Option<&RawValue>) -> anyhow::Result<String>;
}
=======
impl<R, T> RpcMethod<R> for T where T: Fn(RpcParams) -> Result<R, RpcError> + Send + Sync + 'static {}
>>>>>>> 495e0bb3
<|MERGE_RESOLUTION|>--- conflicted
+++ resolved
@@ -5,13 +5,4 @@
 /// RPC Call.
 pub trait RpcMethod<R>: Fn(RpcParams) -> Result<R, RpcError> + Send + Sync + 'static {}
 
-<<<<<<< HEAD
-impl<R, T> RpcMethod<R> for T where T: Fn(RpcParams) -> Result<R, RpcError> + Send + Sync + 'static {}
-
-/// RPC Call Result.
-trait RpcResult {
-	fn into_json(self, id: Option<&RawValue>) -> anyhow::Result<String>;
-}
-=======
-impl<R, T> RpcMethod<R> for T where T: Fn(RpcParams) -> Result<R, RpcError> + Send + Sync + 'static {}
->>>>>>> 495e0bb3
+impl<R, T> RpcMethod<R> for T where T: Fn(RpcParams) -> Result<R, RpcError> + Send + Sync + 'static {}