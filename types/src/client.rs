// Copyright 2019-2021 Parity Technologies (UK) Ltd.
//
// Permission is hereby granted, free of charge, to any
// person obtaining a copy of this software and associated
// documentation files (the "Software"), to deal in the
// Software without restriction, including without
// limitation the rights to use, copy, modify, merge,
// publish, distribute, sublicense, and/or sell copies of
// the Software, and to permit persons to whom the Software
// is furnished to do so, subject to the following
// conditions:
//
// The above copyright notice and this permission notice
// shall be included in all copies or substantial portions
// of the Software.
//
// THE SOFTWARE IS PROVIDED "AS IS", WITHOUT WARRANTY OF
// ANY KIND, EXPRESS OR IMPLIED, INCLUDING BUT NOT LIMITED
// TO THE WARRANTIES OF MERCHANTABILITY, FITNESS FOR A
// PARTICULAR PURPOSE AND NONINFRINGEMENT. IN NO EVENT
// SHALL THE AUTHORS OR COPYRIGHT HOLDERS BE LIABLE FOR ANY
// CLAIM, DAMAGES OR OTHER LIABILITY, WHETHER IN AN ACTION
// OF CONTRACT, TORT OR OTHERWISE, ARISING FROM, OUT OF OR
// IN CONNECTION WITH THE SOFTWARE OR THE USE OR OTHER
// DEALINGS IN THE SOFTWARE.

use std::sync::atomic::{AtomicU64, Ordering};
use std::sync::Arc;

use crate::{error::SubscriptionClosedError, Error, SubscriptionId};
use core::marker::PhantomData;
use futures_channel::{mpsc, oneshot};
use futures_util::{
	future::FutureExt,
	sink::SinkExt,
	stream::{Stream, StreamExt},
};
use serde::{de::DeserializeOwned, Deserialize, Serialize};
use serde_json::Value as JsonValue;
<<<<<<< HEAD
=======
use std::pin::Pin;
use std::sync::atomic::{AtomicU64, Ordering};
use std::sync::Arc;
use std::task;
>>>>>>> a8ad5745

/// Subscription kind
#[derive(Debug)]
#[non_exhaustive]
pub enum SubscriptionKind {
	/// Get notifications based on Subscription ID.
	Subscription(SubscriptionId<'static>),
	/// Get notifications based on method name.
	Method(String),
}

/// Internal type to detect whether a subscription response from
/// the server was a valid notification or should be treated as an error.
#[derive(Debug, Deserialize, Serialize)]
#[serde(untagged)]
enum NotifResponse<Notif> {
	Ok(Notif),
	Err(SubscriptionClosedError),
}

/// Active subscription on the client.
///
/// It will automatically unsubscribe in the [`Subscription::drop`] so no need to explicitly call
/// the `unsubscribe method` if it is an an subscription based on [`SubscriptionId`].
#[derive(Debug)]
pub struct Subscription<Notif> {
	/// Channel to send requests to the background task.
	to_back: mpsc::Sender<FrontToBack>,
	/// Channel from which we receive notifications from the server, as encoded `JsonValue`s.
	notifs_rx: mpsc::Receiver<JsonValue>,
	/// Callback kind.
	kind: SubscriptionKind,
	/// Marker in order to pin the `Notif` parameter.
	marker: PhantomData<Notif>,
}

// `Subscription` does not automatically implement this due to `PhantomData<Notif>`,
// but type type has no need to be pinned.
impl<Notif> std::marker::Unpin for Subscription<Notif> {}

impl<Notif> Subscription<Notif> {
	/// Create a new subscription.
	pub fn new(
		to_back: mpsc::Sender<FrontToBack>,
		notifs_rx: mpsc::Receiver<JsonValue>,
		kind: SubscriptionKind,
	) -> Self {
		Self { to_back, notifs_rx, kind, marker: PhantomData }
	}
}

/// Batch request message.
#[derive(Debug)]
pub struct BatchMessage {
	/// Serialized batch request.
	pub raw: String,
	/// Request IDs.
	pub ids: Vec<u64>,
	/// One-shot channel over which we send back the result of this request.
	pub send_back: oneshot::Sender<Result<Vec<JsonValue>, Error>>,
}

/// Request message.
#[derive(Debug)]
pub struct RequestMessage {
	/// Serialized message.
	pub raw: String,
	/// Request ID.
	pub id: u64,
	/// One-shot channel over which we send back the result of this request.
	pub send_back: Option<oneshot::Sender<Result<JsonValue, Error>>>,
}

/// Subscription message.
#[derive(Debug)]
pub struct SubscriptionMessage {
	/// Serialized message.
	pub raw: String,
	/// Request ID of the subscribe message.
	pub subscribe_id: u64,
	/// Request ID of the unsubscribe message.
	pub unsubscribe_id: u64,
	/// Method to use to unsubscribe later. Used if the channel unexpectedly closes.
	pub unsubscribe_method: String,
	/// If the subscription succeeds, we return a [`mpsc::Receiver`] that will receive notifications.
	/// When we get a response from the server about that subscription, we send the result over
	/// this channel.
	pub send_back: oneshot::Sender<Result<(mpsc::Receiver<JsonValue>, SubscriptionId<'static>), Error>>,
}

/// RegisterNotification message.
#[derive(Debug)]
pub struct RegisterNotificationMessage {
	/// Method name this notification handler is attached to
	pub method: String,
	/// We return a [`mpsc::Receiver`] that will receive notifications.
	/// When we get a response from the server about that subscription, we send the result over
	/// this channel.
	pub send_back: oneshot::Sender<Result<(mpsc::Receiver<JsonValue>, String), Error>>,
}

/// Message that the Client can send to the background task.
#[derive(Debug)]
pub enum FrontToBack {
	/// Send a batch request to the server.
	Batch(BatchMessage),
	/// Send a notification to the server.
	Notification(String),
	/// Send a request to the server.
	Request(RequestMessage),
	/// Send a subscription request to the server.
	Subscribe(SubscriptionMessage),
	/// Register a notification handler
	RegisterNotification(RegisterNotificationMessage),
	/// Unregister a notification handler
	UnregisterNotification(String),
	/// When a subscription channel is closed, we send this message to the background
	/// task to mark it ready for garbage collection.
	// NOTE: It is not possible to cancel pending subscriptions or pending requests.
	// Such operations will be blocked until a response is received or the background
	// thread has been terminated.
	SubscriptionClosed(SubscriptionId<'static>),
}

impl<Notif> Subscription<Notif>
where
	Notif: DeserializeOwned,
{
	/// Returns the next notification from the stream.
	/// This may return `None` if the subscription has been terminated,
	/// which may happen if the channel becomes full or is dropped.
	///
	/// **Note:** This has an identical signature to the [`StreamExt::next`]
	/// method (and delegates to that). Import [`StreamExt`] if you'd like
	/// access to other stream combinator methods.
	#[allow(clippy::should_implement_trait)]
	pub async fn next(&mut self) -> Option<Result<Notif, Error>> {
		StreamExt::next(self).await
	}
}

impl<Notif> Stream for Subscription<Notif>
where
	Notif: DeserializeOwned,
{
	type Item = Result<Notif, Error>;
	fn poll_next(mut self: Pin<&mut Self>, cx: &mut task::Context<'_>) -> task::Poll<Option<Self::Item>> {
		let n = futures_util::ready!(self.notifs_rx.poll_next_unpin(cx));
		let res = n.map(|n| match serde_json::from_value::<NotifResponse<Notif>>(n) {
			Ok(NotifResponse::Ok(parsed)) => Ok(parsed),
			Ok(NotifResponse::Err(e)) => Err(Error::SubscriptionClosed(e)),
			Err(e) => Err(Error::ParseError(e)),
		});
		task::Poll::Ready(res)
	}
}

impl<Notif> Drop for Subscription<Notif> {
	fn drop(&mut self) {
		// We can't actually guarantee that this goes through. If the background task is busy, then
		// the channel's buffer will be full.
		// However, when a notification arrives, the background task will realize that the channel
		// to the `Callback` has been closed.
		let kind = std::mem::replace(&mut self.kind, SubscriptionKind::Subscription(SubscriptionId::Num(0)));

		let msg = match kind {
			SubscriptionKind::Method(notif) => FrontToBack::UnregisterNotification(notif),
			SubscriptionKind::Subscription(sub_id) => FrontToBack::SubscriptionClosed(sub_id),
		};
		let _ = self.to_back.send(msg).now_or_never();
	}
}

#[derive(Debug)]
/// Keep track of request IDs.
pub struct RequestIdManager {
	// Current pending requests.
	current_pending: Arc<()>,
	/// Max concurrent pending requests allowed.
	max_concurrent_requests: usize,
	/// Get the next request ID.
	current_id: AtomicU64,
}

impl RequestIdManager {
	/// Create a new `RequestIdGuard` with the provided concurrency limit.
	pub fn new(limit: usize) -> Self {
		Self { current_pending: Arc::new(()), max_concurrent_requests: limit, current_id: AtomicU64::new(0) }
	}

	fn get_slot(&self) -> Result<Arc<()>, Error> {
		// Strong count is 1 at start, so that's why we use `>` and not `>=`.
		if Arc::strong_count(&self.current_pending) > self.max_concurrent_requests {
			Err(Error::MaxSlotsExceeded)
		} else {
			Ok(self.current_pending.clone())
		}
	}

	/// Attempts to get the next request ID.
	///
	/// Fails if request limit has been exceeded.
	pub fn next_request_id(&self) -> Result<RequestIdGuard<u64>, Error> {
		let rc = self.get_slot()?;
		let id = self.current_id.fetch_add(1, Ordering::SeqCst);
		Ok(RequestIdGuard { _rc: rc, id })
	}

	/// Attempts to get the `n` number next IDs that only counts as one request.
	///
	/// Fails if request limit has been exceeded.
	pub fn next_request_ids(&self, len: usize) -> Result<RequestIdGuard<Vec<u64>>, Error> {
		let rc = self.get_slot()?;
		let mut ids = Vec::with_capacity(len);
		for _ in 0..len {
			ids.push(self.current_id.fetch_add(1, Ordering::SeqCst));
		}
		Ok(RequestIdGuard { _rc: rc, id: ids })
	}
}

/// Reference counted request ID.
#[derive(Debug)]
pub struct RequestIdGuard<T> {
	id: T,
	/// Reference count decreased when dropped.
	_rc: Arc<()>,
}

impl<T> RequestIdGuard<T> {
	/// Get the actual ID.
	pub fn inner(&self) -> &T {
		&self.id
	}
}

#[cfg(test)]
mod tests {
	use super::RequestIdManager;

	#[test]
	fn request_id_guard_works() {
		let manager = RequestIdManager::new(2);
		let _first = manager.next_request_id().unwrap();

		{
			let _second = manager.next_request_ids(13).unwrap();
			assert!(manager.next_request_id().is_err());
			// second dropped here.
		}

		assert!(manager.next_request_id().is_ok());
	}
}

/// What certificate store to use
#[derive(Clone, Copy, Debug, PartialEq)]
#[non_exhaustive]
pub enum CertificateStore {
	/// Use the native system certificate store
	Native,
	/// Use WebPKI's certificate store
	WebPki,
}<|MERGE_RESOLUTION|>--- conflicted
+++ resolved
@@ -24,8 +24,10 @@
 // IN CONNECTION WITH THE SOFTWARE OR THE USE OR OTHER
 // DEALINGS IN THE SOFTWARE.
 
+use std::pin::Pin;
 use std::sync::atomic::{AtomicU64, Ordering};
 use std::sync::Arc;
+use std::task;
 
 use crate::{error::SubscriptionClosedError, Error, SubscriptionId};
 use core::marker::PhantomData;
@@ -37,13 +39,6 @@
 };
 use serde::{de::DeserializeOwned, Deserialize, Serialize};
 use serde_json::Value as JsonValue;
-<<<<<<< HEAD
-=======
-use std::pin::Pin;
-use std::sync::atomic::{AtomicU64, Ordering};
-use std::sync::Arc;
-use std::task;
->>>>>>> a8ad5745
 
 /// Subscription kind
 #[derive(Debug)]
