// Copyright 2019-2021 Parity Technologies (UK) Ltd.
//
// Permission is hereby granted, free of charge, to any
// person obtaining a copy of this software and associated
// documentation files (the "Software"), to deal in the
// Software without restriction, including without
// limitation the rights to use, copy, modify, merge,
// publish, distribute, sublicense, and/or sell copies of
// the Software, and to permit persons to whom the Software
// is furnished to do so, subject to the following
// conditions:
//
// The above copyright notice and this permission notice
// shall be included in all copies or substantial portions
// of the Software.
//
// THE SOFTWARE IS PROVIDED "AS IS", WITHOUT WARRANTY OF
// ANY KIND, EXPRESS OR IMPLIED, INCLUDING BUT NOT LIMITED
// TO THE WARRANTIES OF MERCHANTABILITY, FITNESS FOR A
// PARTICULAR PURPOSE AND NONINFRINGEMENT. IN NO EVENT
// SHALL THE AUTHORS OR COPYRIGHT HOLDERS BE LIABLE FOR ANY
// CLAIM, DAMAGES OR OTHER LIABILITY, WHETHER IN AN ACTION
// OF CONTRACT, TORT OR OTHERWISE, ARISING FROM, OUT OF OR
// IN CONNECTION WITH THE SOFTWARE OR THE USE OR OTHER
// DEALINGS IN THE SOFTWARE.

use crate::{error::SubscriptionClosed, v2::SubscriptionId, Error};
use core::marker::PhantomData;
use futures_channel::{mpsc, oneshot};
use futures_util::{
	future::FutureExt,
	sink::SinkExt,
	stream::{Stream, StreamExt},
};
use serde::{de::DeserializeOwned, Deserialize, Serialize};
use serde_json::Value as JsonValue;
use std::pin::Pin;
use std::sync::atomic::{AtomicU64, Ordering};
use std::sync::Arc;
use std::task;

/// Subscription kind
#[derive(Debug)]
#[non_exhaustive]
pub enum SubscriptionKind {
	/// Get notifications based on Subscription ID.
	Subscription(SubscriptionId<'static>),
	/// Get notifications based on method name.
	Method(String),
}

/// Internal type to detect whether a subscription response from
/// the server was a valid notification or should be treated as an error.
#[derive(Debug, Deserialize, Serialize)]
#[serde(untagged)]
pub enum NotifResponse<Notif> {
	/// Successful response
	Ok(Notif),
<<<<<<< HEAD
	// TODO: lifetime + #[serde(borrow)]..
	Err(SubscriptionClosedError),
=======
	/// Subscription was closed.
	Err(SubscriptionClosed),
>>>>>>> c480d90a
}

/// Active subscription on the client.
///
/// It will automatically unsubscribe in the [`Subscription::drop`] so no need to explicitly call
/// the `unsubscribe method` if it is an an subscription based on [`SubscriptionId`].
#[derive(Debug)]
pub struct Subscription<Notif> {
	/// Channel to send requests to the background task.
	to_back: mpsc::Sender<FrontToBack>,
	/// Channel from which we receive notifications from the server, as encoded `JsonValue`s.
	notifs_rx: mpsc::Receiver<JsonValue>,
	/// Callback kind.
	kind: SubscriptionKind,
	/// Marker in order to pin the `Notif` parameter.
	marker: PhantomData<Notif>,
}

// `Subscription` does not automatically implement this due to `PhantomData<Notif>`,
// but type type has no need to be pinned.
impl<Notif> std::marker::Unpin for Subscription<Notif> {}

impl<Notif> Subscription<Notif> {
	/// Create a new subscription.
	pub fn new(
		to_back: mpsc::Sender<FrontToBack>,
		notifs_rx: mpsc::Receiver<JsonValue>,
		kind: SubscriptionKind,
	) -> Self {
		Self { to_back, notifs_rx, kind, marker: PhantomData }
	}
}

/// Batch request message.
#[derive(Debug)]
pub struct BatchMessage {
	/// Serialized batch request.
	pub raw: String,
	/// Request IDs.
	pub ids: Vec<u64>,
	/// One-shot channel over which we send back the result of this request.
	pub send_back: oneshot::Sender<Result<Vec<JsonValue>, Error>>,
}

/// Request message.
#[derive(Debug)]
pub struct RequestMessage {
	/// Serialized message.
	pub raw: String,
	/// Request ID.
	pub id: u64,
	/// One-shot channel over which we send back the result of this request.
	pub send_back: Option<oneshot::Sender<Result<JsonValue, Error>>>,
}

/// Subscription message.
#[derive(Debug)]
pub struct SubscriptionMessage {
	/// Serialized message.
	pub raw: String,
	/// Request ID of the subscribe message.
	pub subscribe_id: u64,
	/// Request ID of the unsubscribe message.
	pub unsubscribe_id: u64,
	/// Method to use to unsubscribe later. Used if the channel unexpectedly closes.
	pub unsubscribe_method: String,
	/// If the subscription succeeds, we return a [`mpsc::Receiver`] that will receive notifications.
	/// When we get a response from the server about that subscription, we send the result over
	/// this channel.
	pub send_back: oneshot::Sender<Result<(mpsc::Receiver<JsonValue>, SubscriptionId<'static>), Error>>,
}

/// RegisterNotification message.
#[derive(Debug)]
pub struct RegisterNotificationMessage {
	/// Method name this notification handler is attached to
	pub method: String,
	/// We return a [`mpsc::Receiver`] that will receive notifications.
	/// When we get a response from the server about that subscription, we send the result over
	/// this channel.
	pub send_back: oneshot::Sender<Result<(mpsc::Receiver<JsonValue>, String), Error>>,
}

/// Message that the Client can send to the background task.
#[derive(Debug)]
pub enum FrontToBack {
	/// Send a batch request to the server.
	Batch(BatchMessage),
	/// Send a notification to the server.
	Notification(String),
	/// Send a request to the server.
	Request(RequestMessage),
	/// Send a subscription request to the server.
	Subscribe(SubscriptionMessage),
	/// Register a notification handler
	RegisterNotification(RegisterNotificationMessage),
	/// Unregister a notification handler
	UnregisterNotification(String),
	/// When a subscription channel is closed, we send this message to the background
	/// task to mark it ready for garbage collection.
	// NOTE: It is not possible to cancel pending subscriptions or pending requests.
	// Such operations will be blocked until a response is received or the background
	// thread has been terminated.
	SubscriptionClosed(SubscriptionId<'static>),
}

impl<Notif> Subscription<Notif>
where
	Notif: DeserializeOwned,
{
	/// Returns the next notification from the stream.
	/// This may return `None` if the subscription has been terminated,
	/// which may happen if the channel becomes full or is dropped.
	///
	/// **Note:** This has an identical signature to the [`StreamExt::next`]
	/// method (and delegates to that). Import [`StreamExt`] if you'd like
	/// access to other stream combinator methods.
	#[allow(clippy::should_implement_trait)]
	pub async fn next(&mut self) -> Option<Result<Notif, Error>> {
		StreamExt::next(self).await
	}
}

impl<Notif> Stream for Subscription<Notif>
where
	Notif: DeserializeOwned,
{
	type Item = Result<Notif, Error>;
	fn poll_next(mut self: Pin<&mut Self>, cx: &mut task::Context<'_>) -> task::Poll<Option<Self::Item>> {
		let n = futures_util::ready!(self.notifs_rx.poll_next_unpin(cx));
		let res = n.map(|n| match serde_json::from_value::<NotifResponse<Notif>>(n) {
			Ok(NotifResponse::Ok(parsed)) => Ok(parsed),
			Ok(NotifResponse::Err(e)) => Err(Error::SubscriptionClosed(e)),
			Err(e) => Err(Error::ParseError(e)),
		});
		task::Poll::Ready(res)
	}
}

impl<Notif> Drop for Subscription<Notif> {
	fn drop(&mut self) {
		// We can't actually guarantee that this goes through. If the background task is busy, then
		// the channel's buffer will be full.
		// However, when a notification arrives, the background task will realize that the channel
		// to the `Callback` has been closed.
		let kind = std::mem::replace(&mut self.kind, SubscriptionKind::Subscription(SubscriptionId::Num(0)));

		let msg = match kind {
			SubscriptionKind::Method(notif) => FrontToBack::UnregisterNotification(notif),
			SubscriptionKind::Subscription(sub_id) => FrontToBack::SubscriptionClosed(sub_id),
		};
		let _ = self.to_back.send(msg).now_or_never();
	}
}

#[derive(Debug)]
/// Keep track of request IDs.
pub struct RequestIdManager {
	// Current pending requests.
	current_pending: Arc<()>,
	/// Max concurrent pending requests allowed.
	max_concurrent_requests: usize,
	/// Get the next request ID.
	current_id: AtomicU64,
}

impl RequestIdManager {
	/// Create a new `RequestIdGuard` with the provided concurrency limit.
	pub fn new(limit: usize) -> Self {
		Self { current_pending: Arc::new(()), max_concurrent_requests: limit, current_id: AtomicU64::new(0) }
	}

	fn get_slot(&self) -> Result<Arc<()>, Error> {
		// Strong count is 1 at start, so that's why we use `>` and not `>=`.
		if Arc::strong_count(&self.current_pending) > self.max_concurrent_requests {
			Err(Error::MaxSlotsExceeded)
		} else {
			Ok(self.current_pending.clone())
		}
	}

	/// Attempts to get the next request ID.
	///
	/// Fails if request limit has been exceeded.
	pub fn next_request_id(&self) -> Result<RequestIdGuard<u64>, Error> {
		let rc = self.get_slot()?;
		let id = self.current_id.fetch_add(1, Ordering::SeqCst);
		Ok(RequestIdGuard { _rc: rc, id })
	}

	/// Attempts to get the `n` number next IDs that only counts as one request.
	///
	/// Fails if request limit has been exceeded.
	pub fn next_request_ids(&self, len: usize) -> Result<RequestIdGuard<Vec<u64>>, Error> {
		let rc = self.get_slot()?;
		let mut ids = Vec::with_capacity(len);
		for _ in 0..len {
			ids.push(self.current_id.fetch_add(1, Ordering::SeqCst));
		}
		Ok(RequestIdGuard { _rc: rc, id: ids })
	}
}

/// Reference counted request ID.
#[derive(Debug)]
pub struct RequestIdGuard<T> {
	id: T,
	/// Reference count decreased when dropped.
	_rc: Arc<()>,
}

impl<T> RequestIdGuard<T> {
	/// Get the actual ID.
	pub fn inner(&self) -> &T {
		&self.id
	}
}

#[cfg(test)]
mod tests {
	use super::RequestIdManager;

	#[test]
	fn request_id_guard_works() {
		let manager = RequestIdManager::new(2);
		let _first = manager.next_request_id().unwrap();

		{
			let _second = manager.next_request_ids(13).unwrap();
			assert!(manager.next_request_id().is_err());
			// second dropped here.
		}

		assert!(manager.next_request_id().is_ok());
	}
}

/// What certificate store to use
#[derive(Clone, Copy, Debug, PartialEq)]
#[non_exhaustive]
pub enum CertificateStore {
	/// Use the native system certificate store
	Native,
	/// Use WebPKI's certificate store
	WebPki,
}<|MERGE_RESOLUTION|>--- conflicted
+++ resolved
@@ -54,15 +54,10 @@
 #[derive(Debug, Deserialize, Serialize)]
 #[serde(untagged)]
 pub enum NotifResponse<Notif> {
-	/// Successful response
+	/// Successful response.
 	Ok(Notif),
-<<<<<<< HEAD
-	// TODO: lifetime + #[serde(borrow)]..
-	Err(SubscriptionClosedError),
-=======
 	/// Subscription was closed.
 	Err(SubscriptionClosed),
->>>>>>> c480d90a
 }
 
 /// Active subscription on the client.
