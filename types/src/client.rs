--- conflicted
+++ resolved
@@ -13,7 +13,6 @@
 	Subscription(SubscriptionId),
 	/// Get notifications based on method name.
 	Method(String),
-<<<<<<< HEAD
 }
 
 /// Internal type to detect whether a subscription response from
@@ -26,14 +25,9 @@
 }
 
 /// Active subscription on the client.
-=======
-}
-
-/// Active subscription on the client.
 ///
 /// It will automatically unsubscribe in the [`Subscription::drop`] so no need to explicitly call
 /// the `unsubscribe method` if it is an an subscription based on [`SubscriptionId`].
->>>>>>> ccc07c79
 #[derive(Debug)]
 pub struct Subscription<Notif> {
 	/// Channel to send requests to the background task.
@@ -47,11 +41,7 @@
 }
 
 impl<Notif> Subscription<Notif> {
-<<<<<<< HEAD
-	/// Create a new notification handle.
-=======
 	/// Create a new subscription.
->>>>>>> ccc07c79
 	pub fn new(
 		to_back: mpsc::Sender<FrontToBack>,
 		notifs_rx: mpsc::Receiver<JsonValue>,
@@ -138,23 +128,14 @@
 where
 	Notif: DeserializeOwned,
 {
-<<<<<<< HEAD
-	/// Returns the next notification from the stream
-=======
 	/// Returns the next notification from the stream.
->>>>>>> ccc07c79
 	/// This may return `Ok(None)` if the subscription has been terminated,
 	/// may happen if the channel becomes full or is dropped.
 	pub async fn next(&mut self) -> Result<Option<Notif>, Error> {
 		match self.notifs_rx.next().await {
-<<<<<<< HEAD
 			Some(n) => match serde_json::from_value::<NotifResponse<Notif>>(n) {
 				Ok(NotifResponse::Ok(parsed)) => Ok(Some(parsed)),
 				Ok(NotifResponse::Err(e)) => Err(Error::SubscriptionClosed(e)),
-=======
-			Some(n) => match serde_json::from_value(n) {
-				Ok(parsed) => Ok(Some(parsed)),
->>>>>>> ccc07c79
 				Err(e) => Err(e.into()),
 			},
 			None => Ok(None),
