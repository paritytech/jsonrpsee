--- conflicted
+++ resolved
@@ -7,12 +7,7 @@
 license = "MIT"
 
 [dependencies]
-<<<<<<< HEAD
 async-trait = "0.1"
-hashbrown = "0.9"
-fnv = "1.0"
-=======
->>>>>>> 7dc9435e
 futures = "0.3"
 log = "0.4"
 thiserror = "1.0"
