--- conflicted
+++ resolved
@@ -1,4 +1,3 @@
-<<<<<<< HEAD
 // Copyright 2019 Parity Technologies (UK) Ltd.
 //
 // Permission is hereby granted, free of charge, to any
@@ -25,10 +24,7 @@
 // IN CONNECTION WITH THE SOFTWARE OR THE USE OR OTHER
 // DEALINGS IN THE SOFTWARE.
 
-use async_std::net::{ToSocketAddrs, TcpStream};
-=======
 use async_std::net::{TcpStream, ToSocketAddrs};
->>>>>>> 568aac12
 use err_derive::*;
 use futures::prelude::*;
 use jsonrpsee_core::{client::Client, client::RawClient, common};
