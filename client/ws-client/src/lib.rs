// Copyright 2019-2021 Parity Technologies (UK) Ltd.
//
// Permission is hereby granted, free of charge, to any
// person obtaining a copy of this software and associated
// documentation files (the "Software"), to deal in the
// Software without restriction, including without
// limitation the rights to use, copy, modify, merge,
// publish, distribute, sublicense, and/or sell copies of
// the Software, and to permit persons to whom the Software
// is furnished to do so, subject to the following
// conditions:
//
// The above copyright notice and this permission notice
// shall be included in all copies or substantial portions
// of the Software.
//
// THE SOFTWARE IS PROVIDED "AS IS", WITHOUT WARRANTY OF
// ANY KIND, EXPRESS OR IMPLIED, INCLUDING BUT NOT LIMITED
// TO THE WARRANTIES OF MERCHANTABILITY, FITNESS FOR A
// PARTICULAR PURPOSE AND NONINFRINGEMENT. IN NO EVENT
// SHALL THE AUTHORS OR COPYRIGHT HOLDERS BE LIABLE FOR ANY
// CLAIM, DAMAGES OR OTHER LIABILITY, WHETHER IN AN ACTION
// OF CONTRACT, TORT OR OTHERWISE, ARISING FROM, OUT OF OR
// IN CONNECTION WITH THE SOFTWARE OR THE USE OR OTHER
// DEALINGS IN THE SOFTWARE.

//! # jsonrpsee-ws-client
//!
//! `jsonrpsee-ws-client` is a [JSON RPC](https://www.jsonrpc.org/specification) WebSocket client library that's is built for `async/await`.
//!
//! ## Async runtime support
//!
//! This library uses `tokio` as the runtime and does not support other runtimes.

#![warn(missing_docs, missing_debug_implementations, missing_copy_implementations, unreachable_pub)]
#![cfg_attr(docsrs, feature(doc_cfg))]

#[cfg(test)]
mod tests;

pub use jsonrpsee_core::client::Client as WsClient;
pub use jsonrpsee_types as types;

pub use http::{HeaderMap, HeaderValue};
use std::time::Duration;
use url::Url;

<<<<<<< HEAD
use jsonrpsee_client_transport::ws::{InvalidUri, Uri, WsTransportClientBuilder};
use jsonrpsee_core::client::{CertificateStore, ClientBuilder, Error, IdKind};
use jsonrpsee_core::TEN_MB_SIZE_BYTES;
=======
use jsonrpsee_client_transport::ws::{AsyncRead, AsyncWrite, WsTransportClientBuilder};
use jsonrpsee_core::client::{
	CertificateStore, ClientBuilder, IdKind, MaybeSend, TransportReceiverT, TransportSenderT,
};
use jsonrpsee_core::{Error, TEN_MB_SIZE_BYTES};
>>>>>>> 80902d3e

/// Builder for [`WsClient`].
///
/// # Examples
///
/// ```no_run
///
/// use jsonrpsee_ws_client::{WsClientBuilder, HeaderMap, HeaderValue};
///
/// #[tokio::main]
/// async fn main() {
///     // Build custom headers used during the handshake process.
///     let mut headers = HeaderMap::new();
///     headers.insert("Any-Header-You-Like", HeaderValue::from_static("42"));
///
///     // Build client
///     let client = WsClientBuilder::default()
///          .set_headers(headers)
///          .build("wss://localhost:443")
///          .await
///          .unwrap();
///
///     // use client....
/// }
///
/// ```
#[derive(Clone, Debug)]
pub struct WsClientBuilder {
	certificate_store: CertificateStore,
	max_request_size: u32,
	max_response_size: u32,
	request_timeout: Duration,
	connection_timeout: Duration,
	ping_interval: Option<Duration>,
	headers: http::HeaderMap,
	max_concurrent_requests: usize,
	max_buffer_capacity_per_subscription: usize,
	max_redirections: usize,
	id_kind: IdKind,
	max_log_length: u32,
}

impl Default for WsClientBuilder {
	fn default() -> Self {
		Self {
			certificate_store: CertificateStore::Native,
			max_request_size: TEN_MB_SIZE_BYTES,
			max_response_size: TEN_MB_SIZE_BYTES,
			request_timeout: Duration::from_secs(60),
			connection_timeout: Duration::from_secs(10),
			ping_interval: None,
			headers: HeaderMap::new(),
			max_concurrent_requests: 256,
			max_buffer_capacity_per_subscription: 1024,
			max_redirections: 5,
			id_kind: IdKind::Number,
			max_log_length: 4096,
		}
	}
}

impl WsClientBuilder {
	/// Create a new WebSocket client builder.
	pub fn new() -> WsClientBuilder {
		WsClientBuilder::default()
	}

	/// Force to use the rustls native certificate store.
	///
	/// Since multiple certificate stores can be optionally enabled, this option will
	/// force the `native certificate store` to be used.
	///
	/// This is enabled with the default settings and features.
	///
	/// # Optional
	///
	/// This requires the optional `native-tls` feature.
	#[cfg(feature = "native-tls")]
	pub fn use_native_rustls(mut self) -> Self {
		self.certificate_store = CertificateStore::Native;
		self
	}

	/// Force to use the rustls webpki certificate store.
	///
	/// Since multiple certificate stores can be optionally enabled, this option will
	/// force the `webpki certificate store` to be used.
	///
	/// # Optional
	///
	/// This requires the optional `webpki-tls` feature.
	#[cfg(feature = "webpki-tls")]
	pub fn use_webpki_rustls(mut self) -> Self {
		self.certificate_store = CertificateStore::WebPki;
		self
	}

	/// See documentation [`WsTransportClientBuilder::max_request_size`] (default is 10 MB).
	pub fn max_request_size(mut self, size: u32) -> Self {
		self.max_request_size = size;
		self
	}

	/// See documentation [`WsTransportClientBuilder::max_response_size`] (default is 10 MB).
	pub fn max_response_size(mut self, size: u32) -> Self {
		self.max_response_size = size;
		self
	}

	/// See documentation [`ClientBuilder::request_timeout`] (default is 60 seconds).
	pub fn request_timeout(mut self, timeout: Duration) -> Self {
		self.request_timeout = timeout;
		self
	}

	/// See documentation [`WsTransportClientBuilder::connection_timeout`] (default is 10 seconds).
	pub fn connection_timeout(mut self, timeout: Duration) -> Self {
		self.connection_timeout = timeout;
		self
	}

	/// See documentation [`ClientBuilder::ping_interval`] (disabled by default).
	pub fn ping_interval(mut self, interval: Duration) -> Self {
		self.ping_interval = Some(interval);
		self
	}

	/// See documentation [`WsTransportClientBuilder::set_headers`] (default is none).
	pub fn set_headers(mut self, headers: http::HeaderMap) -> Self {
		self.headers = headers;
		self
	}

	/// See documentation [`ClientBuilder::max_concurrent_requests`] (default is 256).
	pub fn max_concurrent_requests(mut self, max: usize) -> Self {
		self.max_concurrent_requests = max;
		self
	}

	/// See documentation [`ClientBuilder::max_buffer_capacity_per_subscription`] (default is 1024).
	pub fn max_buffer_capacity_per_subscription(mut self, max: usize) -> Self {
		self.max_buffer_capacity_per_subscription = max;
		self
	}

	/// See documentation [`WsTransportClientBuilder::max_redirections`] (default is 5).
	pub fn max_redirections(mut self, redirect: usize) -> Self {
		self.max_redirections = redirect;
		self
	}

	/// See documentation for [`ClientBuilder::id_format`] (default is Number).
	pub fn id_format(mut self, kind: IdKind) -> Self {
		self.id_kind = kind;
		self
	}

	/// Set maximum length for logging calls and responses.
	///
	/// Logs bigger than this limit will be truncated.
	pub fn set_max_logging_length(mut self, max: u32) -> Self {
		self.max_log_length = max;
		self
	}

	/// Build the [`WsClient`] with specified [`TransportSenderT`] [`TransportReceiverT`] parameters
	///
	/// ## Panics
	///
	/// Panics if being called outside of `tokio` runtime context.
	pub async fn build_with_transport<S, R>(self, sender: S, receiver: R) -> Result<WsClient, Error>
	where
		S: TransportSenderT + Send,
		R: TransportReceiverT + Send,
	{
		let Self {
			max_concurrent_requests,
			request_timeout,
			ping_interval,
			max_buffer_capacity_per_subscription,
			id_kind,
			max_log_length,
			..
		} = self;

		let mut client = ClientBuilder::default()
			.max_buffer_capacity_per_subscription(max_buffer_capacity_per_subscription)
			.request_timeout(request_timeout)
			.max_concurrent_requests(max_concurrent_requests)
			.id_format(id_kind)
			.set_max_logging_length(max_log_length);

		if let Some(interval) = ping_interval {
			client = client.ping_interval(interval);
		}

		Ok(client.build_with_tokio(sender, receiver))
	}

	/// Build the [`WsClient`] with specified data stream, using [`WsTransportClientBuilder::build_with_stream`].
	///
	/// ## Panics
	///
	/// Panics if being called outside of `tokio` runtime context.
	pub async fn build_with_stream<T>(self, url: impl AsRef<str>, data_stream: T) -> Result<WsClient, Error>
	where
		T: AsyncRead + AsyncWrite + Unpin + MaybeSend + 'static,
	{
		let transport_builder = WsTransportClientBuilder {
			certificate_store: self.certificate_store,
			connection_timeout: self.connection_timeout,
			headers: self.headers.clone(),
			max_request_size: self.max_request_size,
			max_response_size: self.max_response_size,
			max_redirections: self.max_redirections,
		};

		let uri = Url::parse(url.as_ref()).map_err(|e| Error::Transport(e.into()))?;
		let (sender, receiver) =
			transport_builder.build_with_stream(uri, data_stream).await.map_err(|e| Error::Transport(e.into()))?;

		let ws_client = self.build_with_transport(sender, receiver).await?;
		Ok(ws_client)
	}

	/// Build the [`WsClient`] with specified URL to connect to, using the default
	/// [`WsTransportClientBuilder::build_with_stream`], therefore with the default TCP as transport layer.
	///
	/// ## Panics
	///
	/// Panics if being called outside of `tokio` runtime context.
	pub async fn build(self, url: impl AsRef<str>) -> Result<WsClient, Error> {
		let transport_builder = WsTransportClientBuilder {
			certificate_store: self.certificate_store,
			connection_timeout: self.connection_timeout,
			headers: self.headers.clone(),
			max_request_size: self.max_request_size,
			max_response_size: self.max_response_size,
			max_redirections: self.max_redirections,
		};

		let uri = Url::parse(url.as_ref()).map_err(|e| Error::Transport(e.into()))?;
		let (sender, receiver) = transport_builder.build(uri).await.map_err(|e| Error::Transport(e.into()))?;

		let ws_client = self.build_with_transport(sender, receiver).await?;
		Ok(ws_client)
	}
}<|MERGE_RESOLUTION|>--- conflicted
+++ resolved
@@ -45,17 +45,11 @@
 use std::time::Duration;
 use url::Url;
 
-<<<<<<< HEAD
-use jsonrpsee_client_transport::ws::{InvalidUri, Uri, WsTransportClientBuilder};
-use jsonrpsee_core::client::{CertificateStore, ClientBuilder, Error, IdKind};
-use jsonrpsee_core::TEN_MB_SIZE_BYTES;
-=======
 use jsonrpsee_client_transport::ws::{AsyncRead, AsyncWrite, WsTransportClientBuilder};
 use jsonrpsee_core::client::{
-	CertificateStore, ClientBuilder, IdKind, MaybeSend, TransportReceiverT, TransportSenderT,
+	CertificateStore, ClientBuilder, IdKind, MaybeSend, TransportReceiverT, TransportSenderT, Error
 };
-use jsonrpsee_core::{Error, TEN_MB_SIZE_BYTES};
->>>>>>> 80902d3e
+use jsonrpsee_core::TEN_MB_SIZE_BYTES;
 
 /// Builder for [`WsClient`].
 ///
@@ -222,11 +216,7 @@
 	}
 
 	/// Build the [`WsClient`] with specified [`TransportSenderT`] [`TransportReceiverT`] parameters
-	///
-	/// ## Panics
-	///
-	/// Panics if being called outside of `tokio` runtime context.
-	pub async fn build_with_transport<S, R>(self, sender: S, receiver: R) -> Result<WsClient, Error>
+	pub fn build_with_transport<S, R>(self, sender: S, receiver: R) -> WsClient
 	where
 		S: TransportSenderT + Send,
 		R: TransportReceiverT + Send,
@@ -252,7 +242,7 @@
 			client = client.ping_interval(interval);
 		}
 
-		Ok(client.build_with_tokio(sender, receiver))
+		client.build_with_tokio(sender, receiver)
 	}
 
 	/// Build the [`WsClient`] with specified data stream, using [`WsTransportClientBuilder::build_with_stream`].
@@ -277,7 +267,7 @@
 		let (sender, receiver) =
 			transport_builder.build_with_stream(uri, data_stream).await.map_err(|e| Error::Transport(e.into()))?;
 
-		let ws_client = self.build_with_transport(sender, receiver).await?;
+		let ws_client = self.build_with_transport(sender, receiver);
 		Ok(ws_client)
 	}
 
@@ -300,7 +290,7 @@
 		let uri = Url::parse(url.as_ref()).map_err(|e| Error::Transport(e.into()))?;
 		let (sender, receiver) = transport_builder.build(uri).await.map_err(|e| Error::Transport(e.into()))?;
 
-		let ws_client = self.build_with_transport(sender, receiver).await?;
+		let ws_client = self.build_with_transport(sender, receiver);
 		Ok(ws_client)
 	}
 }