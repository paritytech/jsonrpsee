// Copyright 2019-2021 Parity Technologies (UK) Ltd.
//
// Permission is hereby granted, free of charge, to any
// person obtaining a copy of this software and associated
// documentation files (the "Software"), to deal in the
// Software without restriction, including without
// limitation the rights to use, copy, modify, merge,
// publish, distribute, sublicense, and/or sell copies of
// the Software, and to permit persons to whom the Software
// is furnished to do so, subject to the following
// conditions:
//
// The above copyright notice and this permission notice
// shall be included in all copies or substantial portions
// of the Software.
//
// THE SOFTWARE IS PROVIDED "AS IS", WITHOUT WARRANTY OF
// ANY KIND, EXPRESS OR IMPLIED, INCLUDING BUT NOT LIMITED
// TO THE WARRANTIES OF MERCHANTABILITY, FITNESS FOR A
// PARTICULAR PURPOSE AND NONINFRINGEMENT. IN NO EVENT
// SHALL THE AUTHORS OR COPYRIGHT HOLDERS BE LIABLE FOR ANY
// CLAIM, DAMAGES OR OTHER LIABILITY, WHETHER IN AN ACTION
// OF CONTRACT, TORT OR OTHERWISE, ARISING FROM, OUT OF OR
// IN CONNECTION WITH THE SOFTWARE OR THE USE OR OTHER
// DEALINGS IN THE SOFTWARE.

mod stream;

use std::io;
use std::net::{SocketAddr, ToSocketAddrs};
use std::time::Duration;

use futures_util::io::{BufReader, BufWriter};
use jsonrpsee_core::client::{CertificateStore, TransportReceiverT, TransportSenderT};
use jsonrpsee_core::TEN_MB_SIZE_BYTES;
use jsonrpsee_core::{async_trait, Cow};
use soketto::connection;
use soketto::handshake::client::{Client as WsHandshakeClient, ServerResponse};
use stream::EitherStream;
use thiserror::Error;
use tokio::net::TcpStream;

pub use http::{uri::InvalidUri, Uri};
pub use soketto::handshake::client::Header;

/// Sending end of WebSocket transport.
#[derive(Debug)]
pub struct Sender {
	inner: connection::Sender<BufReader<BufWriter<EitherStream>>>,
}

/// Receiving end of WebSocket transport.
#[derive(Debug)]
pub struct Receiver {
	inner: connection::Receiver<BufReader<BufWriter<EitherStream>>>,
}

/// Builder for a WebSocket transport [`Sender`] and ['Receiver`] pair.
#[derive(Debug)]
pub struct WsTransportClientBuilder<'a> {
	/// What certificate store to use
	pub certificate_store: CertificateStore,
	/// Timeout for the connection.
	pub connection_timeout: Duration,
	/// Custom headers to pass during the HTTP handshake. If `None`, no
	/// custom header is passed.
	pub headers: Vec<Header<'a>>,
	/// Max payload size
	pub max_request_body_size: u32,
	/// Max number of redirections.
	pub max_redirections: usize,
}

impl<'a> Default for WsTransportClientBuilder<'a> {
	fn default() -> Self {
		Self {
			certificate_store: CertificateStore::Native,
			max_request_body_size: TEN_MB_SIZE_BYTES,
			connection_timeout: Duration::from_secs(10),
			headers: Vec::new(),
			max_redirections: 5,
		}
	}
}

impl<'a> WsTransportClientBuilder<'a> {
	/// Set whether to use system certificates (default is native).
	pub fn certificate_store(mut self, certificate_store: CertificateStore) -> Self {
		self.certificate_store = certificate_store;
		self
	}

	/// Set max request body size (default is 10 MB).
	pub fn max_request_body_size(mut self, size: u32) -> Self {
		self.max_request_body_size = size;
		self
	}

	/// Set connection timeout for the handshake (default is 10 seconds).
	pub fn connection_timeout(mut self, timeout: Duration) -> Self {
		self.connection_timeout = timeout;
		self
	}

	/// Set a custom header passed to the server during the handshake (default is none).
	///
	/// The caller is responsible for checking that the headers do not conflict or are duplicated.
	pub fn add_header(mut self, name: &'a str, value: &'a str) -> Self {
		self.headers.push(Header { name, value: value.as_bytes() });
		self
	}

	/// Set the max number of redirections to perform until a connection is regarded as failed.
	/// (default is 5).
	pub fn max_redirections(mut self, redirect: usize) -> Self {
		self.max_redirections = redirect;
		self
	}
}

/// Stream mode, either plain TCP or TLS.
#[derive(Clone, Copy, Debug, PartialEq)]
pub enum Mode {
	/// Plain mode (`ws://` URL).
	Plain,
	/// TLS mode (`wss://` URL).
	Tls,
}

/// Error that can happen during the WebSocket handshake.
///
/// If multiple IP addresses are attempted, only the last error is returned, similar to how
/// [`std::net::TcpStream::connect`] behaves.
#[derive(Debug, Error)]
pub enum WsHandshakeError {
	/// Failed to load system certs
	#[error("Failed to load system certs: {0}")]
	CertificateStore(io::Error),

	/// Invalid URL.
	#[error("Invalid URL: {0}")]
	Url(Cow<'static, str>),

	/// Error when opening the TCP socket.
	#[error("Error when opening the TCP socket: {0}")]
	Io(io::Error),

	/// Error in the transport layer.
	#[error("Error in the WebSocket handshake: {0}")]
	Transport(#[source] soketto::handshake::Error),

	/// Invalid DNS name error for TLS
	#[cfg(feature = "tls")]
	#[error("Invalid DNS name: {0}")]
	InvalidDnsName(#[source] tokio_rustls::webpki::InvalidDnsNameError),

	/// Server rejected the handshake.
	#[error("Connection rejected with status code: {status_code}")]
	Rejected {
		/// HTTP status code that the server returned.
		status_code: u16,
	},

	/// Timeout while trying to connect.
	#[error("Connection timeout exceeded: {0:?}")]
	Timeout(Duration),

	/// Failed to resolve IP addresses for this hostname.
	#[error("Failed to resolve IP addresses for this hostname: {0}")]
	ResolutionFailed(io::Error),

	/// Couldn't find any IP address for this hostname.
	#[error("No IP address found for this hostname: {0}")]
	NoAddressFound(String),
}

/// Error that can occur when reading or sending messages on an established connection.
#[derive(Debug, Error)]
pub enum WsError {
	/// Error in the WebSocket connection.
	#[error("WebSocket connection error: {0}")]
	Connection(#[source] soketto::connection::Error),
}

#[async_trait]
impl TransportSenderT for Sender {
	type Error = WsError;

	/// Sends out a request. Returns a `Future` that finishes when the request has been
	/// successfully sent.
<<<<<<< HEAD
	async fn send(&mut self, body: String) -> Result<(), WsError> {
		tracing::trace!("send: {}", body);
=======
	async fn send(&mut self, body: String) -> Result<(), Self::Error> {
		tracing::debug!("send: {}", body);
>>>>>>> 47d36b9b
		self.inner.send_text(body).await?;
		self.inner.flush().await?;
		Ok(())
	}

	/// Send a close message and close the connection.
	async fn close(&mut self) -> Result<(), WsError> {
		self.inner.close().await.map_err(Into::into)
	}
}

#[async_trait]
impl TransportReceiverT for Receiver {
	type Error = WsError;

	/// Returns a `Future` resolving when the server sent us something back.
	async fn receive(&mut self) -> Result<String, Self::Error> {
		let mut message = Vec::new();
		self.inner.receive_data(&mut message).await?;
		let s = String::from_utf8(message).expect("Found invalid UTF-8");
		Ok(s)
	}
}

impl<'a> WsTransportClientBuilder<'a> {
	/// Try to establish the connection.
	pub async fn build(self, uri: Uri) -> Result<(Sender, Receiver), WsHandshakeError> {
		let target: Target = uri.try_into()?;
		self.try_connect(target).await
	}

	async fn try_connect(self, mut target: Target) -> Result<(Sender, Receiver), WsHandshakeError> {
		let mut err = None;

		// Only build TLS connector if `wss` in URL.
		#[cfg(feature = "tls")]
		let mut connector = match target._mode {
			Mode::Tls => Some(build_tls_config(&self.certificate_store)?),
			Mode::Plain => None,
		};

		for _ in 0..self.max_redirections {
			tracing::debug!("Connecting to target: {:?}", target);

			// The sockaddrs might get reused if the server replies with a relative URI.
			let sockaddrs = std::mem::take(&mut target.sockaddrs);
			for sockaddr in &sockaddrs {
				#[cfg(feature = "tls")]
				let tcp_stream = match connect(*sockaddr, self.connection_timeout, &target.host, connector.as_ref()).await {
					Ok(stream) => stream,
					Err(e) => {
						tracing::debug!("Failed to connect to sockaddr: {:?}", sockaddr);
						err = Some(Err(e));
						continue;
					}
				};

				#[cfg(not(feature = "tls"))]
				let tcp_stream = match connect(*sockaddr, self.connection_timeout).await {
					Ok(stream) => stream,
					Err(e) => {
						tracing::debug!("Failed to connect to sockaddr: {:?}", sockaddr);
						err = Some(Err(e));
						continue;
					}
				};

				let mut client = WsHandshakeClient::new(
					BufReader::new(BufWriter::new(tcp_stream)),
					&target.host_header,
					&target.path_and_query,
				);

				client.set_headers(&self.headers);

				// Perform the initial handshake.
				match client.handshake().await {
					Ok(ServerResponse::Accepted { .. }) => {
						tracing::info!("Connection established to target: {:?}", target);
						let mut builder = client.into_builder();
						builder.set_max_message_size(self.max_request_body_size as usize);
						let (sender, receiver) = builder.finish();
						return Ok((Sender { inner: sender }, Receiver { inner: receiver }));
					}

					Ok(ServerResponse::Rejected { status_code }) => {
						tracing::debug!("Connection rejected: {:?}", status_code);
						err = Some(Err(WsHandshakeError::Rejected { status_code }));
					}
					Ok(ServerResponse::Redirect { status_code, location }) => {
						tracing::debug!("Redirection: status_code: {}, location: {}", status_code, location);
						match location.parse::<Uri>() {
							// redirection with absolute path => need to lookup.
							Ok(uri) => {
								// Absolute URI.
								if uri.scheme().is_some() {
									target = uri.try_into().map_err(|e| {
										tracing::error!("Redirection failed: {:?}", e);
										e
									})?;

									// Only build TLS connector if `wss` in redirection URL.
									#[cfg(feature = "tls")]
									match target._mode {
										Mode::Tls if connector.is_none() => {
											connector = Some(build_tls_config(&self.certificate_store)?);
										}
										Mode::Tls => (),
										// Drop connector if it was configured previously.
										Mode::Plain => {
											connector = None;
										}
									};
								}
								// Relative URI.
								else {
									// Replace the entire path_and_query if `location` starts with `/` or `//`.
									if location.starts_with('/') {
										target.path_and_query = location;
									} else {
										match target.path_and_query.rfind('/') {
											Some(offset) => {
												target.path_and_query.replace_range(offset + 1.., &location)
											}
											None => {
												err = Some(Err(WsHandshakeError::Url(
													format!(
														"path_and_query: {}; this is a bug it must contain `/` please open issue",
														location
													)
													.into(),
												)));
												continue;
											}
										};
									}
									target.sockaddrs = sockaddrs;
								}
								break;
							}
							Err(e) => {
								err = Some(Err(WsHandshakeError::Url(e.to_string().into())));
							}
						};
					}
					Err(e) => {
						err = Some(Err(e.into()));
					}
				};
			}
		}
		err.unwrap_or(Err(WsHandshakeError::NoAddressFound(target.host)))
	}
}

#[cfg(feature = "tls")]
async fn connect(
	sockaddr: SocketAddr,
	timeout_dur: Duration,
	host: &str,
	tls_connector: Option<&tokio_rustls::TlsConnector>,
) -> Result<EitherStream, WsHandshakeError> {
	let socket = TcpStream::connect(sockaddr);
	let timeout = tokio::time::sleep(timeout_dur);
	tokio::select! {
		socket = socket => {
			let socket = socket?;
			if let Err(err) = socket.set_nodelay(true) {
				tracing::warn!("set nodelay failed: {:?}", err);
			}
			match tls_connector {
				None => Ok(EitherStream::Plain(socket)),
				Some(connector) => {
					let server_name: tokio_rustls::rustls::ServerName = host.try_into().map_err(|e| WsHandshakeError::Url(format!("Invalid host: {} {:?}", host, e).into()))?;
					let tls_stream = connector.connect(server_name, socket).await?;
					Ok(EitherStream::Tls(tls_stream))
				}
			}
		}
		_ = timeout => Err(WsHandshakeError::Timeout(timeout_dur))
	}
}

#[cfg(not(feature = "tls"))]
async fn connect(sockaddr: SocketAddr, timeout_dur: Duration) -> Result<EitherStream, WsHandshakeError> {
	let socket = TcpStream::connect(sockaddr);
	let timeout = tokio::time::sleep(timeout_dur);
	tokio::select! {
		socket = socket => {
			let socket = socket?;
			if let Err(err) = socket.set_nodelay(true) {
				tracing::warn!("set nodelay failed: {:?}", err);
			}
			Ok(EitherStream::Plain(socket))
		}
		_ = timeout => Err(WsHandshakeError::Timeout(timeout_dur))
	}
}

impl From<io::Error> for WsHandshakeError {
	fn from(err: io::Error) -> WsHandshakeError {
		WsHandshakeError::Io(err)
	}
}

#[cfg(feature = "tls")]
impl From<tokio_rustls::webpki::InvalidDnsNameError> for WsHandshakeError {
	fn from(err: tokio_rustls::webpki::InvalidDnsNameError) -> WsHandshakeError {
		WsHandshakeError::InvalidDnsName(err)
	}
}

impl From<soketto::handshake::Error> for WsHandshakeError {
	fn from(err: soketto::handshake::Error) -> WsHandshakeError {
		WsHandshakeError::Transport(err)
	}
}

impl From<soketto::connection::Error> for WsError {
	fn from(err: soketto::connection::Error) -> Self {
		WsError::Connection(err)
	}
}

/// Represents a verified remote WebSocket address.
#[derive(Debug, Clone)]
pub struct Target {
	/// Socket addresses resolved the host name.
	sockaddrs: Vec<SocketAddr>,
	/// The host name (domain or IP address).
	host: String,
	/// The Host request header specifies the host and port number of the server to which the request is being sent.
	host_header: String,
	/// WebSocket stream mode, see [`Mode`] for further documentation.
	_mode: Mode,
	/// The path and query parts from an URL.
	path_and_query: String,
}

impl TryFrom<Uri> for Target {
	type Error = WsHandshakeError;

	fn try_from(uri: Uri) -> Result<Self, Self::Error> {
		let _mode = match uri.scheme_str() {
			Some("ws") => Mode::Plain,
			#[cfg(feature = "tls")]
			Some("wss") => Mode::Tls,
			invalid_scheme => {
				let scheme = invalid_scheme.unwrap_or("no scheme");
				#[cfg(feature = "tls")]
				let err = format!("`{}` not supported, expects 'ws' or 'wss'", scheme);
				#[cfg(not(feature = "tls"))]
				let err = format!("`{}` not supported, expects 'ws' ('wss' requires the tls feature)", scheme);
				return Err(WsHandshakeError::Url(err.into()));
			}
		};
		let host = uri.host().map(ToOwned::to_owned).ok_or_else(|| WsHandshakeError::Url("No host in URL".into()))?;
		let port = uri
			.port_u16()
			.ok_or_else(|| WsHandshakeError::Url("No port number in URL (default port is not supported)".into()))?;
		let host_header = format!("{}:{}", host, port);
		let parts = uri.into_parts();
		let path_and_query = parts.path_and_query.ok_or_else(|| WsHandshakeError::Url("No path in URL".into()))?;
		let sockaddrs = host_header.to_socket_addrs().map_err(WsHandshakeError::ResolutionFailed)?;
		Ok(Self {
			sockaddrs: sockaddrs.collect(),
			host,
			host_header,
			_mode,
			path_and_query: path_and_query.to_string(),
		})
	}
}

// NOTE: this is slow and should be used sparingly.
#[cfg(feature = "tls")]
fn build_tls_config(cert_store: &CertificateStore) -> Result<tokio_rustls::TlsConnector, WsHandshakeError> {
	use tokio_rustls::rustls;

	let mut roots = rustls::RootCertStore::empty();

	match cert_store {
		CertificateStore::Native => {
			let mut first_error = None;
			let certs = rustls_native_certs::load_native_certs().map_err(WsHandshakeError::CertificateStore)?;
			for cert in certs {
				let cert = rustls::Certificate(cert.0);
				if let Err(err) = roots.add(&cert) {
					first_error = first_error.or_else(|| Some(io::Error::new(io::ErrorKind::InvalidData, err)));
				}
			}
			if roots.is_empty() {
				let err = first_error
					.unwrap_or_else(|| io::Error::new(io::ErrorKind::NotFound, "No valid certificate found"));
				return Err(WsHandshakeError::CertificateStore(err));
			}
		}
		CertificateStore::WebPki => {
			roots.add_server_trust_anchors(webpki_roots::TLS_SERVER_ROOTS.0.iter().map(|ta| {
				rustls::OwnedTrustAnchor::from_subject_spki_name_constraints(ta.subject, ta.spki, ta.name_constraints)
			}));
		}
		_ => {
			let err = io::Error::new(io::ErrorKind::NotFound, "Invalid certificate store");
			return Err(WsHandshakeError::CertificateStore(err));
		}
	};

	let config =
		rustls::ClientConfig::builder().with_safe_defaults().with_root_certificates(roots).with_no_client_auth();

	Ok(std::sync::Arc::new(config).into())
}

#[cfg(test)]
mod tests {
	use super::{Mode, Target, Uri, WsHandshakeError};
	use http::uri::InvalidUri;

	fn assert_ws_target(target: Target, host: &str, host_header: &str, mode: Mode, path_and_query: &str) {
		assert_eq!(&target.host, host);
		assert_eq!(&target.host_header, host_header);
		assert_eq!(target._mode, mode);
		assert_eq!(&target.path_and_query, path_and_query);
	}

	fn parse_target(uri: &str) -> Result<Target, WsHandshakeError> {
		uri.parse::<Uri>().map_err(|e: InvalidUri| WsHandshakeError::Url(e.to_string().into()))?.try_into()
	}

	#[test]
	fn ws_works() {
		let target = parse_target("ws://127.0.0.1:9933").unwrap();
		assert_ws_target(target, "127.0.0.1", "127.0.0.1:9933", Mode::Plain, "/");
	}

	#[cfg(feature = "tls")]
	#[test]
	fn wss_works() {
		let target = parse_target("wss://kusama-rpc.polkadot.io:443").unwrap();
		assert_ws_target(target, "kusama-rpc.polkadot.io", "kusama-rpc.polkadot.io:443", Mode::Tls, "/");
	}

	#[cfg(not(feature = "tls"))]
	#[test]
	fn wss_fails_with_tls_feature() {
		let err = parse_target("wss://kusama-rpc.polkadot.io:443").unwrap_err();
		assert!(matches!(err, WsHandshakeError::Url(_)));
	}

	#[test]
	fn faulty_url_scheme() {
		let err = parse_target("http://kusama-rpc.polkadot.io:443").unwrap_err();
		assert!(matches!(err, WsHandshakeError::Url(_)));
	}

	#[test]
	fn faulty_port() {
		let err = parse_target("ws://127.0.0.1:-43").unwrap_err();
		assert!(matches!(err, WsHandshakeError::Url(_)));
		let err = parse_target("ws://127.0.0.1:99999").unwrap_err();
		assert!(matches!(err, WsHandshakeError::Url(_)));
	}

	#[test]
	fn url_with_path_works() {
		let target = parse_target("ws://127.0.0.1:443/my-special-path").unwrap();
		assert_ws_target(target, "127.0.0.1", "127.0.0.1:443", Mode::Plain, "/my-special-path");
	}

	#[test]
	fn url_with_query_works() {
		let target = parse_target("ws://127.0.0.1:443/my?name1=value1&name2=value2").unwrap();
		assert_ws_target(target, "127.0.0.1", "127.0.0.1:443", Mode::Plain, "/my?name1=value1&name2=value2");
	}

	#[test]
	fn url_with_fragment_is_ignored() {
		let target = parse_target("ws://127.0.0.1:443/my.htm#ignore").unwrap();
		assert_ws_target(target, "127.0.0.1", "127.0.0.1:443", Mode::Plain, "/my.htm");
	}
}<|MERGE_RESOLUTION|>--- conflicted
+++ resolved
@@ -188,13 +188,8 @@
 
 	/// Sends out a request. Returns a `Future` that finishes when the request has been
 	/// successfully sent.
-<<<<<<< HEAD
-	async fn send(&mut self, body: String) -> Result<(), WsError> {
+	async fn send(&mut self, body: String) -> Result<(), Self::Error> {
 		tracing::trace!("send: {}", body);
-=======
-	async fn send(&mut self, body: String) -> Result<(), Self::Error> {
-		tracing::debug!("send: {}", body);
->>>>>>> 47d36b9b
 		self.inner.send_text(body).await?;
 		self.inner.flush().await?;
 		Ok(())
