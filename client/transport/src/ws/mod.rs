--- conflicted
+++ resolved
@@ -510,15 +510,9 @@
 			Some("wss") => Mode::Tls,
 			invalid_scheme => {
 				let scheme = invalid_scheme.unwrap_or("no scheme");
-<<<<<<< HEAD
 				#[cfg(feature = "__tls")]
-				let err = format!("`{}` not supported, expects 'ws' or 'wss'", scheme);
+				let err = format!("`{scheme}` not supported, expects 'ws' or 'wss'");
 				#[cfg(not(feature = "__tls"))]
-=======
-				#[cfg(feature = "tls")]
-				let err = format!("`{scheme}` not supported, expects 'ws' or 'wss'");
-				#[cfg(not(feature = "tls"))]
->>>>>>> 0fbca18f
 				let err = format!("`{}` not supported, expects 'ws' ('wss' requires the tls feature)", scheme);
 				return Err(WsHandshakeError::Url(err.into()));
 			}
