--- conflicted
+++ resolved
@@ -107,20 +107,10 @@
 		self
 	}
 
-<<<<<<< HEAD
-	/// Set max concurrent requests.
-	pub fn max_concurrent_requests(mut self, max: usize) -> Self {
-		self.max_concurrent_requests = max;
-		self
-	}
-
-	/// Force to use a custom certificate store.
-=======
 	/// Force to use the rustls native certificate store.
 	///
 	/// Since multiple certificate stores can be optionally enabled, this option will
 	/// force the `native certificate store` to be used.
->>>>>>> e2a0c9f3
 	///
 	/// # Optional
 	///
