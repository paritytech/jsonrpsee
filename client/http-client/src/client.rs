// Copyright 2019-2021 Parity Technologies (UK) Ltd.
//
// Permission is hereby granted, free of charge, to any
// person obtaining a copy of this software and associated
// documentation files (the "Software"), to deal in the
// Software without restriction, including without
// limitation the rights to use, copy, modify, merge,
// publish, distribute, sublicense, and/or sell copies of
// the Software, and to permit persons to whom the Software
// is furnished to do so, subject to the following
// conditions:
//
// The above copyright notice and this permission notice
// shall be included in all copies or substantial portions
// of the Software.
//
// THE SOFTWARE IS PROVIDED "AS IS", WITHOUT WARRANTY OF
// ANY KIND, EXPRESS OR IMPLIED, INCLUDING BUT NOT LIMITED
// TO THE WARRANTIES OF MERCHANTABILITY, FITNESS FOR A
// PARTICULAR PURPOSE AND NONINFRINGEMENT. IN NO EVENT
// SHALL THE AUTHORS OR COPYRIGHT HOLDERS BE LIABLE FOR ANY
// CLAIM, DAMAGES OR OTHER LIABILITY, WHETHER IN AN ACTION
// OF CONTRACT, TORT OR OTHERWISE, ARISING FROM, OUT OF OR
// IN CONNECTION WITH THE SOFTWARE OR THE USE OR OTHER
// DEALINGS IN THE SOFTWARE.

use std::sync::Arc;
use std::time::Duration;

use crate::transport::HttpTransportClient;
use crate::types::{ErrorResponse, Id, NotificationSer, RequestSer, Response};
use async_trait::async_trait;
use hyper::http::HeaderMap;
use jsonrpsee_core::client::{CertificateStore, ClientT, IdKind, RequestIdManager, Subscription, SubscriptionClientT};
<<<<<<< HEAD
=======
use jsonrpsee_core::params::BatchRequestBuilder;
use jsonrpsee_core::tracing::RpcTracing;
use jsonrpsee_core::traits::ToRpcParams;
>>>>>>> 41b8a2c9
use jsonrpsee_core::{Error, TEN_MB_SIZE_BYTES};
use jsonrpsee_types::error::CallError;
use rustc_hash::FxHashMap;
use serde::de::DeserializeOwned;
use tracing::instrument;

/// Http Client Builder.
///
/// # Examples
///
/// ```no_run
///
/// use jsonrpsee_http_client::{HttpClientBuilder, HeaderMap, HeaderValue};
///
/// #[tokio::main]
/// async fn main() {
///     // Build custom headers used for every submitted request.
///     let mut headers = HeaderMap::new();
///     headers.insert("Any-Header-You-Like", HeaderValue::from_static("42"));
///
///     // Build client
///     let client = HttpClientBuilder::default()
///          .set_headers(headers)
///          .build("wss://localhost:443")
///          .unwrap();
///
///     // use client....
/// }
///
/// ```
#[derive(Debug)]
pub struct HttpClientBuilder {
	max_request_body_size: u32,
	request_timeout: Duration,
	max_concurrent_requests: usize,
	certificate_store: CertificateStore,
	id_kind: IdKind,
	max_log_length: u32,
	headers: HeaderMap,
}

impl HttpClientBuilder {
	/// Sets the maximum size of a request body in bytes (default is 10 MiB).
	pub fn max_request_body_size(mut self, size: u32) -> Self {
		self.max_request_body_size = size;
		self
	}

	/// Set request timeout (default is 60 seconds).
	pub fn request_timeout(mut self, timeout: Duration) -> Self {
		self.request_timeout = timeout;
		self
	}

	/// Set max concurrent requests.
	pub fn max_concurrent_requests(mut self, max: usize) -> Self {
		self.max_concurrent_requests = max;
		self
	}

	/// Set which certificate store to use.
	pub fn certificate_store(mut self, certificate_store: CertificateStore) -> Self {
		self.certificate_store = certificate_store;
		self
	}

	/// Configure the data type of the request object ID (default is number).
	pub fn id_format(mut self, id_kind: IdKind) -> Self {
		self.id_kind = id_kind;
		self
	}

	/// Max length for logging for requests and responses in number characters.
	///
	/// Logs bigger than this limit will be truncated.
	pub fn set_max_logging_length(mut self, max: u32) -> Self {
		self.max_log_length = max;
		self
	}

	/// Set a custom header passed to the server with every request (default is none).
	///
	/// The caller is responsible for checking that the headers do not conflict or are duplicated.
	pub fn set_headers(mut self, headers: HeaderMap) -> Self {
		self.headers = headers;
		self
	}

	/// Build the HTTP client with target to connect to.
	pub fn build(self, target: impl AsRef<str>) -> Result<HttpClient, Error> {
		let transport = HttpTransportClient::new(
			target,
			self.max_request_body_size,
			self.certificate_store,
			self.max_log_length,
			self.headers,
		)
		.map_err(|e| Error::Transport(e.into()))?;
		Ok(HttpClient {
			transport,
			id_manager: Arc::new(RequestIdManager::new(self.max_concurrent_requests, self.id_kind)),
			request_timeout: self.request_timeout,
		})
	}
}

impl Default for HttpClientBuilder {
	fn default() -> Self {
		Self {
			max_request_body_size: TEN_MB_SIZE_BYTES,
			request_timeout: Duration::from_secs(60),
			max_concurrent_requests: 256,
			certificate_store: CertificateStore::Native,
			id_kind: IdKind::Number,
			max_log_length: 4096,
			headers: HeaderMap::new(),
		}
	}
}

/// JSON-RPC HTTP Client that provides functionality to perform method calls and notifications.
#[derive(Debug, Clone)]
pub struct HttpClient {
	/// HTTP transport client.
	transport: HttpTransportClient,
	/// Request timeout. Defaults to 60sec.
	request_timeout: Duration,
	/// Request ID manager.
	id_manager: Arc<RequestIdManager>,
}

#[async_trait]
impl ClientT for HttpClient {
<<<<<<< HEAD
	#[instrument(name = "notification", skip(self, params))]
	async fn notification<'a>(&self, method: &'a str, params: Option<ParamsSer<'a>>) -> Result<(), Error> {
		let notif = serde_json::to_string(&NotificationSer::new(method, params)).map_err(Error::ParseError)?;
=======
	async fn notification<Params>(&self, method: &str, params: Params) -> Result<(), Error>
	where
		Params: ToRpcParams + Send,
	{
		let trace = RpcTracing::notification(method);
		async {
			let params = params.to_rpc_params()?;
			let notif = serde_json::to_string(&NotificationSer::new(method, params)).map_err(Error::ParseError)?;
>>>>>>> 41b8a2c9

		let fut = self.transport.send(notif);

		match tokio::time::timeout(self.request_timeout, fut).await {
			Ok(Ok(ok)) => Ok(ok),
			Err(_) => Err(Error::RequestTimeout),
			Ok(Err(e)) => Err(Error::Transport(e.into())),
		}
	}

	/// Perform a request towards the server.
<<<<<<< HEAD
	#[instrument(name = "method_call", skip(self, params))]
	async fn request<'a, R>(&self, method: &'a str, params: Option<ParamsSer<'a>>) -> Result<R, Error>
=======
	async fn request<R, Params>(&self, method: &str, params: Params) -> Result<R, Error>
>>>>>>> 41b8a2c9
	where
		R: DeserializeOwned,
		Params: ToRpcParams + Send,
	{
		let guard = self.id_manager.next_request_id()?;
		let id = guard.inner();
		let params = params.to_rpc_params()?;

		let request = RequestSer::new(&id, method, params);
		let raw = serde_json::to_string(&request).map_err(Error::ParseError)?;

		let fut = self.transport.send_and_read_body(raw);
		let body = match tokio::time::timeout(self.request_timeout, fut).await {
			Ok(Ok(body)) => body,
			Err(_e) => {
				return Err(Error::RequestTimeout);
			}
			Ok(Err(e)) => {
				return Err(Error::Transport(e.into()));
			}
		};

		let response: Response<_> = match serde_json::from_slice(&body) {
			Ok(response) => response,
			Err(_) => {
				let err: ErrorResponse = serde_json::from_slice(&body).map_err(Error::ParseError)?;
				return Err(Error::Call(CallError::Custom(err.error_object().clone().into_owned())));
			}
		};

		if response.id == id {
			Ok(response.result)
		} else {
			Err(Error::InvalidRequestId)
		}
	}

<<<<<<< HEAD
	#[instrument(name = "batch", skip(self, batch))]
	async fn batch_request<'a, R>(&self, batch: Vec<(&'a str, Option<ParamsSer<'a>>)>) -> Result<Vec<R>, Error>
=======
	async fn batch_request<'a, R>(&self, batch: BatchRequestBuilder<'a>) -> Result<Vec<R>, Error>
>>>>>>> 41b8a2c9
	where
		R: DeserializeOwned + Default + Clone,
	{
		let batch = batch.build();
		let guard = self.id_manager.next_request_ids(batch.len())?;
		let ids: Vec<Id> = guard.inner();

		let mut batch_request = Vec::with_capacity(batch.len());
		// NOTE(niklasad1): `ID` is not necessarily monotonically increasing.
		let mut ordered_requests = Vec::with_capacity(batch.len());
		let mut request_set = FxHashMap::with_capacity_and_hasher(batch.len(), Default::default());

		for (pos, (method, params)) in batch.into_iter().enumerate() {
			batch_request.push(RequestSer::new(&ids[pos], method, params));
			ordered_requests.push(&ids[pos]);
			request_set.insert(&ids[pos], pos);
		}

		let fut = self.transport.send_and_read_body(serde_json::to_string(&batch_request).map_err(Error::ParseError)?);

		let body = match tokio::time::timeout(self.request_timeout, fut).await {
			Ok(Ok(body)) => body,
			Err(_e) => return Err(Error::RequestTimeout),
			Ok(Err(e)) => return Err(Error::Transport(e.into())),
		};

		let rps: Vec<Response<_>> =
			serde_json::from_slice(&body).map_err(|_| match serde_json::from_slice::<ErrorResponse>(&body) {
				Ok(e) => Error::Call(CallError::Custom(e.error_object().clone().into_owned())),
				Err(e) => Error::ParseError(e),
			})?;

		// NOTE: `R::default` is placeholder and will be replaced in loop below.
		let mut responses = vec![R::default(); ordered_requests.len()];
		for rp in rps {
			let pos = match request_set.get(&rp.id) {
				Some(pos) => *pos,
				None => return Err(Error::InvalidRequestId),
			};
			responses[pos] = rp.result
		}
		Ok(responses)
	}
}

#[async_trait]
impl SubscriptionClientT for HttpClient {
	/// Send a subscription request to the server. Not implemented for HTTP; will always return [`Error::HttpNotImplemented`].
<<<<<<< HEAD
	#[instrument(name = "subscription", skip(self, _params))]
	async fn subscribe<'a, N>(
=======
	async fn subscribe<'a, N, Params>(
>>>>>>> 41b8a2c9
		&self,
		_subscribe_method: &'a str,
		_params: Params,
		_unsubscribe_method: &'a str,
	) -> Result<Subscription<N>, Error>
	where
		Params: ToRpcParams + Send,
		N: DeserializeOwned,
	{
		Err(Error::HttpNotImplemented)
	}

	/// Subscribe to a specific method. Not implemented for HTTP; will always return [`Error::HttpNotImplemented`].
	#[instrument(name = "subscribe_method", skip(self))]
	async fn subscribe_to_method<'a, N>(&self, _method: &'a str) -> Result<Subscription<N>, Error>
	where
		N: DeserializeOwned,
	{
		Err(Error::HttpNotImplemented)
	}
}<|MERGE_RESOLUTION|>--- conflicted
+++ resolved
@@ -32,12 +32,8 @@
 use async_trait::async_trait;
 use hyper::http::HeaderMap;
 use jsonrpsee_core::client::{CertificateStore, ClientT, IdKind, RequestIdManager, Subscription, SubscriptionClientT};
-<<<<<<< HEAD
-=======
 use jsonrpsee_core::params::BatchRequestBuilder;
-use jsonrpsee_core::tracing::RpcTracing;
 use jsonrpsee_core::traits::ToRpcParams;
->>>>>>> 41b8a2c9
 use jsonrpsee_core::{Error, TEN_MB_SIZE_BYTES};
 use jsonrpsee_types::error::CallError;
 use rustc_hash::FxHashMap;
@@ -171,20 +167,13 @@
 
 #[async_trait]
 impl ClientT for HttpClient {
-<<<<<<< HEAD
 	#[instrument(name = "notification", skip(self, params))]
-	async fn notification<'a>(&self, method: &'a str, params: Option<ParamsSer<'a>>) -> Result<(), Error> {
+	async fn notification<Params>(&self, method: &str, params: Params) -> Result<(), Error>
+	where
+		Params: ToRpcParams + Send,
+	{
+		let params = params.to_rpc_params()?;
 		let notif = serde_json::to_string(&NotificationSer::new(method, params)).map_err(Error::ParseError)?;
-=======
-	async fn notification<Params>(&self, method: &str, params: Params) -> Result<(), Error>
-	where
-		Params: ToRpcParams + Send,
-	{
-		let trace = RpcTracing::notification(method);
-		async {
-			let params = params.to_rpc_params()?;
-			let notif = serde_json::to_string(&NotificationSer::new(method, params)).map_err(Error::ParseError)?;
->>>>>>> 41b8a2c9
 
 		let fut = self.transport.send(notif);
 
@@ -196,12 +185,9 @@
 	}
 
 	/// Perform a request towards the server.
-<<<<<<< HEAD
+
 	#[instrument(name = "method_call", skip(self, params))]
-	async fn request<'a, R>(&self, method: &'a str, params: Option<ParamsSer<'a>>) -> Result<R, Error>
-=======
 	async fn request<R, Params>(&self, method: &str, params: Params) -> Result<R, Error>
->>>>>>> 41b8a2c9
 	where
 		R: DeserializeOwned,
 		Params: ToRpcParams + Send,
@@ -239,12 +225,8 @@
 		}
 	}
 
-<<<<<<< HEAD
 	#[instrument(name = "batch", skip(self, batch))]
-	async fn batch_request<'a, R>(&self, batch: Vec<(&'a str, Option<ParamsSer<'a>>)>) -> Result<Vec<R>, Error>
-=======
 	async fn batch_request<'a, R>(&self, batch: BatchRequestBuilder<'a>) -> Result<Vec<R>, Error>
->>>>>>> 41b8a2c9
 	where
 		R: DeserializeOwned + Default + Clone,
 	{
@@ -293,12 +275,8 @@
 #[async_trait]
 impl SubscriptionClientT for HttpClient {
 	/// Send a subscription request to the server. Not implemented for HTTP; will always return [`Error::HttpNotImplemented`].
-<<<<<<< HEAD
 	#[instrument(name = "subscription", skip(self, _params))]
-	async fn subscribe<'a, N>(
-=======
 	async fn subscribe<'a, N, Params>(
->>>>>>> 41b8a2c9
 		&self,
 		_subscribe_method: &'a str,
 		_params: Params,
