// Copyright 2019-2021 Parity Technologies (UK) Ltd.
//
// Permission is hereby granted, free of charge, to any
// person obtaining a copy of this software and associated
// documentation files (the "Software"), to deal in the
// Software without restriction, including without
// limitation the rights to use, copy, modify, merge,
// publish, distribute, sublicense, and/or sell copies of
// the Software, and to permit persons to whom the Software
// is furnished to do so, subject to the following
// conditions:
//
// The above copyright notice and this permission notice
// shall be included in all copies or substantial portions
// of the Software.
//
// THE SOFTWARE IS PROVIDED "AS IS", WITHOUT WARRANTY OF
// ANY KIND, EXPRESS OR IMPLIED, INCLUDING BUT NOT LIMITED
// TO THE WARRANTIES OF MERCHANTABILITY, FITNESS FOR A
// PARTICULAR PURPOSE AND NONINFRINGEMENT. IN NO EVENT
// SHALL THE AUTHORS OR COPYRIGHT HOLDERS BE LIABLE FOR ANY
// CLAIM, DAMAGES OR OTHER LIABILITY, WHETHER IN AN ACTION
// OF CONTRACT, TORT OR OTHERWISE, ARISING FROM, OUT OF OR
// IN CONNECTION WITH THE SOFTWARE OR THE USE OR OTHER
// DEALINGS IN THE SOFTWARE.

use std::sync::Arc;
use std::time::Duration;

use crate::transport::HttpTransportClient;
use crate::types::{ErrorResponse, Id, NotificationSer, RequestSer, Response};
use async_trait::async_trait;
use hyper::http::HeaderMap;
use jsonrpsee_core::client::{CertificateStore, ClientT, IdKind, RequestIdManager, Subscription, SubscriptionClientT};
use jsonrpsee_core::params::BatchRequestBuilder;
use jsonrpsee_core::traits::ToRpcParams;
use jsonrpsee_core::{Error, JsonRawValue, TEN_MB_SIZE_BYTES};
use jsonrpsee_types::error::CallError;
use rustc_hash::FxHashMap;
use serde::de::DeserializeOwned;
use tracing::instrument;

/// Http Client Builder.
///
/// # Examples
///
/// ```no_run
///
/// use jsonrpsee_http_client::{HttpClientBuilder, HeaderMap, HeaderValue};
///
/// #[tokio::main]
/// async fn main() {
///     // Build custom headers used for every submitted request.
///     let mut headers = HeaderMap::new();
///     headers.insert("Any-Header-You-Like", HeaderValue::from_static("42"));
///
///     // Build client
///     let client = HttpClientBuilder::default()
///          .set_headers(headers)
///          .build("wss://localhost:443")
///          .unwrap();
///
///     // use client....
/// }
///
/// ```
#[derive(Debug)]
pub struct HttpClientBuilder {
	max_request_body_size: u32,
	request_timeout: Duration,
	max_concurrent_requests: usize,
	certificate_store: CertificateStore,
	id_kind: IdKind,
	max_log_length: u32,
	headers: HeaderMap,
}

impl HttpClientBuilder {
	/// Sets the maximum size of a request body in bytes (default is 10 MiB).
	pub fn max_request_body_size(mut self, size: u32) -> Self {
		self.max_request_body_size = size;
		self
	}

	/// Set request timeout (default is 60 seconds).
	pub fn request_timeout(mut self, timeout: Duration) -> Self {
		self.request_timeout = timeout;
		self
	}

	/// Set max concurrent requests.
	pub fn max_concurrent_requests(mut self, max: usize) -> Self {
		self.max_concurrent_requests = max;
		self
	}

	/// Set which certificate store to use.
	pub fn certificate_store(mut self, certificate_store: CertificateStore) -> Self {
		self.certificate_store = certificate_store;
		self
	}

	/// Configure the data type of the request object ID (default is number).
	pub fn id_format(mut self, id_kind: IdKind) -> Self {
		self.id_kind = id_kind;
		self
	}

	/// Max length for logging for requests and responses in number characters.
	///
	/// Logs bigger than this limit will be truncated.
	pub fn set_max_logging_length(mut self, max: u32) -> Self {
		self.max_log_length = max;
		self
	}

	/// Set a custom header passed to the server with every request (default is none).
	///
	/// The caller is responsible for checking that the headers do not conflict or are duplicated.
	pub fn set_headers(mut self, headers: HeaderMap) -> Self {
		self.headers = headers;
		self
	}

	/// Build the HTTP client with target to connect to.
	pub fn build(self, target: impl AsRef<str>) -> Result<HttpClient, Error> {
		let transport = HttpTransportClient::new(
			target,
			self.max_request_body_size,
			self.certificate_store,
			self.max_log_length,
			self.headers,
		)
		.map_err(|e| Error::Transport(e.into()))?;
		Ok(HttpClient {
			transport,
			id_manager: Arc::new(RequestIdManager::new(self.max_concurrent_requests, self.id_kind)),
			request_timeout: self.request_timeout,
		})
	}
}

impl Default for HttpClientBuilder {
	fn default() -> Self {
		Self {
			max_request_body_size: TEN_MB_SIZE_BYTES,
			request_timeout: Duration::from_secs(60),
			max_concurrent_requests: 256,
			certificate_store: CertificateStore::Native,
			id_kind: IdKind::Number,
			max_log_length: 4096,
			headers: HeaderMap::new(),
		}
	}
}

/// JSON-RPC HTTP Client that provides functionality to perform method calls and notifications.
#[derive(Debug, Clone)]
pub struct HttpClient {
	/// HTTP transport client.
	transport: HttpTransportClient,
	/// Request timeout. Defaults to 60sec.
	request_timeout: Duration,
	/// Request ID manager.
	id_manager: Arc<RequestIdManager>,
}

#[async_trait]
impl ClientT for HttpClient {
	#[instrument(name = "notification", skip(self, params), level = "trace")]
	async fn notification<Params>(&self, method: &str, params: Params) -> Result<(), Error>
	where
		Params: ToRpcParams + Send,
	{
		let params = params.to_rpc_params()?;
		let notif = serde_json::to_string(&NotificationSer::new(method, params)).map_err(Error::ParseError)?;

		let fut = self.transport.send(notif);

		match tokio::time::timeout(self.request_timeout, fut).await {
			Ok(Ok(ok)) => Ok(ok),
			Err(_) => Err(Error::RequestTimeout),
			Ok(Err(e)) => Err(Error::Transport(e.into())),
		}
	}

	/// Perform a request towards the server.

	#[instrument(name = "method_call", skip(self, params), level = "trace")]
	async fn request<R, Params>(&self, method: &str, params: Params) -> Result<R, Error>
	where
		R: DeserializeOwned,
		Params: ToRpcParams + Send,
	{
		let guard = self.id_manager.next_request_id()?;
		let id = guard.inner();
		let params = params.to_rpc_params()?;

		let request = RequestSer::new(&id, method, params);
		let raw = serde_json::to_string(&request).map_err(Error::ParseError)?;

<<<<<<< HEAD
		let fut = self.transport.send_and_read_body(raw);
		let body = match tokio::time::timeout(self.request_timeout, fut).await {
			Ok(Ok(body)) => body,
			Err(_e) => {
				return Err(Error::RequestTimeout);
			}
			Ok(Err(e)) => {
				return Err(Error::Transport(e.into()));
			}
		};

		let response: Response<_> = match serde_json::from_slice(&body) {
			Ok(response) => response,
			Err(_) => {
				let err: ErrorResponse = serde_json::from_slice(&body).map_err(Error::ParseError)?;
				return Err(Error::Call(CallError::Custom(err.error_object().clone().into_owned())));
=======
			let fut = self.transport.send_and_read_body(raw);
			let body = match tokio::time::timeout(self.request_timeout, fut).await {
				Ok(Ok(body)) => body,
				Err(_e) => {
					return Err(Error::RequestTimeout);
				}
				Ok(Err(e)) => {
					return Err(Error::Transport(e.into()));
				}
			};

			// NOTE: it's decoded first to `JsonRawValue` and then to `R` below to get
			// a better error message if `R` couldn't be decoded.
			let response: Response<&JsonRawValue> = match serde_json::from_slice(&body) {
				Ok(response) => response,
				Err(_) => {
					let err: ErrorResponse = serde_json::from_slice(&body).map_err(Error::ParseError)?;
					return Err(Error::Call(CallError::Custom(err.error_object().clone().into_owned())));
				}
			};

			let result = serde_json::from_str(response.result.get()).map_err(Error::ParseError)?;

			if response.id == id {
				Ok(result)
			} else {
				Err(Error::InvalidRequestId)
>>>>>>> 94795309
			}
		};

		if response.id == id {
			Ok(response.result)
		} else {
			Err(Error::InvalidRequestId)
		}
	}

	#[instrument(name = "batch", skip(self, batch), level = "trace")]
	async fn batch_request<'a, R>(&self, batch: BatchRequestBuilder<'a>) -> Result<Vec<R>, Error>
	where
		R: DeserializeOwned + Default + Clone,
	{
		let batch = batch.build();
		let guard = self.id_manager.next_request_ids(batch.len())?;
		let ids: Vec<Id> = guard.inner();

		let mut batch_request = Vec::with_capacity(batch.len());
		// NOTE(niklasad1): `ID` is not necessarily monotonically increasing.
		let mut ordered_requests = Vec::with_capacity(batch.len());
		let mut request_set = FxHashMap::with_capacity_and_hasher(batch.len(), Default::default());

		for (pos, (method, params)) in batch.into_iter().enumerate() {
			batch_request.push(RequestSer::new(&ids[pos], method, params));
			ordered_requests.push(&ids[pos]);
			request_set.insert(&ids[pos], pos);
		}

		let fut = self.transport.send_and_read_body(serde_json::to_string(&batch_request).map_err(Error::ParseError)?);

		let body = match tokio::time::timeout(self.request_timeout, fut).await {
			Ok(Ok(body)) => body,
			Err(_e) => return Err(Error::RequestTimeout),
			Ok(Err(e)) => return Err(Error::Transport(e.into())),
		};

<<<<<<< HEAD
		let rps: Vec<Response<_>> =
			serde_json::from_slice(&body).map_err(|_| match serde_json::from_slice::<ErrorResponse>(&body) {
				Ok(e) => Error::Call(CallError::Custom(e.error_object().clone().into_owned())),
				Err(e) => Error::ParseError(e),
			})?;

		// NOTE: `R::default` is placeholder and will be replaced in loop below.
		let mut responses = vec![R::default(); ordered_requests.len()];
		for rp in rps {
			let pos = match request_set.get(&rp.id) {
				Some(pos) => *pos,
				None => return Err(Error::InvalidRequestId),
			};
			responses[pos] = rp.result
=======
			// NOTE: it's decoded first to `JsonRawValue` and then to `R` below to get
			// a better error message if `R` couldn't be decoded.
			let rps: Vec<Response<&JsonRawValue>> =
				serde_json::from_slice(&body).map_err(|_| match serde_json::from_slice::<ErrorResponse>(&body) {
					Ok(e) => Error::Call(CallError::Custom(e.error_object().clone().into_owned())),
					Err(e) => Error::ParseError(e),
				})?;

			// NOTE: `R::default` is placeholder and will be replaced in loop below.
			let mut responses = vec![R::default(); ordered_requests.len()];
			for rp in rps {
				let pos = match request_set.get(&rp.id) {
					Some(pos) => *pos,
					None => return Err(Error::InvalidRequestId),
				};
				let result = serde_json::from_str(rp.result.get()).map_err(Error::ParseError)?;
				responses[pos] = result;
			}
			Ok(responses)
>>>>>>> 94795309
		}
		Ok(responses)
	}
}

#[async_trait]
impl SubscriptionClientT for HttpClient {
	/// Send a subscription request to the server. Not implemented for HTTP; will always return [`Error::HttpNotImplemented`].
	#[instrument(name = "subscription", skip(self, _params), level = "trace")]
	async fn subscribe<'a, N, Params>(
		&self,
		_subscribe_method: &'a str,
		_params: Params,
		_unsubscribe_method: &'a str,
	) -> Result<Subscription<N>, Error>
	where
		Params: ToRpcParams + Send,
		N: DeserializeOwned,
	{
		Err(Error::HttpNotImplemented)
	}

	/// Subscribe to a specific method. Not implemented for HTTP; will always return [`Error::HttpNotImplemented`].
	#[instrument(name = "subscribe_method", skip(self), level = "trace")]
	async fn subscribe_to_method<'a, N>(&self, _method: &'a str) -> Result<Subscription<N>, Error>
	where
		N: DeserializeOwned,
	{
		Err(Error::HttpNotImplemented)
	}
}<|MERGE_RESOLUTION|>--- conflicted
+++ resolved
@@ -199,7 +199,6 @@
 		let request = RequestSer::new(&id, method, params);
 		let raw = serde_json::to_string(&request).map_err(Error::ParseError)?;
 
-<<<<<<< HEAD
 		let fut = self.transport.send_and_read_body(raw);
 		let body = match tokio::time::timeout(self.request_timeout, fut).await {
 			Ok(Ok(body)) => body,
@@ -211,45 +210,20 @@
 			}
 		};
 
-		let response: Response<_> = match serde_json::from_slice(&body) {
+		// NOTE: it's decoded first to `JsonRawValue` and then to `R` below to get
+		// a better error message if `R` couldn't be decoded.
+		let response: Response<&JsonRawValue> = match serde_json::from_slice(&body) {
 			Ok(response) => response,
 			Err(_) => {
 				let err: ErrorResponse = serde_json::from_slice(&body).map_err(Error::ParseError)?;
 				return Err(Error::Call(CallError::Custom(err.error_object().clone().into_owned())));
-=======
-			let fut = self.transport.send_and_read_body(raw);
-			let body = match tokio::time::timeout(self.request_timeout, fut).await {
-				Ok(Ok(body)) => body,
-				Err(_e) => {
-					return Err(Error::RequestTimeout);
-				}
-				Ok(Err(e)) => {
-					return Err(Error::Transport(e.into()));
-				}
-			};
-
-			// NOTE: it's decoded first to `JsonRawValue` and then to `R` below to get
-			// a better error message if `R` couldn't be decoded.
-			let response: Response<&JsonRawValue> = match serde_json::from_slice(&body) {
-				Ok(response) => response,
-				Err(_) => {
-					let err: ErrorResponse = serde_json::from_slice(&body).map_err(Error::ParseError)?;
-					return Err(Error::Call(CallError::Custom(err.error_object().clone().into_owned())));
-				}
-			};
-
-			let result = serde_json::from_str(response.result.get()).map_err(Error::ParseError)?;
-
-			if response.id == id {
-				Ok(result)
-			} else {
-				Err(Error::InvalidRequestId)
->>>>>>> 94795309
 			}
 		};
 
+		let result = serde_json::from_str(response.result.get()).map_err(Error::ParseError)?;
+
 		if response.id == id {
-			Ok(response.result)
+			Ok(result)
 		} else {
 			Err(Error::InvalidRequestId)
 		}
@@ -283,8 +257,9 @@
 			Ok(Err(e)) => return Err(Error::Transport(e.into())),
 		};
 
-<<<<<<< HEAD
-		let rps: Vec<Response<_>> =
+		// NOTE: it's decoded first to `JsonRawValue` and then to `R` below to get
+		// a better error message if `R` couldn't be decoded.
+		let rps: Vec<Response<&JsonRawValue>> =
 			serde_json::from_slice(&body).map_err(|_| match serde_json::from_slice::<ErrorResponse>(&body) {
 				Ok(e) => Error::Call(CallError::Custom(e.error_object().clone().into_owned())),
 				Err(e) => Error::ParseError(e),
@@ -297,29 +272,10 @@
 				Some(pos) => *pos,
 				None => return Err(Error::InvalidRequestId),
 			};
-			responses[pos] = rp.result
-=======
-			// NOTE: it's decoded first to `JsonRawValue` and then to `R` below to get
-			// a better error message if `R` couldn't be decoded.
-			let rps: Vec<Response<&JsonRawValue>> =
-				serde_json::from_slice(&body).map_err(|_| match serde_json::from_slice::<ErrorResponse>(&body) {
-					Ok(e) => Error::Call(CallError::Custom(e.error_object().clone().into_owned())),
-					Err(e) => Error::ParseError(e),
-				})?;
-
-			// NOTE: `R::default` is placeholder and will be replaced in loop below.
-			let mut responses = vec![R::default(); ordered_requests.len()];
-			for rp in rps {
-				let pos = match request_set.get(&rp.id) {
-					Some(pos) => *pos,
-					None => return Err(Error::InvalidRequestId),
-				};
-				let result = serde_json::from_str(rp.result.get()).map_err(Error::ParseError)?;
-				responses[pos] = result;
-			}
-			Ok(responses)
->>>>>>> 94795309
-		}
+			let result = serde_json::from_str(rp.result.get()).map_err(Error::ParseError)?;
+			responses[pos] = result;
+		}
+
 		Ok(responses)
 	}
 }
