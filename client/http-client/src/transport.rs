// Implementation note: hyper's API is not adapted to async/await at all, and there's
// unfortunately a lot of boilerplate here that could be removed once/if it gets reworked.
//
// Additionally, despite the fact that hyper is capable of performing requests to multiple different
// servers through the same `hyper::Client`, we don't use that feature on purpose. The reason is
// that we need to be guaranteed that hyper doesn't re-use an existing connection if we ever reset
// the JSON-RPC request id to a value that might have already been used.

use hyper::client::{Client, HttpConnector};
use hyper::http::{HeaderMap, HeaderValue};
use hyper::Uri;
use jsonrpsee_core::client::CertificateStore;
use jsonrpsee_core::error::GenericTransportError;
use jsonrpsee_core::http_helpers;
use jsonrpsee_core::tracing::{rx_log_from_bytes, tx_log_from_str};
use thiserror::Error;

const CONTENT_TYPE_JSON: &str = "application/json";

/// HTTP Transport Client.
#[derive(Debug, Clone)]
pub struct HttpTransportClient {
	/// Target to connect to.
	target: Uri,
	/// HTTP client
	#[cfg(feature = "__tls")]
	client: Client<hyper_rustls::HttpsConnector<HttpConnector>>,
	#[cfg(not(feature = "__tls"))]
	client: Client<HttpConnector>,
	/// Configurable max request body size
	max_request_size: u32,
	/// Configurable max response body size
	max_response_size: u32,
	/// Max length for logging for requests and responses
	///
	/// Logs bigger than this limit will be truncated.
	max_log_length: u32,
	/// Custom headers to pass with every request.
	headers: HeaderMap,
}

impl HttpTransportClient {
	/// Initializes a new HTTP client.
	pub(crate) fn new(
		max_request_size: u32,
		target: impl AsRef<str>,
		max_response_size: u32,
		cert_store: CertificateStore,
		max_log_length: u32,
		headers: HeaderMap,
	) -> Result<Self, Error> {
		let target: Uri = target.as_ref().parse().map_err(|e| Error::Url(format!("Invalid URL: {}", e)))?;
		if target.port_u16().is_none() {
			return Err(Error::Url("Port number is missing in the URL".into()));
		}

		let client = match target.scheme_str() {
			#[cfg(not(feature = "__tls"))]
			Some("http") => Client::new(),
			#[cfg(all(feature = "__tls", feature = "native-tls", feature = "webpki-tls"))]
			Some("https") | Some("http") => {
				let connector = match cert_store {
					CertificateStore::Native => hyper_rustls::HttpsConnectorBuilder::new()
						.with_native_roots()
						.https_or_http()
						.enable_http1()
						.build(),
					CertificateStore::WebPki => hyper_rustls::HttpsConnectorBuilder::new()
						.with_webpki_roots()
						.https_or_http()
						.enable_http1()
						.build(),
					_ => return Err(Error::InvalidCertficateStore),
				};
				Client::builder().build::<_, hyper::Body>(connector)
			}
			#[cfg(all(feature = "__tls", feature = "native-tls"))]
			Some("https") | Some("http") => {
				let connector = match cert_store {
					CertificateStore::Native => hyper_rustls::HttpsConnectorBuilder::new()
						.with_native_roots()
						.https_or_http()
						.enable_http1()
						.build(),
					_ => return Err(Error::InvalidCertficateStore),
				};
				Client::builder().build::<_, hyper::Body>(connector)
			}
			#[cfg(all(feature = "__tls", feature = "webpki-tls"))]
			Some("https") | Some("http") => {
				let connector = match cert_store {
					CertificateStore::WebPki => hyper_rustls::HttpsConnectorBuilder::new()
						.with_webpki_roots()
						.https_or_http()
						.enable_http1()
						.build(),
					_ => return Err(Error::InvalidCertficateStore),
				};
				Client::builder().build::<_, hyper::Body>(connector)
			}
			_ => {
				#[cfg(feature = "__tls")]
				let err = "URL scheme not supported, expects 'http' or 'https'";
				#[cfg(not(feature = "__tls"))]
				let err = "URL scheme not supported, expects 'http'";
				return Err(Error::Url(err.into()));
			}
		};

		// Cache request headers: 2 default headers, followed by user custom headers.
		// Maintain order for headers in case of duplicate keys:
		// https://datatracker.ietf.org/doc/html/rfc7230#section-3.2.2
		let mut cached_headers = HeaderMap::with_capacity(2 + headers.len());
		cached_headers.insert(hyper::header::CONTENT_TYPE, HeaderValue::from_static(CONTENT_TYPE_JSON));
		cached_headers.insert(hyper::header::ACCEPT, HeaderValue::from_static(CONTENT_TYPE_JSON));
		for (key, value) in headers.into_iter() {
			if let Some(key) = key {
				cached_headers.insert(key, value);
			}
		}

		Ok(Self { target, client, max_request_size, max_response_size, max_log_length, headers: cached_headers })
	}

	async fn inner_send(&self, body: String) -> Result<hyper::Response<hyper::Body>, Error> {
		tx_log_from_str(&body, self.max_log_length);

		if body.len() > self.max_request_size as usize {
			return Err(Error::RequestTooLarge);
		}

		let mut req = hyper::Request::post(&self.target);
		if let Some(headers) = req.headers_mut() {
			*headers = self.headers.clone();
		}
		let req = req.body(From::from(body)).expect("URI and request headers are valid; qed");

		let response = self.client.request(req).await.map_err(|e| Error::Http(Box::new(e)))?;
		if response.status().is_success() {
			Ok(response)
		} else {
			Err(Error::RequestFailure { status_code: response.status().into() })
		}
	}

	/// Send serialized message and wait until all bytes from the HTTP message body have been read.
	pub(crate) async fn send_and_read_body(&self, body: String) -> Result<Vec<u8>, Error> {
		let response = self.inner_send(body).await?;
		let (parts, body) = response.into_parts();
		let (body, _) = http_helpers::read_body(&parts.headers, body, self.max_response_size).await?;

		rx_log_from_bytes(&body, self.max_log_length);

		Ok(body)
	}

	/// Send serialized message without reading the HTTP message body.
	pub(crate) async fn send(&self, body: String) -> Result<(), Error> {
		let _ = self.inner_send(body).await?;

		Ok(())
	}
}

/// Error that can happen during a request.
#[derive(Debug, Error)]
pub enum Error {
	/// Invalid URL.
	#[error("Invalid Url: {0}")]
	Url(String),

	/// Error during the HTTP request, including networking errors and HTTP protocol errors.
	#[error("HTTP error: {0}")]
	Http(Box<dyn std::error::Error + Send + Sync>),

	/// Server returned a non-success status code.
	#[error("Server returned an error status code: {:?}", status_code)]
	RequestFailure {
		/// Status code returned by the server.
		status_code: u16,
	},

	/// Request body too large.
	#[error("The request body was too large")]
	RequestTooLarge,

	/// Malformed request.
	#[error("Malformed request")]
	Malformed,

	/// Invalid certificate store.
	#[error("Invalid certificate store")]
	InvalidCertficateStore,
}

impl<T> From<GenericTransportError<T>> for Error
where
	T: std::error::Error + Send + Sync + 'static,
{
	fn from(err: GenericTransportError<T>) -> Self {
		match err {
			GenericTransportError::<T>::TooLarge => Self::RequestTooLarge,
			GenericTransportError::<T>::Malformed => Self::Malformed,
			GenericTransportError::<T>::Inner(e) => Self::Http(Box::new(e)),
		}
	}
}

#[cfg(test)]
mod tests {
	use super::*;

	fn assert_target(
		client: &HttpTransportClient,
		host: &str,
		scheme: &str,
		path_and_query: &str,
		port: u16,
		max_request_size: u32,
	) {
		assert_eq!(client.target.scheme_str(), Some(scheme));
		assert_eq!(client.target.path_and_query().map(|pq| pq.as_str()), Some(path_and_query));
		assert_eq!(client.target.host(), Some(host));
		assert_eq!(client.target.port_u16(), Some(port));
		assert_eq!(client.max_request_size, max_request_size);
	}

	#[test]
	fn invalid_http_url_rejected() {
		let err =
			HttpTransportClient::new(80, "ws://localhost:9933", 80, CertificateStore::Native, 80, HeaderMap::new())
				.unwrap_err();
		assert!(matches!(err, Error::Url(_)));
	}

	#[cfg(feature = "__tls")]
	#[test]
	fn https_works() {
		let client =
			HttpTransportClient::new(80, "https://localhost:9933", 80, CertificateStore::Native, 80, HeaderMap::new())
				.unwrap();
		assert_target(&client, "localhost", "https", "/", 9933, 80);
	}

	#[cfg(not(feature = "__tls"))]
	#[test]
	fn https_fails_without_tls_feature() {
		let err =
			HttpTransportClient::new(80, "https://localhost:9933", 80, CertificateStore::Native, 80, HeaderMap::new())
				.unwrap_err();
		assert!(matches!(err, Error::Url(_)));
	}

	#[test]
	fn faulty_port() {
		let err =
			HttpTransportClient::new(80, "http://localhost:-43", 80, CertificateStore::Native, 80, HeaderMap::new())
				.unwrap_err();
		assert!(matches!(err, Error::Url(_)));
		let err =
			HttpTransportClient::new(80, "http://localhost:-99999", 80, CertificateStore::Native, 80, HeaderMap::new())
				.unwrap_err();
		assert!(matches!(err, Error::Url(_)));
	}

	#[test]
	fn url_with_path_works() {
		let client = HttpTransportClient::new(
			1337,
			"http://localhost:9944/my-special-path",
			1337,
			CertificateStore::Native,
			80,
			HeaderMap::new(),
		)
		.unwrap();
		assert_target(&client, "localhost", "http", "/my-special-path", 9944, 1337);
	}

	#[test]
	fn url_with_query_works() {
		let client = HttpTransportClient::new(
			u32::MAX,
			"http://127.0.0.1:9999/my?name1=value1&name2=value2",
			u32::MAX,
			CertificateStore::Native,
			80,
			HeaderMap::new(),
		)
		.unwrap();
		assert_target(&client, "127.0.0.1", "http", "/my?name1=value1&name2=value2", 9999, u32::MAX);
	}

	#[test]
	fn url_with_fragment_is_ignored() {
		let client = HttpTransportClient::new(
			999,
			"http://127.0.0.1:9944/my.htm#ignore",
			999,
			CertificateStore::Native,
			80,
			HeaderMap::new(),
		)
		.unwrap();
		assert_target(&client, "127.0.0.1", "http", "/my.htm", 9944, 999);
	}

	#[tokio::test]
	async fn request_limit_works() {
		let eighty_bytes_limit = 80;
<<<<<<< HEAD
		let client =
			HttpTransportClient::new("http://localhost:9933", 80, CertificateStore::Native, 99, HeaderMap::new())
				.unwrap();
		assert_eq!(client.max_request_body_size, eighty_bytes_limit);
=======
		let fifty_bytes_limit = 50;

		let client = HttpTransportClient::new(
			eighty_bytes_limit,
			"http://localhost:9933",
			fifty_bytes_limit,
			CertificateStore::WebPki,
			99,
			HeaderMap::new(),
		)
		.unwrap();
		assert_eq!(client.max_request_size, eighty_bytes_limit);
		assert_eq!(client.max_response_size, fifty_bytes_limit);
>>>>>>> 50cd63f0

		let body = "a".repeat(81);
		assert_eq!(body.len(), 81);
		let response = client.send(body).await.unwrap_err();
		assert!(matches!(response, Error::RequestTooLarge));
	}
}<|MERGE_RESOLUTION|>--- conflicted
+++ resolved
@@ -308,26 +308,19 @@
 	#[tokio::test]
 	async fn request_limit_works() {
 		let eighty_bytes_limit = 80;
-<<<<<<< HEAD
-		let client =
-			HttpTransportClient::new("http://localhost:9933", 80, CertificateStore::Native, 99, HeaderMap::new())
-				.unwrap();
-		assert_eq!(client.max_request_body_size, eighty_bytes_limit);
-=======
 		let fifty_bytes_limit = 50;
 
 		let client = HttpTransportClient::new(
 			eighty_bytes_limit,
 			"http://localhost:9933",
 			fifty_bytes_limit,
-			CertificateStore::WebPki,
+			CertificateStore::Native,
 			99,
 			HeaderMap::new(),
 		)
 		.unwrap();
 		assert_eq!(client.max_request_size, eighty_bytes_limit);
 		assert_eq!(client.max_response_size, fifty_bytes_limit);
->>>>>>> 50cd63f0
 
 		let body = "a".repeat(81);
 		assert_eq!(body.len(), 81);
