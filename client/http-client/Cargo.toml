--- conflicted
+++ resolved
@@ -29,11 +29,7 @@
 thiserror = "1"
 tokio = { version = "1.23.1", features = ["time"] }
 tracing = "0.1.34"
-<<<<<<< HEAD
-tower = { version = "0.5.1", features = ["util"] }
-=======
 tower = { workspace = true, features = ["util"] }
->>>>>>> 9fa3f01e
 url = "2.4.0"
 
 [dev-dependencies]
