// Copyright 2019-2021 Parity Technologies (UK) Ltd.
//
// Permission is hereby granted, free of charge, to any
// person obtaining a copy of this software and associated
// documentation files (the "Software"), to deal in the
// Software without restriction, including without
// limitation the rights to use, copy, modify, merge,
// publish, distribute, sublicense, and/or sell copies of
// the Software, and to permit persons to whom the Software
// is furnished to do so, subject to the following
// conditions:
//
// The above copyright notice and this permission notice
// shall be included in all copies or substantial portions
// of the Software.
//
// THE SOFTWARE IS PROVIDED "AS IS", WITHOUT WARRANTY OF
// ANY KIND, EXPRESS OR IMPLIED, INCLUDING BUT NOT LIMITED
// TO THE WARRANTIES OF MERCHANTABILITY, FITNESS FOR A
// PARTICULAR PURPOSE AND NONINFRINGEMENT. IN NO EVENT
// SHALL THE AUTHORS OR COPYRIGHT HOLDERS BE LIABLE FOR ANY
// CLAIM, DAMAGES OR OTHER LIABILITY, WHETHER IN AN ACTION
// OF CONTRACT, TORT OR OTHERWISE, ARISING FROM, OUT OF OR
// IN CONNECTION WITH THE SOFTWARE OR THE USE OR OTHER
// DEALINGS IN THE SOFTWARE.

//! # jsonrpsee-wasm-client

#![cfg_attr(not(test), warn(unused_crate_dependencies))]
#![cfg_attr(docsrs, feature(doc_cfg))]
#![cfg(target_arch = "wasm32")]

pub use jsonrpsee_core::client::Client;
pub use jsonrpsee_types as types;

use std::time::Duration;

use jsonrpsee_client_transport::web;
use jsonrpsee_core::client::async_client::RpcService;
use jsonrpsee_core::client::{Error, IdKind};
<<<<<<< HEAD
use jsonrpsee_core::middleware::RpcServiceBuilder;
use tower::layer::util::Identity;
=======
use jsonrpsee_core::middleware::{RpcServiceBuilder, layer::RpcLoggerLayer};

type Logger = tower::layer::util::Stack<RpcLoggerLayer, tower::layer::util::Identity>;
>>>>>>> e64bccf5

/// Builder for [`Client`].
///
/// # Examples
///
/// ```no_run
///
/// use jsonrpsee_wasm_client::WasmClientBuilder;
///
/// #[tokio::main]
/// async fn main() {
///     // build client
///     let client = WasmClientBuilder::default()
///          .build("wss://localhost:443")
///          .await
///          .unwrap();
///
///     // use client....
/// }
///
/// ```
#[derive(Clone, Debug)]
<<<<<<< HEAD
pub struct WasmClientBuilder<L = Identity> {
=======
pub struct WasmClientBuilder<L = Logger> {
>>>>>>> e64bccf5
	id_kind: IdKind,
	max_concurrent_requests: usize,
	max_buffer_capacity_per_subscription: usize,
	request_timeout: Duration,
	service_builder: RpcServiceBuilder<L>,
}

impl Default for WasmClientBuilder<Identity> {
	fn default() -> Self {
		Self {
			id_kind: IdKind::Number,
			max_concurrent_requests: 256,
			max_buffer_capacity_per_subscription: 1024,
			request_timeout: Duration::from_secs(60),
<<<<<<< HEAD
			service_builder: RpcServiceBuilder::default(),
=======
			service_builder: RpcServiceBuilder::default().rpc_logger(1024),
>>>>>>> e64bccf5
		}
	}
}

impl WasmClientBuilder<Identity> {
	/// Create a new WASM client builder.
	pub fn new() -> WasmClientBuilder<Identity> {
		WasmClientBuilder::default()
	}
}

impl<L> WasmClientBuilder<L> {
	/// See documentation [`ClientBuilder::request_timeout`] (default is 60 seconds).
	pub fn request_timeout(mut self, timeout: Duration) -> Self {
		self.request_timeout = timeout;
		self
	}

	/// See documentation [`ClientBuilder::max_concurrent_requests`] (default is 256).
	pub fn max_concurrent_requests(mut self, max: usize) -> Self {
		self.max_concurrent_requests = max;
		self
	}

	/// See documentation [`ClientBuilder::max_buffer_capacity_per_subscription`] (default is 1024).
	pub fn max_buffer_capacity_per_subscription(mut self, max: usize) -> Self {
		self.max_buffer_capacity_per_subscription = max;
		self
	}

	/// See documentation for [`ClientBuilder::id_format`] (default is Number).
	pub fn id_format(mut self, kind: IdKind) -> Self {
		self.id_kind = kind;
		self
	}

	/// See documentation for [`ClientBuilder::set_rpc_middleware`].
	pub fn set_rpc_middleware<T>(self, middleware: RpcServiceBuilder<T>) -> WasmClientBuilder<T> {
		WasmClientBuilder {
			id_kind: self.id_kind,
			max_concurrent_requests: self.max_concurrent_requests,
			max_buffer_capacity_per_subscription: self.max_buffer_capacity_per_subscription,
			request_timeout: self.request_timeout,
			service_builder: middleware,
		}
	}

	/// Build the client with specified URL to connect to.
	pub async fn build<S>(self, url: impl AsRef<str>) -> Result<Client<S>, Error>
	where
		L: tower::Layer<RpcService, Service = S> + Clone + Send + Sync + 'static,
	{
		let Self {
			id_kind,
			request_timeout,
			max_concurrent_requests,
			max_buffer_capacity_per_subscription,
			service_builder,
		} = self;
		let (sender, receiver) = web::connect(url).await.map_err(|e| Error::Transport(e.into()))?;

		let client = Client::builder()
			.request_timeout(request_timeout)
			.id_format(id_kind)
			.max_buffer_capacity_per_subscription(max_buffer_capacity_per_subscription)
			.max_concurrent_requests(max_concurrent_requests)
			.set_rpc_middleware(service_builder)
			.build_with_wasm(sender, receiver);

		Ok(client)
	}
}<|MERGE_RESOLUTION|>--- conflicted
+++ resolved
@@ -38,14 +38,9 @@
 use jsonrpsee_client_transport::web;
 use jsonrpsee_core::client::async_client::RpcService;
 use jsonrpsee_core::client::{Error, IdKind};
-<<<<<<< HEAD
-use jsonrpsee_core::middleware::RpcServiceBuilder;
-use tower::layer::util::Identity;
-=======
 use jsonrpsee_core::middleware::{RpcServiceBuilder, layer::RpcLoggerLayer};
 
 type Logger = tower::layer::util::Stack<RpcLoggerLayer, tower::layer::util::Identity>;
->>>>>>> e64bccf5
 
 /// Builder for [`Client`].
 ///
@@ -68,11 +63,7 @@
 ///
 /// ```
 #[derive(Clone, Debug)]
-<<<<<<< HEAD
-pub struct WasmClientBuilder<L = Identity> {
-=======
 pub struct WasmClientBuilder<L = Logger> {
->>>>>>> e64bccf5
 	id_kind: IdKind,
 	max_concurrent_requests: usize,
 	max_buffer_capacity_per_subscription: usize,
@@ -80,25 +71,21 @@
 	service_builder: RpcServiceBuilder<L>,
 }
 
-impl Default for WasmClientBuilder<Identity> {
+impl Default for WasmClientBuilder {
 	fn default() -> Self {
 		Self {
 			id_kind: IdKind::Number,
 			max_concurrent_requests: 256,
 			max_buffer_capacity_per_subscription: 1024,
 			request_timeout: Duration::from_secs(60),
-<<<<<<< HEAD
-			service_builder: RpcServiceBuilder::default(),
-=======
 			service_builder: RpcServiceBuilder::default().rpc_logger(1024),
->>>>>>> e64bccf5
 		}
 	}
 }
 
-impl WasmClientBuilder<Identity> {
+impl WasmClientBuilder {
 	/// Create a new WASM client builder.
-	pub fn new() -> WasmClientBuilder<Identity> {
+	pub fn new() -> WasmClientBuilder {
 		WasmClientBuilder::default()
 	}
 }
