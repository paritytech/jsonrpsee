#![cfg(test)]

use std::net::SocketAddr;

<<<<<<< HEAD
use crate::{HttpServerBuilder, RpcContextModule};
use futures_util::FutureExt;
use jsonrpsee_http_client::v2::params::RpcParams;
=======
use crate::{HttpServerBuilder, RpcModule};
>>>>>>> c2c66e1a
use jsonrpsee_test_utils::helpers::*;
use jsonrpsee_test_utils::types::{Id, StatusCode, TestContext};
use jsonrpsee_test_utils::TimeoutFutureExt;
use jsonrpsee_types::error::{CallError, Error};
use serde_json::Value as JsonValue;

async fn server() -> SocketAddr {
	let mut server = HttpServerBuilder::default().build("127.0.0.1:0".parse().unwrap()).unwrap();
	let ctx = TestContext;
	let mut module = RpcModule::new(ctx);
	let addr = server.local_addr().unwrap();
<<<<<<< HEAD
	server.register_method("say_hello", |_| Ok("lo")).unwrap();
	server.register_async_method("say_hello_async", |_: RpcParams| async move { Ok("lo") }.boxed()).unwrap();
	server
		.register_method("add", |params| {
=======
	module.register_method("say_hello", |_, _| Ok("lo")).unwrap();
	module
		.register_method("add", |params, _| {
>>>>>>> c2c66e1a
			let params: Vec<u64> = params.parse()?;
			let sum: u64 = params.into_iter().sum();
			Ok(sum)
		})
		.unwrap();
	module
		.register_method("multiparam", |params, _| {
			let params: (String, String, Vec<u8>) = params.parse()?;
			let r = format!("string1={}, string2={}, vec={}", params.0.len(), params.1.len(), params.2.len());
			Ok(r)
		})
		.unwrap();
	module.register_method("notif", |_, _| Ok("")).unwrap();
	module
		.register_method("should_err", |_, ctx| {
			let _ = ctx.err().map_err(|e| CallError::Failed(e.into()))?;
			Ok("err")
		})
		.unwrap();

	module
		.register_method("should_ok", |_, ctx| {
			let _ = ctx.ok().map_err(|e| CallError::Failed(e.into()))?;
			Ok("ok")
		})
		.unwrap();

<<<<<<< HEAD
	rpc_ctx
		.register_async_method("should_ok_async", |_p, ctx| {
			async move {
				let _ = ctx.ok().map_err(|e| CallError::Failed(e.into()))?;
				Ok("ok")
			}
			.boxed()
		})
		.unwrap();

	let rpc_module = rpc_ctx.into_module();
	server.register_module(rpc_module).unwrap();
	let addr = server.local_addr().unwrap();

	tokio::spawn(async { server.start().with_default_timeout().await.unwrap() });
=======
	server.register_module(module).unwrap();
	tokio::spawn(async move { server.start().with_default_timeout().await.unwrap() });
>>>>>>> c2c66e1a
	addr
}

#[tokio::test]
async fn single_method_call_works() {
	let _ = env_logger::try_init();
	let addr = server().with_default_timeout().await.unwrap();
	let uri = to_http_uri(addr);

	for i in 0..10 {
		let req = format!(r#"{{"jsonrpc":"2.0","method":"say_hello","id":{}}}"#, i);
		let response = http_request(req.into(), uri.clone()).with_default_timeout().await.unwrap().unwrap();
		assert_eq!(response.status, StatusCode::OK);
		assert_eq!(response.body, ok_response(JsonValue::String("lo".to_owned()), Id::Num(i)));
	}
}

#[tokio::test]
async fn async_method_call_works() {
	let _ = env_logger::try_init();
	let addr = server().await;
	let uri = to_http_uri(addr);

	for i in 0..10 {
		let req = format!(r#"{{"jsonrpc":"2.0","method":"say_hello_async","id":{}}}"#, i);
		let response = http_request(req.into(), uri.clone()).await.unwrap();
		assert_eq!(response.status, StatusCode::OK);
		assert_eq!(response.body, ok_response(JsonValue::String("lo".to_owned()), Id::Num(i)));
	}
}

#[tokio::test]
async fn invalid_single_method_call() {
	let _ = env_logger::try_init();
	let addr = server().with_default_timeout().await.unwrap();
	let uri = to_http_uri(addr);

	let req = r#"{"jsonrpc":"2.0","method":1, "params": "bar"}"#;
	let response = http_request(req.into(), uri.clone()).with_default_timeout().await.unwrap().unwrap();
	assert_eq!(response.status, StatusCode::OK);
	assert_eq!(response.body, parse_error(Id::Null));
}

#[tokio::test]
async fn single_method_call_with_params() {
	let addr = server().with_default_timeout().await.unwrap();
	let uri = to_http_uri(addr);

	let req = r#"{"jsonrpc":"2.0","method":"add", "params":[1, 2],"id":1}"#;
	let response = http_request(req.into(), uri).with_default_timeout().await.unwrap().unwrap();
	assert_eq!(response.status, StatusCode::OK);
	assert_eq!(response.body, ok_response(JsonValue::Number(3.into()), Id::Num(1)));
}

#[tokio::test]
async fn single_method_call_with_multiple_params_of_different_types() {
	let addr = server().with_default_timeout().await.unwrap();
	let uri = to_http_uri(addr);

	let req = r#"{"jsonrpc":"2.0","method":"multiparam", "params":["Hello", "World", [0,1,2,3]],"id":1}"#;
	let response = http_request(req.into(), uri).with_default_timeout().await.unwrap().unwrap();
	assert_eq!(response.status, StatusCode::OK);
	assert_eq!(response.body, ok_response(JsonValue::String("string1=5, string2=5, vec=4".into()), Id::Num(1)));
}

#[tokio::test]
async fn single_method_call_with_faulty_params_returns_err() {
	let addr = server().with_default_timeout().await.unwrap();
	let uri = to_http_uri(addr);

	let req = r#"{"jsonrpc":"2.0","method":"add", "params":["Invalid"],"id":1}"#;
	let response = http_request(req.into(), uri).with_default_timeout().await.unwrap().unwrap();
	assert_eq!(response.status, StatusCode::OK);
	assert_eq!(response.body, invalid_params(Id::Num(1)));
}

#[tokio::test]
async fn single_method_call_with_faulty_context() {
	let addr = server().with_default_timeout().await.unwrap();
	let uri = to_http_uri(addr);

	let req = r#"{"jsonrpc":"2.0","method":"should_err", "params":[],"id":1}"#;
	let response = http_request(req.into(), uri).with_default_timeout().await.unwrap().unwrap();
	assert_eq!(response.status, StatusCode::OK);
	assert_eq!(response.body, invalid_context("RPC context failed", Id::Num(1)));
}

#[tokio::test]
async fn single_method_call_with_ok_context() {
	let addr = server().with_default_timeout().await.unwrap();
	let uri = to_http_uri(addr);

	let req = r#"{"jsonrpc":"2.0","method":"should_ok", "params":[],"id":1}"#;
	let response = http_request(req.into(), uri).with_default_timeout().await.unwrap().unwrap();
	assert_eq!(response.status, StatusCode::OK);
	assert_eq!(response.body, ok_response("ok".into(), Id::Num(1)));
}

#[tokio::test]
async fn async_method_call_with_ok_context() {
	let addr = server_with_context().await;
	let uri = to_http_uri(addr);

	let req = r#"{"jsonrpc":"2.0","method":"should_ok_async", "params":[],"id":1}"#;
	let response = http_request(req.into(), uri).await.unwrap();
	assert_eq!(response.status, StatusCode::OK);
	assert_eq!(response.body, ok_response("ok".into(), Id::Num(1)));
}

#[tokio::test]
async fn valid_batched_method_calls() {
	let _ = env_logger::try_init();

	let addr = server().with_default_timeout().await.unwrap();
	let uri = to_http_uri(addr);

	let req = r#"[
		{"jsonrpc":"2.0","method":"add", "params":[1, 2],"id":1},
		{"jsonrpc":"2.0","method":"add", "params":[3, 4],"id":2},
		{"jsonrpc":"2.0","method":"say_hello","id":3},
		{"jsonrpc":"2.0","method":"add", "params":[5, 6],"id":4}
	]"#;
	let response = http_request(req.into(), uri).with_default_timeout().await.unwrap().unwrap();
	assert_eq!(response.status, StatusCode::OK);
	assert_eq!(
		response.body,
		r#"[{"jsonrpc":"2.0","result":3,"id":1},{"jsonrpc":"2.0","result":7,"id":2},{"jsonrpc":"2.0","result":"lo","id":3},{"jsonrpc":"2.0","result":11,"id":4}]"#
	);
}

#[tokio::test]
async fn batched_notifications() {
	let _ = env_logger::try_init();

	let addr = server().with_default_timeout().await.unwrap();
	let uri = to_http_uri(addr);

	let req = r#"[{"jsonrpc": "2.0", "method": "notif", "params": [1,2,4]},{"jsonrpc": "2.0", "method": "notif", "params": [7]}]"#;
	let response = http_request(req.into(), uri).with_default_timeout().await.unwrap().unwrap();
	assert_eq!(response.status, StatusCode::OK);
	// Note: on HTTP acknowledge the notification with an empty response.
	assert_eq!(response.body, "");
}

#[tokio::test]
async fn invalid_batched_method_calls() {
	let _ = env_logger::try_init();

	let addr = server().with_default_timeout().await.unwrap();
	let uri = to_http_uri(addr);

	// batch with no requests
	let req = r#"[]"#;
	let response = http_request(req.into(), uri.clone()).with_default_timeout().await.unwrap().unwrap();
	assert_eq!(response.status, StatusCode::OK);
	assert_eq!(response.body, invalid_request(Id::Null));

	// batch with invalid request
	let req = r#"[123]"#;
	let response = http_request(req.into(), uri.clone()).with_default_timeout().await.unwrap().unwrap();
	assert_eq!(response.status, StatusCode::OK);
	// Note: according to the spec the `id` should be `null` here, not 123.
	assert_eq!(response.body, invalid_request(Id::Num(123)));

	// batch with invalid request
	let req = r#"[1, 2, 3]"#;
	let response = http_request(req.into(), uri.clone()).with_default_timeout().await.unwrap().unwrap();
	assert_eq!(response.status, StatusCode::OK);
	// Note: according to the spec this should return an array of three `Invalid Request`s
	assert_eq!(response.body, parse_error(Id::Null));

	// invalid JSON in batch
	let req = r#"[
		{"jsonrpc": "2.0", "method": "sum", "params": [1,2,4], "id": "1"},
		{"jsonrpc": "2.0", "method"
	  ]"#;
	let response = http_request(req.into(), uri.clone()).with_default_timeout().await.unwrap().unwrap();
	assert_eq!(response.status, StatusCode::OK);
	assert_eq!(response.body, parse_error(Id::Null));
}

#[tokio::test]
async fn should_return_method_not_found() {
	let addr = server().with_default_timeout().await.unwrap();
	let uri = to_http_uri(addr);

	let req = r#"{"jsonrpc":"2.0","method":"bar","id":"foo"}"#;
	let response = http_request(req.into(), uri).with_default_timeout().await.unwrap().unwrap();
	assert_eq!(response.status, StatusCode::OK);
	assert_eq!(response.body, method_not_found(Id::Str("foo".into())));
}

#[tokio::test]
async fn invalid_json_id_missing_value() {
	let addr = server().with_default_timeout().await.unwrap();
	let uri = to_http_uri(addr);

	let req = r#"{"jsonrpc":"2.0","method":"say_hello","id"}"#;
	let response = http_request(req.into(), uri).with_default_timeout().await.unwrap().unwrap();
	// If there was an error in detecting the id in the Request object (e.g. Parse error/Invalid Request), it MUST be Null.
	assert_eq!(response.body, parse_error(Id::Null));
}

#[tokio::test]
async fn invalid_request_object() {
	let addr = server().with_default_timeout().await.unwrap();
	let uri = to_http_uri(addr);

	let req = r#"{"jsonrpc":"2.0","method":"bar","id":1,"is_not_request_object":1}"#;
	let response = http_request(req.into(), uri).with_default_timeout().await.unwrap().unwrap();
	assert_eq!(response.status, StatusCode::OK);
	assert_eq!(response.body, invalid_request(Id::Num(1)));
}

#[tokio::test]
async fn notif_works() {
	let addr = server().with_default_timeout().await.unwrap();
	let uri = to_http_uri(addr);

	let req = r#"{"jsonrpc":"2.0","method":"bar"}"#;
	let response = http_request(req.into(), uri).with_default_timeout().await.unwrap().unwrap();
	assert_eq!(response.status, StatusCode::OK);
	assert_eq!(response.body, "");
}

#[tokio::test]
async fn can_register_modules() {
	let cx = String::new();
	let mut mod1 = RpcModule::new(cx);

	let cx2 = Vec::<u8>::new();
	let mut mod2 = RpcModule::new(cx2);

	let mut server = HttpServerBuilder::default().build("127.0.0.1:0".parse().unwrap()).unwrap();
	assert_eq!(server.method_names().len(), 0);
	mod1.register_method("bla", |_, cx| Ok(format!("Gave me {}", cx))).unwrap();
	mod1.register_method("bla2", |_, cx| Ok(format!("Gave me {}", cx))).unwrap();
	mod2.register_method("yada", |_, cx| Ok(format!("Gave me {:?}", cx))).unwrap();

	// Won't register, name clashes
	mod2.register_method("bla", |_, cx| Ok(format!("Gave me {:?}", cx))).unwrap();

	server.register_module(mod1).unwrap();
	assert_eq!(server.method_names().len(), 2);
	let err = server.register_module(mod2).unwrap_err();
	let _expected_err = Error::MethodAlreadyRegistered(String::from("bla"));
	assert!(matches!(err, _expected_err));
	assert_eq!(server.method_names().len(), 2);
}<|MERGE_RESOLUTION|>--- conflicted
+++ resolved
@@ -2,13 +2,8 @@
 
 use std::net::SocketAddr;
 
-<<<<<<< HEAD
-use crate::{HttpServerBuilder, RpcContextModule};
+use crate::{HttpServerBuilder, RpcModule};
 use futures_util::FutureExt;
-use jsonrpsee_http_client::v2::params::RpcParams;
-=======
-use crate::{HttpServerBuilder, RpcModule};
->>>>>>> c2c66e1a
 use jsonrpsee_test_utils::helpers::*;
 use jsonrpsee_test_utils::types::{Id, StatusCode, TestContext};
 use jsonrpsee_test_utils::TimeoutFutureExt;
@@ -20,16 +15,10 @@
 	let ctx = TestContext;
 	let mut module = RpcModule::new(ctx);
 	let addr = server.local_addr().unwrap();
-<<<<<<< HEAD
-	server.register_method("say_hello", |_| Ok("lo")).unwrap();
-	server.register_async_method("say_hello_async", |_: RpcParams| async move { Ok("lo") }.boxed()).unwrap();
-	server
-		.register_method("add", |params| {
-=======
 	module.register_method("say_hello", |_, _| Ok("lo")).unwrap();
+	module.register_async_method("say_hello_async", |_, _| async move { Ok("lo") }.boxed()).unwrap();
 	module
 		.register_method("add", |params, _| {
->>>>>>> c2c66e1a
 			let params: Vec<u64> = params.parse()?;
 			let sum: u64 = params.into_iter().sum();
 			Ok(sum)
@@ -56,9 +45,7 @@
 			Ok("ok")
 		})
 		.unwrap();
-
-<<<<<<< HEAD
-	rpc_ctx
+	module
 		.register_async_method("should_ok_async", |_p, ctx| {
 			async move {
 				let _ = ctx.ok().map_err(|e| CallError::Failed(e.into()))?;
@@ -68,15 +55,8 @@
 		})
 		.unwrap();
 
-	let rpc_module = rpc_ctx.into_module();
-	server.register_module(rpc_module).unwrap();
-	let addr = server.local_addr().unwrap();
-
-	tokio::spawn(async { server.start().with_default_timeout().await.unwrap() });
-=======
 	server.register_module(module).unwrap();
 	tokio::spawn(async move { server.start().with_default_timeout().await.unwrap() });
->>>>>>> c2c66e1a
 	addr
 }
 
@@ -177,7 +157,7 @@
 
 #[tokio::test]
 async fn async_method_call_with_ok_context() {
-	let addr = server_with_context().await;
+	let addr = server().with_default_timeout().await.unwrap();
 	let uri = to_http_uri(addr);
 
 	let req = r#"{"jsonrpc":"2.0","method":"should_ok_async", "params":[],"id":1}"#;
