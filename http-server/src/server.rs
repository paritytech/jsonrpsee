// Copyright 2019-2021 Parity Technologies (UK) Ltd.
//
// Permission is hereby granted, free of charge, to any
// person obtaining a copy of this software and associated
// documentation files (the "Software"), to deal in the
// Software without restriction, including without
// limitation the rights to use, copy, modify, merge,
// publish, distribute, sublicense, and/or sell copies of
// the Software, and to permit persons to whom the Software
// is furnished to do so, subject to the following
// conditions:
//
// The above copyright notice and this permission notice
// shall be included in all copies or substantial portions
// of the Software.
//
// THE SOFTWARE IS PROVIDED "AS IS", WITHOUT WARRANTY OF
// ANY KIND, EXPRESS OR IMPLIED, INCLUDING BUT NOT LIMITED
// TO THE WARRANTIES OF MERCHANTABILITY, FITNESS FOR A
// PARTICULAR PURPOSE AND NONINFRINGEMENT. IN NO EVENT
// SHALL THE AUTHORS OR COPYRIGHT HOLDERS BE LIABLE FOR ANY
// CLAIM, DAMAGES OR OTHER LIABILITY, WHETHER IN AN ACTION
// OF CONTRACT, TORT OR OTHERWISE, ARISING FROM, OUT OF OR
// IN CONNECTION WITH THE SOFTWARE OR THE USE OR OTHER
// DEALINGS IN THE SOFTWARE.

use std::future::Future;
use std::net::{SocketAddr, TcpListener as StdTcpListener};
use std::pin::Pin;
use std::task::{Context, Poll};

use crate::response;
use futures_channel::mpsc;
use futures_util::future::FutureExt;
use futures_util::stream::{StreamExt, TryStreamExt};
use hyper::body::HttpBody;
use hyper::server::conn::AddrStream;
use hyper::server::{conn::AddrIncoming, Builder as HyperBuilder};
use hyper::service::{make_service_fn, Service};
use hyper::{Body, Error as HyperError, Method};
use jsonrpsee_core::error::{Error, GenericTransportError};
use jsonrpsee_core::http_helpers::{self, read_body};
use jsonrpsee_core::logger::{self, HttpLogger as Logger};
use jsonrpsee_core::server::access_control::AccessControl;
use jsonrpsee_core::server::helpers::{prepare_error, MethodResponse};
use jsonrpsee_core::server::helpers::{BatchResponse, BatchResponseBuilder};
use jsonrpsee_core::server::resource_limiting::Resources;
use jsonrpsee_core::server::rpc_module::{MethodKind, Methods};
use jsonrpsee_core::tracing::{rx_log_from_json, tx_log_from_str, RpcTracing};
use jsonrpsee_core::TEN_MB_SIZE_BYTES;
use jsonrpsee_types::error::{ErrorCode, ErrorObject, BATCHES_NOT_SUPPORTED_CODE, BATCHES_NOT_SUPPORTED_MSG};
use jsonrpsee_types::{Id, Notification, Params, Request};
use serde_json::value::RawValue;
use std::error::Error as StdError;
use tokio::net::{TcpListener, ToSocketAddrs};
use tower::layer::util::Identity;
use tower::Layer;
use tracing::instrument;
use tracing_futures::Instrument;

type Notif<'a> = Notification<'a, Option<&'a RawValue>>;

/// Builder to create JSON-RPC HTTP server.
#[derive(Debug)]
pub struct Builder<B = Identity, L = ()> {
	/// Access control based on HTTP headers.
	access_control: AccessControl,
	resources: Resources,
	max_request_body_size: u32,
	max_response_body_size: u32,
	batch_requests_supported: bool,
	/// Custom tokio runtime to run the server on.
	tokio_runtime: Option<tokio::runtime::Handle>,
	logger: L,
	max_log_length: u32,
	service_builder: tower::ServiceBuilder<B>,
}

impl Default for Builder {
	fn default() -> Self {
		Self {
			access_control: AccessControl::default(),
			max_request_body_size: TEN_MB_SIZE_BYTES,
			max_response_body_size: TEN_MB_SIZE_BYTES,
			batch_requests_supported: true,
			resources: Resources::default(),
			tokio_runtime: None,
			logger: (),
			max_log_length: 4096,
			service_builder: tower::ServiceBuilder::new(),
		}
	}
}

impl Builder {
	/// Create a default server builder.
	pub fn new() -> Self {
		Self::default()
	}
}

impl<B, L> Builder<B, L> {
	/// Add a logger to the builder [`Logger`](../jsonrpsee_core/logger/trait.Logger.html).
	///
	/// # Examples
	///
	/// ```
	/// use std::{time::Instant, net::SocketAddr};
	/// use hyper::Request;
	///
	/// use jsonrpsee_core::logger::{HttpLogger, Headers, MethodKind, Params};
	/// use jsonrpsee_http_server::HttpServerBuilder;
	///
	/// #[derive(Clone)]
	/// struct MyLogger;
	///
	/// impl HttpLogger for MyLogger {
	///     type Instant = Instant;
	///
	///     // Called once the HTTP request is received, it may be a single JSON-RPC call
	///     // or batch.
	///     fn on_request(&self, _remote_addr: SocketAddr, _request: &Request<hyper::Body>) -> Instant {
	///         Instant::now()
	///     }
	///
	///     // Called once a single JSON-RPC method call is processed, it may be called multiple times
	///     // on batches.
	///     fn on_call(&self, method_name: &str, params: Params, kind: MethodKind) {
	///         println!("Call to method: '{}' params: {:?}, kind: {}", method_name, params, kind);
	///     }
	///
	///     // Called once a single JSON-RPC call is completed, it may be called multiple times
	///     // on batches.
	///     fn on_result(&self, method_name: &str, success: bool, started_at: Instant) {
	///         println!("Call to '{}' took {:?}", method_name, started_at.elapsed());
	///     }
	///
	///     // Called the entire JSON-RPC is completed, called on once for both single calls or batches.
	///     fn on_response(&self, result: &str, started_at: Instant) {
	///         println!("complete JSON-RPC response: {}, took: {:?}", result, started_at.elapsed());
	///     }
	/// }
	///
	/// let builder = HttpServerBuilder::new().set_logger(MyLogger);
	/// ```
	pub fn set_logger<T: Logger>(self, logger: T) -> Builder<B, T> {
		Builder {
			access_control: self.access_control,
			max_request_body_size: self.max_request_body_size,
			max_response_body_size: self.max_response_body_size,
			batch_requests_supported: self.batch_requests_supported,
			resources: self.resources,
			tokio_runtime: self.tokio_runtime,
			logger,
			max_log_length: self.max_log_length,
			service_builder: self.service_builder,
		}
	}

	/// Sets the maximum size of a request body in bytes (default is 10 MiB).
	pub fn max_request_body_size(mut self, size: u32) -> Self {
		self.max_request_body_size = size;
		self
	}

	/// Sets the maximum size of a response body in bytes (default is 10 MiB).
	pub fn max_response_body_size(mut self, size: u32) -> Self {
		self.max_response_body_size = size;
		self
	}

	/// Sets access control settings.
	pub fn set_access_control(mut self, acl: AccessControl) -> Self {
		self.access_control = acl;
		self
	}

	/// Enables or disables support of [batch requests](https://www.jsonrpc.org/specification#batch).
	/// By default, support is enabled.
	pub fn batch_requests_supported(mut self, supported: bool) -> Self {
		self.batch_requests_supported = supported;
		self
	}

	/// Register a new resource kind. Errors if `label` is already registered, or if the number of
	/// registered resources on this server instance would exceed 8.
	///
	/// See the module documentation for [`resource_limiting`](../jsonrpsee_utils/server/resource_limiting/index.html#resource-limiting)
	/// for details.
	pub fn register_resource(mut self, label: &'static str, capacity: u16, default: u16) -> Result<Self, Error> {
		self.resources.register(label, capacity, default)?;

		Ok(self)
	}

	/// Configure a custom [`tokio::runtime::Handle`] to run the server on.
	///
	/// Default: [`tokio::spawn`]
	pub fn custom_tokio_runtime(mut self, rt: tokio::runtime::Handle) -> Self {
		self.tokio_runtime = Some(rt);
		self
	}

	/// Configure a custom [`tower::ServiceBuilder`] middleware for composing layers to be applied to the RPC service.
	///
	/// Default: No tower layers are applied to the RPC service.
	///
	/// # Examples
	///
	/// ```rust
	///
	/// use std::time::Duration;
	/// use std::net::SocketAddr;
	/// use jsonrpsee_http_server::HttpServerBuilder;
	///
	/// #[tokio::main]
	/// async fn main() {
	///     let builder = tower::ServiceBuilder::new()
	///         .timeout(Duration::from_secs(2));
	///
	///     let server = HttpServerBuilder::new()
	///         .set_middleware(builder)
	///         .build("127.0.0.1:0".parse::<SocketAddr>().unwrap())
	///         .await
	///         .unwrap();
	/// }
	/// ```
	pub fn set_middleware<T>(self, service_builder: tower::ServiceBuilder<T>) -> Builder<T, L> {
		Builder {
			access_control: self.access_control,
			max_request_body_size: self.max_request_body_size,
			max_response_body_size: self.max_response_body_size,
			batch_requests_supported: self.batch_requests_supported,
			resources: self.resources,
			tokio_runtime: self.tokio_runtime,
			logger: self.logger,
			max_log_length: self.max_log_length,
			service_builder,
		}
	}

	/// Finalizes the configuration of the server with customized TCP settings on the socket and on hyper.
	///
	/// # Examples
	///
	/// ```rust
	/// use jsonrpsee_http_server::HttpServerBuilder;
	/// use socket2::{Domain, Socket, Type};
	/// use std::net::TcpListener;
	///
	/// #[tokio::main]
	/// async fn main() {
	///   let addr = "127.0.0.1:0".parse().unwrap();
	///   let domain = Domain::for_address(addr);
	///   let socket = Socket::new(domain, Type::STREAM, None).unwrap();
	///   socket.set_nonblocking(true).unwrap();
	///
	///   let address = addr.into();
	///   socket.bind(&address).unwrap();
	///   socket.listen(4096).unwrap();
	///
	///   let listener: TcpListener = socket.into();
	///   let local_addr = listener.local_addr().ok();
	///
	///   // hyper does some settings on the provided socket, ensure that nothing breaks our "expected settings".
	///
	///   let listener = hyper::Server::from_tcp(listener)
	///     .unwrap()
	///     .tcp_sleep_on_accept_errors(true)
	///     .tcp_keepalive(None)
	///     .tcp_nodelay(true);
	///
	///   let server = HttpServerBuilder::new().build_from_hyper(listener, addr).unwrap();
	/// }
	/// ```
	pub fn build_from_hyper(
		self,
		listener: hyper::server::Builder<AddrIncoming>,
		local_addr: SocketAddr,
	) -> Result<Server<B, L>, Error> {
		Ok(Server {
			access_control: self.access_control,
			listener,
			local_addr: Some(local_addr),
			max_request_body_size: self.max_request_body_size,
			max_response_body_size: self.max_response_body_size,
			batch_requests_supported: self.batch_requests_supported,
			resources: self.resources,
			tokio_runtime: self.tokio_runtime,
			logger: self.logger,
			max_log_length: self.max_log_length,
			service_builder: self.service_builder,
		})
	}

	/// Finalizes the configuration of the server with customized TCP settings on the socket.
	/// Note, that [`hyper`] might overwrite some of the TCP settings on the socket
	/// if you want full-control of socket settings use [`Builder::build_from_hyper`] instead.
	///
	/// ```rust
	/// use jsonrpsee_http_server::HttpServerBuilder;
	/// use socket2::{Domain, Socket, Type};
	/// use std::time::Duration;
	///
	/// #[tokio::main]
	/// async fn main() {
	///   let addr = "127.0.0.1:0".parse().unwrap();
	///   let domain = Domain::for_address(addr);
	///   let socket = Socket::new(domain, Type::STREAM, None).unwrap();
	///   socket.set_nonblocking(true).unwrap();
	///
	///   let address = addr.into();
	///   socket.bind(&address).unwrap();
	///
	///   socket.listen(4096).unwrap();
	///
	///   let server = HttpServerBuilder::new().build_from_tcp(socket).unwrap();
	/// }
	/// ```
	pub fn build_from_tcp(self, listener: impl Into<StdTcpListener>) -> Result<Server<B, L>, Error> {
		let listener = listener.into();
		let local_addr = listener.local_addr().ok();

		let listener = hyper::Server::from_tcp(listener)?;

		Ok(Server {
			listener,
			local_addr,
			access_control: self.access_control,
			max_request_body_size: self.max_request_body_size,
			max_response_body_size: self.max_response_body_size,
			batch_requests_supported: self.batch_requests_supported,
			resources: self.resources,
			tokio_runtime: self.tokio_runtime,
			logger: self.logger,
			max_log_length: self.max_log_length,
			service_builder: self.service_builder,
		})
	}

	/// Finalizes the configuration of the server.
	///
	/// ```rust
	/// #[tokio::main]
	/// async fn main() {
	///   let listener = std::net::TcpListener::bind("127.0.0.1:0").unwrap();
	///   let occupied_addr = listener.local_addr().unwrap();
	///   let addrs: &[std::net::SocketAddr] = &[
	///       occupied_addr,
	///       "127.0.0.1:0".parse().unwrap(),
	///   ];
	///   assert!(jsonrpsee_http_server::HttpServerBuilder::default().build(occupied_addr).await.is_err());
	///   assert!(jsonrpsee_http_server::HttpServerBuilder::default().build(addrs).await.is_ok());
	/// }
	/// ```
	pub async fn build(self, addrs: impl ToSocketAddrs) -> Result<Server<B, L>, Error> {
		let listener = TcpListener::bind(addrs).await?.into_std()?;

		let local_addr = listener.local_addr().ok();
		let listener = hyper::Server::from_tcp(listener)?.tcp_nodelay(true);

		Ok(Server {
			listener,
			local_addr,
			access_control: self.access_control,
			max_request_body_size: self.max_request_body_size,
			max_response_body_size: self.max_response_body_size,
			batch_requests_supported: self.batch_requests_supported,
			resources: self.resources,
			tokio_runtime: self.tokio_runtime,
			logger: self.logger,
			max_log_length: self.max_log_length,
			service_builder: self.service_builder,
		})
	}
}

/// Handle used to run or stop the server.
#[derive(Debug)]
pub struct ServerHandle {
	stop_sender: mpsc::Sender<()>,
	pub(crate) handle: Option<tokio::task::JoinHandle<()>>,
}

impl ServerHandle {
	/// Requests server to stop. Returns an error if server was already stopped.
	pub fn stop(mut self) -> Result<tokio::task::JoinHandle<()>, Error> {
		let stop = self.stop_sender.try_send(()).map(|_| self.handle.take());
		match stop {
			Ok(Some(handle)) => Ok(handle),
			_ => Err(Error::AlreadyStopped),
		}
	}
}

impl Future for ServerHandle {
	type Output = ();

	fn poll(mut self: Pin<&mut Self>, cx: &mut Context<'_>) -> Poll<Self::Output> {
		let handle = match &mut self.handle {
			Some(handle) => handle,
			None => return Poll::Ready(()),
		};

		handle.poll_unpin(cx).map(|_| ())
	}
}

/// Data required by the server to handle requests.
#[derive(Debug, Clone)]
struct ServiceData<L> {
	/// Remote server address.
	remote_addr: SocketAddr,
	/// Registered server methods.
	methods: Methods,
	/// Access control.
	acl: AccessControl,
	/// Tracker for currently used resources on the server.
	resources: Resources,
	/// User provided logger.
	logger: L,
	/// Max request body size.
	max_request_body_size: u32,
	/// Max response body size.
	max_response_body_size: u32,
	/// Max length for logging for request and response
	///
	/// Logs bigger than this limit will be truncated.
	max_log_length: u32,
	/// Whether batch requests are supported by this server or not.
	batch_requests_supported: bool,
}

impl<L: Logger> ServiceData<L> {
	/// Default behavior for handling the RPC requests.
	async fn handle_request(self, request: hyper::Request<hyper::Body>) -> hyper::Response<hyper::Body> {
		let ServiceData {
			remote_addr,
			methods,
			acl,
			resources,
			logger,
			max_request_body_size,
			max_response_body_size,
			max_log_length,
			batch_requests_supported,
		} = self;

		let request_start = logger.on_request(remote_addr, &request);

		let host = match http_helpers::read_header_value(request.headers(), "host") {
			Some(origin) => origin,
			None if request.version() == hyper::Version::HTTP_2 => match request.uri().host() {
				Some(origin) => origin,
				None => return response::malformed(),
			},
			None => return response::malformed(),
		};
		let maybe_origin = http_helpers::read_header_value(request.headers(), "origin");

		if let Err(e) = acl.verify_host(host) {
			tracing::warn!("Denied request: {}", e);
			return response::host_not_allowed();
		}

		if let Err(e) = acl.verify_origin(maybe_origin, host) {
			tracing::warn!("Denied request: {}", e);
			return response::origin_rejected(maybe_origin);
		}

		// Only the `POST` method is allowed.
		match *request.method() {
			Method::POST if content_type_is_json(&request) => {
				process_validated_request(ProcessValidatedRequest {
					request,
					logger,
					methods,
					resources,
					max_request_body_size,
					max_response_body_size,
					max_log_length,
					batch_requests_supported,
					request_start,
				})
				.await
			}
			// Error scenarios:
			Method::POST => response::unsupported_content_type(),
			_ => response::method_not_allowed(),
		}
	}
}

/// JsonRPSee service compatible with `tower`.
///
/// # Note
/// This is similar to [`hyper::service::service_fn`].
#[derive(Debug)]
pub struct TowerService<L> {
	inner: ServiceData<L>,
}

impl<L: Logger> hyper::service::Service<hyper::Request<hyper::Body>> for TowerService<L> {
	type Response = hyper::Response<hyper::Body>;

	// The following associated type is required by the `impl<B, U, L: Logger> Server<B, L>` bounds.
	// It satisfies the server's bounds when the `tower::ServiceBuilder<B>` is not set (ie `B: Identity`).
	type Error = Box<dyn StdError + Send + Sync + 'static>;

	type Future = Pin<Box<dyn Future<Output = Result<Self::Response, Self::Error>> + Send>>;

	/// Opens door for back pressure implementation.
	fn poll_ready(&mut self, _: &mut Context) -> Poll<Result<(), Self::Error>> {
		Poll::Ready(Ok(()))
	}

	fn call(&mut self, request: hyper::Request<hyper::Body>) -> Self::Future {
		tracing::trace!("{:?}", request);
		let data = self.inner.clone();
		Box::pin(data.handle_request(request).map(Ok))
	}
}

/// An HTTP JSON RPC server.
#[derive(Debug)]
pub struct Server<B = Identity, L = ()> {
	/// Hyper server.
	listener: HyperBuilder<AddrIncoming>,
	/// Local address
	local_addr: Option<SocketAddr>,
	/// Max request body size.
	max_request_body_size: u32,
	/// Max response body size.
	max_response_body_size: u32,
	/// Max length for logging for request and response
	///
	/// Logs bigger than this limit will be truncated.
	max_log_length: u32,
	/// Whether batch requests are supported by this server or not.
	batch_requests_supported: bool,
	/// Access control.
	access_control: AccessControl,
	/// Tracker for currently used resources on the server.
	resources: Resources,
	/// Custom tokio runtime to run the server on.
	tokio_runtime: Option<tokio::runtime::Handle>,
	logger: L,
	service_builder: tower::ServiceBuilder<B>,
}

impl<B, L> Server<B, L> {
	/// Returns socket address to which the server is bound.
	pub fn local_addr(&self) -> Result<SocketAddr, Error> {
		self.local_addr.ok_or_else(|| Error::Custom("Local address not found".into()))
	}
}

// Required trait bounds for the middleware service.
impl<B, U, L> Server<B, L>
where
	L: Logger,
	B: Layer<TowerService<L>> + Send + 'static,
	<B as Layer<TowerService<L>>>::Service: Send
		+ Service<
			hyper::Request<Body>,
			Response = hyper::Response<U>,
			Error = Box<(dyn StdError + Send + Sync + 'static)>,
		>,
	<<B as Layer<TowerService<L>>>::Service as Service<hyper::Request<Body>>>::Future: Send,
	U: HttpBody + Send + 'static,
	<U as HttpBody>::Error: Send + Sync + StdError,
	<U as HttpBody>::Data: Send,
{
	/// Start the server.
	pub fn start(mut self, methods: impl Into<Methods>) -> Result<ServerHandle, Error> {
		let max_request_body_size = self.max_request_body_size;
		let max_response_body_size = self.max_response_body_size;
		let max_log_length = self.max_log_length;
		let acl = self.access_control;
		let (tx, mut rx) = mpsc::channel(1);
		let listener = self.listener;
		let resources = self.resources;
		let logger = self.logger;
		let batch_requests_supported = self.batch_requests_supported;
		let methods = methods.into().initialize_resources(&resources)?;

		let make_service = make_service_fn(move |conn: &AddrStream| {
			let service = TowerService {
				inner: ServiceData {
					remote_addr: conn.remote_addr(),
					methods: methods.clone(),
					acl: acl.clone(),
					resources: resources.clone(),
					logger: logger.clone(),
					max_request_body_size,
					max_response_body_size,
					max_log_length,
					batch_requests_supported,
				},
			};

			let server = self.service_builder.service(service);

			// For every request the `TowerService` is calling into `ServiceData::handle_request`
			// where the RPSee bare implementation resides.
			async move { Ok::<_, HyperError>(server) }
		});

		let rt = match self.tokio_runtime.take() {
			Some(rt) => rt,
			None => tokio::runtime::Handle::current(),
		};

		let handle = rt.spawn(async move {
			let server = listener.serve(make_service);
			let _ = server.with_graceful_shutdown(async move { rx.next().await.map_or((), |_| ()) }).await;
		});

		Ok(ServerHandle { handle: Some(handle), stop_sender: tx })
	}
}

/// Checks that content type of received request is valid for JSON-RPC.
fn content_type_is_json(request: &hyper::Request<hyper::Body>) -> bool {
	is_json(request.headers().get("content-type"))
}

/// Returns true if the `content_type` header indicates a valid JSON message.
fn is_json(content_type: Option<&hyper::header::HeaderValue>) -> bool {
	match content_type.and_then(|val| val.to_str().ok()) {
		Some(content)
			if content.eq_ignore_ascii_case("application/json")
				|| content.eq_ignore_ascii_case("application/json; charset=utf-8")
				|| content.eq_ignore_ascii_case("application/json;charset=utf-8") =>
		{
			true
		}
		_ => false,
	}
}

struct ProcessValidatedRequest<L: Logger> {
	request: hyper::Request<hyper::Body>,
	logger: L,
	methods: Methods,
	resources: Resources,
	max_request_body_size: u32,
	max_response_body_size: u32,
	max_log_length: u32,
	batch_requests_supported: bool,
	request_start: L::Instant,
}

/// Process a verified request, it implies a POST request with content type JSON.
async fn process_validated_request<L: Logger>(input: ProcessValidatedRequest<L>) -> hyper::Response<hyper::Body> {
	let ProcessValidatedRequest {
		request,
		logger,
		methods,
		resources,
		max_request_body_size,
		max_response_body_size,
		max_log_length,
		batch_requests_supported,
		request_start,
	} = input;

	let (parts, body) = request.into_parts();

	let (body, is_single) = match read_body(&parts.headers, body, max_request_body_size).await {
		Ok(r) => r,
		Err(GenericTransportError::TooLarge) => return response::too_large(max_request_body_size),
		Err(GenericTransportError::Malformed) => return response::malformed(),
		Err(GenericTransportError::Inner(e)) => {
			tracing::error!("Internal error reading request body: {}", e);
			return response::internal_error();
		}
	};

	// Single request or notification
	if is_single {
		let call = CallData {
			conn_id: 0,
			logger: &logger,
			methods: &methods,
			max_response_body_size,
			max_log_length,
			resources: &resources,
			request_start,
		};
		let response = process_single_request(body, call).await;
		logger.on_response(&response.result, request_start);
		response::ok_response(response.result)
	}
	// Batch of requests or notifications
	else if !batch_requests_supported {
		let err = MethodResponse::error(
			Id::Null,
			ErrorObject::borrowed(BATCHES_NOT_SUPPORTED_CODE, &BATCHES_NOT_SUPPORTED_MSG, None),
		);
		logger.on_response(&err.result, request_start);
		response::ok_response(err.result)
	}
	// Batch of requests or notifications
	else {
		let response = process_batch_request(Batch {
			data: body,
			call: CallData {
				conn_id: 0,
				logger: &logger,
				methods: &methods,
				max_response_body_size,
				max_log_length,
				resources: &resources,
				request_start,
			},
		})
		.await;
		logger.on_response(&response.result, request_start);
		response::ok_response(response.result)
	}
}

<<<<<<< HEAD
#[instrument(name = "health_api", skip(logger, methods, max_response_body_size, request_start, max_log_length))]
async fn process_health_request<L: Logger>(
	health_api: &HealthApi,
	logger: L,
	methods: Methods,
	max_response_body_size: u32,
	request_start: L::Instant,
	max_log_length: u32,
) -> hyper::Response<hyper::Body> {
	tx_log_from_str("HTTP health API", max_log_length);
	let response = match methods.method_with_name(&health_api.method) {
		None => MethodResponse::error(Id::Null, ErrorObject::from(ErrorCode::MethodNotFound)),
		Some((_name, method_callback)) => match method_callback.inner() {
			MethodKind::Sync(callback) => (callback)(Id::Number(0), Params::new(None), max_response_body_size as usize),
			MethodKind::Async(callback) => {
				(callback)(Id::Number(0), Params::new(None), 0, max_response_body_size as usize, None).await
			}
			MethodKind::Subscription(_) | MethodKind::Unsubscription(_) => {
				MethodResponse::error(Id::Null, ErrorObject::from(ErrorCode::InternalError))
			}
		},
	};

	rx_log_from_str(&response.result, max_log_length);
	logger.on_result(&health_api.method, response.success, request_start);
	logger.on_response(&response.result, request_start);

	if response.success {
		#[derive(serde::Deserialize)]
		struct RpcPayload<'a> {
			#[serde(borrow)]
			result: &'a serde_json::value::RawValue,
		}

		let payload: RpcPayload = serde_json::from_str(&response.result)
			.expect("valid JSON-RPC response must have a result field and be valid JSON; qed");
		response::ok_response(payload.result.to_string())
	} else {
		response::internal_error()
	}
}

=======
>>>>>>> 41b8a2c9
#[derive(Debug, Clone)]
struct Batch<'a, L: Logger> {
	data: Vec<u8>,
	call: CallData<'a, L>,
}

#[derive(Debug, Clone)]
struct CallData<'a, L: Logger> {
	conn_id: usize,
	logger: &'a L,
	methods: &'a Methods,
	max_response_body_size: u32,
	max_log_length: u32,
	resources: &'a Resources,
	request_start: L::Instant,
}

#[derive(Debug, Clone)]
struct Call<'a, L: Logger> {
	params: Params<'a>,
	name: &'a str,
	call: CallData<'a, L>,
	id: Id<'a>,
}

// Batch responses must be sent back as a single message so we read the results from each
// request in the batch and read the results off of a new channel, `rx_batch`, and then send the
// complete batch response back to the client over `tx`.
#[instrument(name = "batch", skip(b))]
async fn process_batch_request<L>(b: Batch<'_, L>) -> BatchResponse
where
	L: Logger,
{
	let Batch { data, call } = b;

	if let Ok(batch) = serde_json::from_slice::<Vec<Request>>(&data) {
		let max_response_size = call.max_response_body_size;
		let batch = batch.into_iter().map(|req| Ok((req, call.clone())));

		let batch_stream = futures_util::stream::iter(batch);

		let batch_response = batch_stream
			.try_fold(
				BatchResponseBuilder::new_with_limit(max_response_size as usize),
				|batch_response, (req, call)| async move {
					let params = Params::new(req.params.map(|params| params.get()));
					let response = execute_call(Call { name: &req.method, params, id: req.id, call }).await;
					batch_response.append(&response)
				},
			)
			.await;

		return match batch_response {
			Ok(batch) => batch.finish(),
			Err(batch_err) => batch_err,
		};
	}

	if let Ok(batch) = serde_json::from_slice::<Vec<Notif>>(&data) {
		return if !batch.is_empty() {
			BatchResponse { result: "".to_string(), success: true }
		} else {
			BatchResponse::error(Id::Null, ErrorObject::from(ErrorCode::InvalidRequest))
		};
	}

	// "If the batch rpc call itself fails to be recognized as an valid JSON or as an
	// Array with at least one value, the response from the Server MUST be a single
	// Response object." – The Spec.
	let (id, code) = prepare_error(&data);
	BatchResponse::error(id, ErrorObject::from(code))
}

async fn process_single_request<L: Logger>(data: Vec<u8>, call: CallData<'_, L>) -> MethodResponse {
	if let Ok(req) = serde_json::from_slice::<Request>(&data) {
		let trace = RpcTracing::method_call(&req.method);
		rx_log_from_json(&req, call.max_log_length);
		let params = Params::new(req.params.map(|params| params.get()));
		let name = &req.method;
		let id = req.id;

		execute_call(Call { name, params, id, call }).instrument(trace.into_span()).await
	} else if let Ok(req) = serde_json::from_slice::<Notif>(&data) {
		let trace = RpcTracing::notification(&req.method);
		let span = trace.into_span();
		let _enter = span.enter();
		rx_log_from_json(&req, call.max_log_length);

		MethodResponse { result: String::new(), success: true }
	} else {
		let (id, code) = prepare_error(&data);
		MethodResponse::error(id, ErrorObject::from(code))
	}
}

async fn execute_call<L: Logger>(c: Call<'_, L>) -> MethodResponse {
	let Call { name, id, params, call } = c;
	let CallData { resources, methods, logger, max_response_body_size, max_log_length, conn_id, request_start } = call;

	let response = match methods.method_with_name(name) {
		None => {
			logger.on_call(name, params.clone(), logger::MethodKind::Unknown);
			MethodResponse::error(id, ErrorObject::from(ErrorCode::MethodNotFound))
		}
		Some((name, method)) => match &method.inner() {
			MethodKind::Sync(callback) => {
				logger.on_call(name, params.clone(), logger::MethodKind::MethodCall);

				match method.claim(name, resources) {
					Ok(guard) => {
						let r = (callback)(id, params, max_response_body_size as usize);
						drop(guard);
						r
					}
					Err(err) => {
						tracing::error!("[Methods::execute_with_resources] failed to lock resources: {}", err);
						MethodResponse::error(id, ErrorObject::from(ErrorCode::ServerIsBusy))
					}
				}
			}
			MethodKind::Async(callback) => {
				logger.on_call(name, params.clone(), logger::MethodKind::MethodCall);
				match method.claim(name, resources) {
					Ok(guard) => {
						let id = id.into_owned();
						let params = params.into_owned();

						(callback)(id, params, conn_id, max_response_body_size as usize, Some(guard)).await
					}
					Err(err) => {
						tracing::error!("[Methods::execute_with_resources] failed to lock resources: {}", err);
						MethodResponse::error(id, ErrorObject::from(ErrorCode::ServerIsBusy))
					}
				}
			}
			MethodKind::Subscription(_) | MethodKind::Unsubscription(_) => {
				logger.on_call(name, params.clone(), logger::MethodKind::Unknown);
				tracing::error!("Subscriptions not supported on HTTP");
				MethodResponse::error(id, ErrorObject::from(ErrorCode::InternalError))
			}
		},
	};

	tx_log_from_str(&response.result, max_log_length);
	logger.on_result(name, response.success, request_start);
	response
}<|MERGE_RESOLUTION|>--- conflicted
+++ resolved
@@ -721,51 +721,6 @@
 	}
 }
 
-<<<<<<< HEAD
-#[instrument(name = "health_api", skip(logger, methods, max_response_body_size, request_start, max_log_length))]
-async fn process_health_request<L: Logger>(
-	health_api: &HealthApi,
-	logger: L,
-	methods: Methods,
-	max_response_body_size: u32,
-	request_start: L::Instant,
-	max_log_length: u32,
-) -> hyper::Response<hyper::Body> {
-	tx_log_from_str("HTTP health API", max_log_length);
-	let response = match methods.method_with_name(&health_api.method) {
-		None => MethodResponse::error(Id::Null, ErrorObject::from(ErrorCode::MethodNotFound)),
-		Some((_name, method_callback)) => match method_callback.inner() {
-			MethodKind::Sync(callback) => (callback)(Id::Number(0), Params::new(None), max_response_body_size as usize),
-			MethodKind::Async(callback) => {
-				(callback)(Id::Number(0), Params::new(None), 0, max_response_body_size as usize, None).await
-			}
-			MethodKind::Subscription(_) | MethodKind::Unsubscription(_) => {
-				MethodResponse::error(Id::Null, ErrorObject::from(ErrorCode::InternalError))
-			}
-		},
-	};
-
-	rx_log_from_str(&response.result, max_log_length);
-	logger.on_result(&health_api.method, response.success, request_start);
-	logger.on_response(&response.result, request_start);
-
-	if response.success {
-		#[derive(serde::Deserialize)]
-		struct RpcPayload<'a> {
-			#[serde(borrow)]
-			result: &'a serde_json::value::RawValue,
-		}
-
-		let payload: RpcPayload = serde_json::from_str(&response.result)
-			.expect("valid JSON-RPC response must have a result field and be valid JSON; qed");
-		response::ok_response(payload.result.to_string())
-	} else {
-		response::internal_error()
-	}
-}
-
-=======
->>>>>>> 41b8a2c9
 #[derive(Debug, Clone)]
 struct Batch<'a, L: Logger> {
 	data: Vec<u8>,
