--- conflicted
+++ resolved
@@ -215,53 +215,42 @@
 						// NOTE(niklasad1): it's a channel because it's needed for batch requests.
 						let (tx, mut rx) = mpsc::unbounded::<String>();
 						type Notif<'a> = JsonRpcNotification<'a, Option<&'a RawValue>>;
-<<<<<<< HEAD
-						match single {
-							// Single request or notification
-							true => {
-=======
-						match body.get(0) {
-							// Single request or notification
-							Some(b'{') => {
->>>>>>> ac9eab57
-								if let Ok(req) = serde_json::from_slice::<JsonRpcRequest>(&body) {
-									// NOTE: we don't need to track connection id on HTTP, so using hardcoded 0 here.
-									methods.execute(&tx, req, 0).await;
-								} else if let Ok(_req) = serde_json::from_slice::<Notif>(&body) {
-									return Ok::<_, HyperError>(response::ok_response("".into()));
-								} else {
-									let (id, code) = prepare_error(&body);
-									send_error(id, &tx, code.into());
-								}
+
+						// Single request or notification
+						if single {
+							if let Ok(req) = serde_json::from_slice::<JsonRpcRequest>(&body) {
+								// NOTE: we don't need to track connection id on HTTP, so using hardcoded 0 here.
+								methods.execute(&tx, req, 0).await;
+							} else if let Ok(_req) = serde_json::from_slice::<Notif>(&body) {
+								return Ok::<_, HyperError>(response::ok_response("".into()));
+							} else {
+								let (id, code) = prepare_error(&body);
+								send_error(id, &tx, code.into());
 							}
-							// Bacth of requests or notifications
-<<<<<<< HEAD
-							false => {
-=======
-							Some(b'[') => {
->>>>>>> ac9eab57
-								if let Ok(batch) = serde_json::from_slice::<Vec<JsonRpcRequest>>(&body) {
-									if !batch.is_empty() {
-										for req in batch {
-											methods.execute(&tx, req, 0).await;
-										}
-									} else {
-										// "If the batch rpc call itself fails to be recognized as an valid JSON or as an
-										// Array with at least one value, the response from the Server MUST be a single
-										// Response object." – The Spec.
-										single = true;
-										send_error(Id::Null, &tx, JsonRpcErrorCode::InvalidRequest.into());
+
+						// Batch of requests or notifications
+						} else {
+							if let Ok(batch) = serde_json::from_slice::<Vec<JsonRpcRequest>>(&body) {
+								if !batch.is_empty() {
+									for req in batch {
+										methods.execute(&tx, req, 0).await;
 									}
-								} else if let Ok(_batch) = serde_json::from_slice::<Vec<Notif>>(&body) {
-									return Ok::<_, HyperError>(response::ok_response("".into()));
 								} else {
 									// "If the batch rpc call itself fails to be recognized as an valid JSON or as an
 									// Array with at least one value, the response from the Server MUST be a single
 									// Response object." – The Spec.
 									single = true;
-									let (id, code) = prepare_error(&body);
-									send_error(id, &tx, code.into());
+									send_error(Id::Null, &tx, JsonRpcErrorCode::InvalidRequest.into());
 								}
+							} else if let Ok(_batch) = serde_json::from_slice::<Vec<Notif>>(&body) {
+								return Ok::<_, HyperError>(response::ok_response("".into()));
+							} else {
+								// "If the batch rpc call itself fails to be recognized as an valid JSON or as an
+								// Array with at least one value, the response from the Server MUST be a single
+								// Response object." – The Spec.
+								single = true;
+								let (id, code) = prepare_error(&body);
+								send_error(id, &tx, code.into());
 							}
 						}
 
