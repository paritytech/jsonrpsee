// Copyright 2019-2021 Parity Technologies (UK) Ltd.
//
// Permission is hereby granted, free of charge, to any
// person obtaining a copy of this software and associated
// documentation files (the "Software"), to deal in the
// Software without restriction, including without
// limitation the rights to use, copy, modify, merge,
// publish, distribute, sublicense, and/or sell copies of
// the Software, and to permit persons to whom the Software
// is furnished to do so, subject to the following
// conditions:
//
// The above copyright notice and this permission notice
// shall be included in all copies or substantial portions
// of the Software.
//
// THE SOFTWARE IS PROVIDED "AS IS", WITHOUT WARRANTY OF
// ANY KIND, EXPRESS OR IMPLIED, INCLUDING BUT NOT LIMITED
// TO THE WARRANTIES OF MERCHANTABILITY, FITNESS FOR A
// PARTICULAR PURPOSE AND NONINFRINGEMENT. IN NO EVENT
// SHALL THE AUTHORS OR COPYRIGHT HOLDERS BE LIABLE FOR ANY
// CLAIM, DAMAGES OR OTHER LIABILITY, WHETHER IN AN ACTION
// OF CONTRACT, TORT OR OTHERWISE, ARISING FROM, OUT OF OR
// IN CONNECTION WITH THE SOFTWARE OR THE USE OR OTHER
// DEALINGS IN THE SOFTWARE.

use std::future::Future;
use std::net::{SocketAddr, TcpListener as StdTcpListener};
use std::pin::Pin;
use std::task::{Context, Poll};

use crate::response;
use futures_channel::mpsc;
use futures_util::future::FutureExt;
use futures_util::stream::{StreamExt, TryStreamExt};
use hyper::body::HttpBody;
<<<<<<< HEAD
=======
use hyper::header::{HeaderMap, HeaderValue};
>>>>>>> 80bcef02
use hyper::server::conn::AddrStream;
use hyper::server::{conn::AddrIncoming, Builder as HyperBuilder};
use hyper::service::{make_service_fn, Service};
use hyper::{Body, Error as HyperError, Method};
use jsonrpsee_core::error::{Error, GenericTransportError};
use jsonrpsee_core::http_helpers::{self, read_body};
use jsonrpsee_core::logger::{self, HttpLogger as Logger};
use jsonrpsee_core::server::access_control::AccessControl;
use jsonrpsee_core::server::helpers::{prepare_error, MethodResponse};
use jsonrpsee_core::server::helpers::{BatchResponse, BatchResponseBuilder};
use jsonrpsee_core::server::resource_limiting::Resources;
use jsonrpsee_core::server::rpc_module::{MethodKind, Methods};
use jsonrpsee_core::tracing::{rx_log_from_json, rx_log_from_str, tx_log_from_str, RpcTracing};
use jsonrpsee_core::TEN_MB_SIZE_BYTES;
use jsonrpsee_types::error::{ErrorCode, ErrorObject, BATCHES_NOT_SUPPORTED_CODE, BATCHES_NOT_SUPPORTED_MSG};
use jsonrpsee_types::{Id, Notification, Params, Request};
use serde_json::value::RawValue;
use std::error::Error as StdError;
use tokio::net::{TcpListener, ToSocketAddrs};
use tower::layer::util::Identity;
use tower::Layer;
use tracing_futures::Instrument;

type Notif<'a> = Notification<'a, Option<&'a RawValue>>;

/// Builder to create JSON-RPC HTTP server.
#[derive(Debug)]
pub struct Builder<B = Identity, L = ()> {
	/// Access control based on HTTP headers.
	access_control: AccessControl,
	resources: Resources,
	max_request_body_size: u32,
	max_response_body_size: u32,
	batch_requests_supported: bool,
	/// Custom tokio runtime to run the server on.
	tokio_runtime: Option<tokio::runtime::Handle>,
	logger: L,
	max_log_length: u32,
	health_api: Option<HealthApi>,
	service_builder: tower::ServiceBuilder<B>,
}

impl Default for Builder {
	fn default() -> Self {
		Self {
			access_control: AccessControl::default(),
			max_request_body_size: TEN_MB_SIZE_BYTES,
			max_response_body_size: TEN_MB_SIZE_BYTES,
			batch_requests_supported: true,
			resources: Resources::default(),
			tokio_runtime: None,
			logger: (),
			max_log_length: 4096,
			health_api: None,
			service_builder: tower::ServiceBuilder::new(),
		}
	}
}

impl Builder {
	/// Create a default server builder.
	pub fn new() -> Self {
		Self::default()
	}
}

impl<B, L> Builder<B, L> {
	/// Add a logger to the builder [`Logger`](../jsonrpsee_core/logger/trait.Logger.html).
	///
	/// # Examples
	///
	/// ```
	/// use std::{time::Instant, net::SocketAddr};
	/// use hyper::Request;
	///
	/// use jsonrpsee_core::logger::{HttpLogger, Headers, MethodKind, Params};
	/// use jsonrpsee_http_server::HttpServerBuilder;
	///
	/// #[derive(Clone)]
	/// struct MyLogger;
	///
	/// impl HttpLogger for MyLogger {
	///     type Instant = Instant;
	///
	///     // Called once the HTTP request is received, it may be a single JSON-RPC call
	///     // or batch.
	///     fn on_request(&self, _remote_addr: SocketAddr, _request: &Request<hyper::Body>) -> Instant {
	///         Instant::now()
	///     }
	///
	///     // Called once a single JSON-RPC method call is processed, it may be called multiple times
	///     // on batches.
	///     fn on_call(&self, method_name: &str, params: Params, kind: MethodKind) {
	///         println!("Call to method: '{}' params: {:?}, kind: {}", method_name, params, kind);
	///     }
	///
	///     // Called once a single JSON-RPC call is completed, it may be called multiple times
	///     // on batches.
	///     fn on_result(&self, method_name: &str, success: bool, started_at: Instant) {
	///         println!("Call to '{}' took {:?}", method_name, started_at.elapsed());
	///     }
	///
	///     // Called the entire JSON-RPC is completed, called on once for both single calls or batches.
	///     fn on_response(&self, result: &str, started_at: Instant) {
	///         println!("complete JSON-RPC response: {}, took: {:?}", result, started_at.elapsed());
	///     }
	/// }
	///
	/// let builder = HttpServerBuilder::new().set_logger(MyLogger);
	/// ```
	pub fn set_logger<T: Logger>(self, logger: T) -> Builder<B, T> {
		Builder {
			access_control: self.access_control,
			max_request_body_size: self.max_request_body_size,
			max_response_body_size: self.max_response_body_size,
			batch_requests_supported: self.batch_requests_supported,
			resources: self.resources,
			tokio_runtime: self.tokio_runtime,
			logger,
			max_log_length: self.max_log_length,
			health_api: self.health_api,
			service_builder: self.service_builder,
		}
	}

	/// Sets the maximum size of a request body in bytes (default is 10 MiB).
	pub fn max_request_body_size(mut self, size: u32) -> Self {
		self.max_request_body_size = size;
		self
	}

	/// Sets the maximum size of a response body in bytes (default is 10 MiB).
	pub fn max_response_body_size(mut self, size: u32) -> Self {
		self.max_response_body_size = size;
		self
	}

	/// Sets access control settings.
	pub fn set_access_control(mut self, acl: AccessControl) -> Self {
		self.access_control = acl;
		self
	}

	/// Enables or disables support of [batch requests](https://www.jsonrpc.org/specification#batch).
	/// By default, support is enabled.
	pub fn batch_requests_supported(mut self, supported: bool) -> Self {
		self.batch_requests_supported = supported;
		self
	}

	/// Register a new resource kind. Errors if `label` is already registered, or if the number of
	/// registered resources on this server instance would exceed 8.
	///
	/// See the module documentation for [`resource_limiting`](../jsonrpsee_utils/server/resource_limiting/index.html#resource-limiting)
	/// for details.
	pub fn register_resource(mut self, label: &'static str, capacity: u16, default: u16) -> Result<Self, Error> {
		self.resources.register(label, capacity, default)?;

		Ok(self)
	}

	/// Configure a custom [`tokio::runtime::Handle`] to run the server on.
	///
	/// Default: [`tokio::spawn`]
	pub fn custom_tokio_runtime(mut self, rt: tokio::runtime::Handle) -> Self {
		self.tokio_runtime = Some(rt);
		self
	}

	/// Enable health endpoint.
	/// Allows you to expose one of the methods under GET /<path> The method will be invoked with no parameters.
	/// Error returned from the method will be converted to status 500 response.
	/// Expects a tuple with (</path>, <rpc-method-name>).
	///
	/// Fails if the path is missing `/`.
	pub fn health_api(mut self, path: impl Into<String>, method: impl Into<String>) -> Result<Self, Error> {
		let path = path.into();

		if !path.starts_with('/') {
			return Err(Error::Custom(format!("Health endpoint path must start with `/` to work, got: {}", path)));
		}

		self.health_api = Some(HealthApi { path, method: method.into() });
		Ok(self)
	}

	/// Configure a custom [`tower::ServiceBuilder`] middleware for composing layers to be applied to the RPC service.
	///
	/// Default: No tower layers are applied to the RPC service.
	///
	/// # Examples
	///
	/// ```rust
	///
	/// use std::time::Duration;
	/// use std::net::SocketAddr;
	/// use jsonrpsee_http_server::HttpServerBuilder;
	///
	/// #[tokio::main]
	/// async fn main() {
	///     let builder = tower::ServiceBuilder::new()
	///         .timeout(Duration::from_secs(2));
	///
	///     let server = HttpServerBuilder::new()
	///         .set_middleware(builder)
	///         .build("127.0.0.1:0".parse::<SocketAddr>().unwrap())
	///         .await
	///         .unwrap();
	/// }
	/// ```
	pub fn set_middleware<T>(self, service_builder: tower::ServiceBuilder<T>) -> Builder<T, L> {
		Builder {
			access_control: self.access_control,
			max_request_body_size: self.max_request_body_size,
			max_response_body_size: self.max_response_body_size,
			batch_requests_supported: self.batch_requests_supported,
			resources: self.resources,
			tokio_runtime: self.tokio_runtime,
			logger: self.logger,
			max_log_length: self.max_log_length,
			health_api: self.health_api,
			service_builder,
		}
	}

	/// Finalizes the configuration of the server with customized TCP settings on the socket and on hyper.
	///
	/// # Examples
	///
	/// ```rust
	/// use jsonrpsee_http_server::HttpServerBuilder;
	/// use socket2::{Domain, Socket, Type};
	/// use std::net::TcpListener;
	///
	/// #[tokio::main]
	/// async fn main() {
	///   let addr = "127.0.0.1:0".parse().unwrap();
	///   let domain = Domain::for_address(addr);
	///   let socket = Socket::new(domain, Type::STREAM, None).unwrap();
	///   socket.set_nonblocking(true).unwrap();
	///
	///   let address = addr.into();
	///   socket.bind(&address).unwrap();
	///   socket.listen(4096).unwrap();
	///
	///   let listener: TcpListener = socket.into();
	///   let local_addr = listener.local_addr().ok();
	///
	///   // hyper does some settings on the provided socket, ensure that nothing breaks our "expected settings".
	///
	///   let listener = hyper::Server::from_tcp(listener)
	///     .unwrap()
	///     .tcp_sleep_on_accept_errors(true)
	///     .tcp_keepalive(None)
	///     .tcp_nodelay(true);
	///
	///   let server = HttpServerBuilder::new().build_from_hyper(listener, addr).unwrap();
	/// }
	/// ```
	pub fn build_from_hyper(
		self,
		listener: hyper::server::Builder<AddrIncoming>,
		local_addr: SocketAddr,
	) -> Result<Server<B, L>, Error> {
		Ok(Server {
			access_control: self.access_control,
			listener,
			local_addr: Some(local_addr),
			max_request_body_size: self.max_request_body_size,
			max_response_body_size: self.max_response_body_size,
			batch_requests_supported: self.batch_requests_supported,
			resources: self.resources,
			tokio_runtime: self.tokio_runtime,
			logger: self.logger,
			max_log_length: self.max_log_length,
			health_api: self.health_api,
			service_builder: self.service_builder,
		})
	}

	/// Finalizes the configuration of the server with customized TCP settings on the socket.
	/// Note, that [`hyper`] might overwrite some of the TCP settings on the socket
	/// if you want full-control of socket settings use [`Builder::build_from_hyper`] instead.
	///
	/// ```rust
	/// use jsonrpsee_http_server::HttpServerBuilder;
	/// use socket2::{Domain, Socket, Type};
	/// use std::time::Duration;
	///
	/// #[tokio::main]
	/// async fn main() {
	///   let addr = "127.0.0.1:0".parse().unwrap();
	///   let domain = Domain::for_address(addr);
	///   let socket = Socket::new(domain, Type::STREAM, None).unwrap();
	///   socket.set_nonblocking(true).unwrap();
	///
	///   let address = addr.into();
	///   socket.bind(&address).unwrap();
	///
	///   socket.listen(4096).unwrap();
	///
	///   let server = HttpServerBuilder::new().build_from_tcp(socket).unwrap();
	/// }
	/// ```
	pub fn build_from_tcp(self, listener: impl Into<StdTcpListener>) -> Result<Server<B, L>, Error> {
		let listener = listener.into();
		let local_addr = listener.local_addr().ok();

		let listener = hyper::Server::from_tcp(listener)?;

		Ok(Server {
			listener,
			local_addr,
			access_control: self.access_control,
			max_request_body_size: self.max_request_body_size,
			max_response_body_size: self.max_response_body_size,
			batch_requests_supported: self.batch_requests_supported,
			resources: self.resources,
			tokio_runtime: self.tokio_runtime,
			logger: self.logger,
			max_log_length: self.max_log_length,
			health_api: self.health_api,
			service_builder: self.service_builder,
		})
	}

	/// Finalizes the configuration of the server.
	///
	/// ```rust
	/// #[tokio::main]
	/// async fn main() {
	///   let listener = std::net::TcpListener::bind("127.0.0.1:0").unwrap();
	///   let occupied_addr = listener.local_addr().unwrap();
	///   let addrs: &[std::net::SocketAddr] = &[
	///       occupied_addr,
	///       "127.0.0.1:0".parse().unwrap(),
	///   ];
	///   assert!(jsonrpsee_http_server::HttpServerBuilder::default().build(occupied_addr).await.is_err());
	///   assert!(jsonrpsee_http_server::HttpServerBuilder::default().build(addrs).await.is_ok());
	/// }
	/// ```
	pub async fn build(self, addrs: impl ToSocketAddrs) -> Result<Server<B, L>, Error> {
		let listener = TcpListener::bind(addrs).await?.into_std()?;

		let local_addr = listener.local_addr().ok();
		let listener = hyper::Server::from_tcp(listener)?.tcp_nodelay(true);

		Ok(Server {
			listener,
			local_addr,
			access_control: self.access_control,
			max_request_body_size: self.max_request_body_size,
			max_response_body_size: self.max_response_body_size,
			batch_requests_supported: self.batch_requests_supported,
			resources: self.resources,
			tokio_runtime: self.tokio_runtime,
			logger: self.logger,
			max_log_length: self.max_log_length,
			health_api: self.health_api,
			service_builder: self.service_builder,
		})
	}
}

#[derive(Debug, Clone)]
struct HealthApi {
	path: String,
	method: String,
}

/// Handle used to run or stop the server.
#[derive(Debug)]
pub struct ServerHandle {
	stop_sender: mpsc::Sender<()>,
	pub(crate) handle: Option<tokio::task::JoinHandle<()>>,
}

impl ServerHandle {
	/// Requests server to stop. Returns an error if server was already stopped.
	pub fn stop(mut self) -> Result<tokio::task::JoinHandle<()>, Error> {
		let stop = self.stop_sender.try_send(()).map(|_| self.handle.take());
		match stop {
			Ok(Some(handle)) => Ok(handle),
			_ => Err(Error::AlreadyStopped),
		}
	}
}

impl Future for ServerHandle {
	type Output = ();

	fn poll(mut self: Pin<&mut Self>, cx: &mut Context<'_>) -> Poll<Self::Output> {
		let handle = match &mut self.handle {
			Some(handle) => handle,
			None => return Poll::Ready(()),
		};

		handle.poll_unpin(cx).map(|_| ())
	}
}

/// Data required by the server to handle requests.
#[derive(Debug, Clone)]
struct ServiceData<L> {
	/// Remote server address.
	remote_addr: SocketAddr,
	/// Registered server methods.
	methods: Methods,
	/// Access control.
	acl: AccessControl,
	/// Tracker for currently used resources on the server.
	resources: Resources,
	/// User provided logger.
	logger: L,
	/// Health API.
	health_api: Option<HealthApi>,
	/// Max request body size.
	max_request_body_size: u32,
	/// Max response body size.
	max_response_body_size: u32,
	/// Max length for logging for request and response
	///
	/// Logs bigger than this limit will be truncated.
	max_log_length: u32,
	/// Whether batch requests are supported by this server or not.
	batch_requests_supported: bool,
}

impl<L: Logger> ServiceData<L> {
	/// Default behavior for handling the RPC requests.
	async fn handle_request(self, request: hyper::Request<hyper::Body>) -> hyper::Response<hyper::Body> {
		let ServiceData {
			remote_addr,
			methods,
			acl,
			resources,
			logger,
			health_api,
			max_request_body_size,
			max_response_body_size,
			max_log_length,
			batch_requests_supported,
		} = self;

		let request_start = logger.on_request(remote_addr, &request);

<<<<<<< HEAD
		let host = match http_helpers::read_header_value(request.headers(), "host") {
			Some(origin) => origin,
			None => return response::malformed(),
=======
		let keys = request.headers().keys().map(|k| k.as_str());
		let cors_request_headers = http_helpers::get_cors_request_headers(request.headers());

		let host = match http_helpers::read_header_value(request.headers(), "host") {
			Some(origin) => origin,
			None => return malformed(),
>>>>>>> 80bcef02
		};
		let maybe_origin = http_helpers::read_header_value(request.headers(), "origin");

		if let Err(e) = acl.verify_host(host) {
			tracing::warn!("Denied request: {:?}", e);
			return response::host_not_allowed();
		}

		if let Err(e) = acl.verify_origin(maybe_origin, host) {
			tracing::warn!("Denied request: {:?}", e);
			return response::invalid_allow_origin();
		}

<<<<<<< HEAD
		// Only the `POST` method is allowed.
		match *request.method() {
			Method::POST if content_type_is_json(&request) => {
				process_validated_request(ProcessValidatedRequest {
=======
		if let Err(e) = acl.verify_headers(keys, cors_request_headers) {
			tracing::warn!("Denied request: {:?}", e);
			return response::invalid_allow_headers();
		}

		// Only `POST` and `OPTIONS` methods are allowed.
		match *request.method() {
			// An OPTIONS request is a CORS preflight request. We've done our access check
			// above so we just need to tell the browser that the request is OK.
			Method::OPTIONS => {
				let origin = match maybe_origin {
					Some(origin) => origin,
					None => return malformed(),
				};

				let allowed_headers = acl.allowed_headers().to_cors_header_value();
				let allowed_header_bytes = allowed_headers.as_bytes();

				hyper::Response::builder()
					.header("access-control-allow-origin", origin)
					.header("access-control-allow-methods", "POST")
					.header("access-control-allow-headers", allowed_header_bytes)
					.body(hyper::Body::empty())
					.unwrap_or_else(|e| {
						tracing::error!("Error forming preflight response: {}", e);
						internal_error()
					})
			}
			// The actual request. If it's a CORS request we need to remember to add
			// the access-control-allow-origin header (despite preflight) to allow it
			// to be read in a browser.
			Method::POST if content_type_is_json(&request) => {
				let origin = return_origin_if_different_from_host(request.headers()).cloned();
				let mut res = process_validated_request(ProcessValidatedRequest {
>>>>>>> 80bcef02
					request,
					logger,
					methods,
					resources,
					max_request_body_size,
					max_response_body_size,
					max_log_length,
					batch_requests_supported,
					request_start,
				})
<<<<<<< HEAD
				.await
=======
				.await;

				if let Some(origin) = origin {
					res.headers_mut().insert("access-control-allow-origin", origin);
				}
				res
>>>>>>> 80bcef02
			}
			Method::GET => match health_api.as_ref() {
				Some(health) if health.path.as_str() == request.uri().path() => {
					process_health_request(
						health,
						logger,
						methods,
						max_response_body_size,
						request_start,
						max_log_length,
					)
					.await
				}
				_ => response::method_not_allowed(),
			},
			// Error scenarios:
			Method::POST => response::unsupported_content_type(),
			_ => response::method_not_allowed(),
		}
	}
}

/// JsonRPSee service compatible with `tower`.
///
/// # Note
/// This is similar to [`hyper::service::service_fn`].
#[derive(Debug)]
pub struct TowerService<L> {
	inner: ServiceData<L>,
}

impl<L: Logger> hyper::service::Service<hyper::Request<hyper::Body>> for TowerService<L> {
	type Response = hyper::Response<hyper::Body>;

	// The following associated type is required by the `impl<B, U, L: Logger> Server<B, L>` bounds.
	// It satisfies the server's bounds when the `tower::ServiceBuilder<B>` is not set (ie `B: Identity`).
	type Error = Box<dyn StdError + Send + Sync + 'static>;

	type Future = Pin<Box<dyn Future<Output = Result<Self::Response, Self::Error>> + Send>>;

	/// Opens door for back pressure implementation.
	fn poll_ready(&mut self, _: &mut Context) -> Poll<Result<(), Self::Error>> {
		Poll::Ready(Ok(()))
	}

	fn call(&mut self, request: hyper::Request<hyper::Body>) -> Self::Future {
		let data = self.inner.clone();
<<<<<<< HEAD
		// Note that `handle_request` will never return error.
		// The dummy error is set in place to satisfy the server's trait bounds regarding the
		// `tower::ServiceBuilder` and the error will never be mapped.
=======
>>>>>>> 80bcef02
		Box::pin(data.handle_request(request).map(Ok))
	}
}

/// An HTTP JSON RPC server.
#[derive(Debug)]
pub struct Server<B = Identity, L = ()> {
	/// Hyper server.
	listener: HyperBuilder<AddrIncoming>,
	/// Local address
	local_addr: Option<SocketAddr>,
	/// Max request body size.
	max_request_body_size: u32,
	/// Max response body size.
	max_response_body_size: u32,
	/// Max length for logging for request and response
	///
	/// Logs bigger than this limit will be truncated.
	max_log_length: u32,
	/// Whether batch requests are supported by this server or not.
	batch_requests_supported: bool,
	/// Access control.
	access_control: AccessControl,
	/// Tracker for currently used resources on the server.
	resources: Resources,
	/// Custom tokio runtime to run the server on.
	tokio_runtime: Option<tokio::runtime::Handle>,
	logger: L,
	health_api: Option<HealthApi>,
	service_builder: tower::ServiceBuilder<B>,
}

impl<B, L> Server<B, L> {
	/// Returns socket address to which the server is bound.
	pub fn local_addr(&self) -> Result<SocketAddr, Error> {
		self.local_addr.ok_or_else(|| Error::Custom("Local address not found".into()))
	}
}

// Required trait bounds for the middleware service.
<<<<<<< HEAD
// TODO: consider introducing a marker trait for this.
=======
>>>>>>> 80bcef02
impl<B, U, L> Server<B, L>
where
	L: Logger,
	B: Layer<TowerService<L>> + Send + 'static,
	<B as Layer<TowerService<L>>>::Service: Send
		+ Service<
			hyper::Request<Body>,
			Response = hyper::Response<U>,
			Error = Box<(dyn StdError + Send + Sync + 'static)>,
		>,
	<<B as Layer<TowerService<L>>>::Service as Service<hyper::Request<Body>>>::Future: Send,
	U: HttpBody + Send + 'static,
	<U as HttpBody>::Error: Send + Sync + StdError,
	<U as HttpBody>::Data: Send,
{
	/// Start the server.
	pub fn start(mut self, methods: impl Into<Methods>) -> Result<ServerHandle, Error> {
		let max_request_body_size = self.max_request_body_size;
		let max_response_body_size = self.max_response_body_size;
		let max_log_length = self.max_log_length;
		let acl = self.access_control;
		let (tx, mut rx) = mpsc::channel(1);
		let listener = self.listener;
		let resources = self.resources;
		let logger = self.logger;
		let batch_requests_supported = self.batch_requests_supported;
		let methods = methods.into().initialize_resources(&resources)?;
		let health_api = self.health_api;

		let make_service = make_service_fn(move |conn: &AddrStream| {
			let service = TowerService {
				inner: ServiceData {
					remote_addr: conn.remote_addr(),
					methods: methods.clone(),
					acl: acl.clone(),
					resources: resources.clone(),
					logger: logger.clone(),
					health_api: health_api.clone(),
					max_request_body_size,
					max_response_body_size,
					max_log_length,
					batch_requests_supported,
				},
			};

			let server = self.service_builder.service(service);

			// For every request the `TowerService` is calling into `ServiceData::handle_request`
			// where the RPSee bare implementation resides.
			async move { Ok::<_, HyperError>(server) }
		});

		let rt = match self.tokio_runtime.take() {
			Some(rt) => rt,
			None => tokio::runtime::Handle::current(),
		};

		let handle = rt.spawn(async move {
			let server = listener.serve(make_service);
			let _ = server.with_graceful_shutdown(async move { rx.next().await.map_or((), |_| ()) }).await;
		});

		Ok(ServerHandle { handle: Some(handle), stop_sender: tx })
	}
}

/// Checks that content type of received request is valid for JSON-RPC.
fn content_type_is_json(request: &hyper::Request<hyper::Body>) -> bool {
	is_json(request.headers().get("content-type"))
}

/// Returns true if the `content_type` header indicates a valid JSON message.
fn is_json(content_type: Option<&hyper::header::HeaderValue>) -> bool {
	match content_type.and_then(|val| val.to_str().ok()) {
		Some(content)
			if content.eq_ignore_ascii_case("application/json")
				|| content.eq_ignore_ascii_case("application/json; charset=utf-8")
				|| content.eq_ignore_ascii_case("application/json;charset=utf-8") =>
		{
			true
		}
		_ => false,
	}
}

struct ProcessValidatedRequest<L: Logger> {
	request: hyper::Request<hyper::Body>,
	logger: L,
	methods: Methods,
	resources: Resources,
	max_request_body_size: u32,
	max_response_body_size: u32,
	max_log_length: u32,
	batch_requests_supported: bool,
	request_start: L::Instant,
}

/// Process a verified request, it implies a POST request with content type JSON.
async fn process_validated_request<L: Logger>(input: ProcessValidatedRequest<L>) -> hyper::Response<hyper::Body> {
	let ProcessValidatedRequest {
		request,
		logger,
		methods,
		resources,
		max_request_body_size,
		max_response_body_size,
		max_log_length,
		batch_requests_supported,
		request_start,
	} = input;

	let (parts, body) = request.into_parts();

	let (body, is_single) = match read_body(&parts.headers, body, max_request_body_size).await {
		Ok(r) => r,
		Err(GenericTransportError::TooLarge) => return response::too_large(max_request_body_size),
		Err(GenericTransportError::Malformed) => return response::malformed(),
		Err(GenericTransportError::Inner(e)) => {
			tracing::error!("Internal error reading request body: {}", e);
			return response::internal_error();
		}
	};

	// Single request or notification
	if is_single {
		let call = CallData {
			conn_id: 0,
			logger: &logger,
			methods: &methods,
			max_response_body_size,
			max_log_length,
			resources: &resources,
			request_start,
		};
		let response = process_single_request(body, call).await;
		logger.on_response(&response.result, request_start);
		response::ok_response(response.result)
	}
	// Batch of requests or notifications
	else if !batch_requests_supported {
		let err = MethodResponse::error(
			Id::Null,
			ErrorObject::borrowed(BATCHES_NOT_SUPPORTED_CODE, &BATCHES_NOT_SUPPORTED_MSG, None),
		);
		logger.on_response(&err.result, request_start);
		response::ok_response(err.result)
	}
	// Batch of requests or notifications
	else {
		let response = process_batch_request(Batch {
			data: body,
			call: CallData {
				conn_id: 0,
				logger: &logger,
				methods: &methods,
				max_response_body_size,
				max_log_length,
				resources: &resources,
				request_start,
			},
		})
		.await;
		logger.on_response(&response.result, request_start);
		response::ok_response(response.result)
	}
}

async fn process_health_request<L: Logger>(
	health_api: &HealthApi,
	logger: L,
	methods: Methods,
	max_response_body_size: u32,
	request_start: L::Instant,
	max_log_length: u32,
) -> hyper::Response<hyper::Body> {
	let trace = RpcTracing::method_call(&health_api.method);
	async {
		tx_log_from_str("HTTP health API", max_log_length);
		let response = match methods.method_with_name(&health_api.method) {
			None => MethodResponse::error(Id::Null, ErrorObject::from(ErrorCode::MethodNotFound)),
			Some((_name, method_callback)) => match method_callback.inner() {
				MethodKind::Sync(callback) => {
					(callback)(Id::Number(0), Params::new(None), max_response_body_size as usize)
				}
				MethodKind::Async(callback) => {
					(callback)(Id::Number(0), Params::new(None), 0, max_response_body_size as usize, None).await
				}
				MethodKind::Subscription(_) | MethodKind::Unsubscription(_) => {
					MethodResponse::error(Id::Null, ErrorObject::from(ErrorCode::InternalError))
				}
			},
		};

		rx_log_from_str(&response.result, max_log_length);
		logger.on_result(&health_api.method, response.success, request_start);
		logger.on_response(&response.result, request_start);

		if response.success {
			#[derive(serde::Deserialize)]
			struct RpcPayload<'a> {
				#[serde(borrow)]
				result: &'a serde_json::value::RawValue,
			}

			let payload: RpcPayload = serde_json::from_str(&response.result)
				.expect("valid JSON-RPC response must have a result field and be valid JSON; qed");
			response::ok_response(payload.result.to_string())
		} else {
			response::internal_error()
		}
	}
	.instrument(trace.into_span())
	.await
}

#[derive(Debug, Clone)]
struct Batch<'a, L: Logger> {
	data: Vec<u8>,
	call: CallData<'a, L>,
}

#[derive(Debug, Clone)]
struct CallData<'a, L: Logger> {
	conn_id: usize,
	logger: &'a L,
	methods: &'a Methods,
	max_response_body_size: u32,
	max_log_length: u32,
	resources: &'a Resources,
	request_start: L::Instant,
}

#[derive(Debug, Clone)]
struct Call<'a, L: Logger> {
	params: Params<'a>,
	name: &'a str,
	call: CallData<'a, L>,
	id: Id<'a>,
}

// Batch responses must be sent back as a single message so we read the results from each
// request in the batch and read the results off of a new channel, `rx_batch`, and then send the
// complete batch response back to the client over `tx`.
async fn process_batch_request<L>(b: Batch<'_, L>) -> BatchResponse
where
	L: Logger,
{
	let Batch { data, call } = b;

	if let Ok(batch) = serde_json::from_slice::<Vec<Request>>(&data) {
		let max_response_size = call.max_response_body_size;
		let batch = batch.into_iter().map(|req| Ok((req, call.clone())));

		let batch_stream = futures_util::stream::iter(batch);

		let trace = RpcTracing::batch();
		return async {
			let batch_response = batch_stream
				.try_fold(
					BatchResponseBuilder::new_with_limit(max_response_size as usize),
					|batch_response, (req, call)| async move {
						let params = Params::new(req.params.map(|params| params.get()));
						let response = execute_call(Call { name: &req.method, params, id: req.id, call }).await;
						batch_response.append(&response)
					},
				)
				.await;

			match batch_response {
				Ok(batch) => batch.finish(),
				Err(batch_err) => batch_err,
			}
		}
		.instrument(trace.into_span())
		.await;
	}

	if let Ok(batch) = serde_json::from_slice::<Vec<Notif>>(&data) {
		return if !batch.is_empty() {
			BatchResponse { result: "".to_string(), success: true }
		} else {
			BatchResponse::error(Id::Null, ErrorObject::from(ErrorCode::InvalidRequest))
		};
	}

	// "If the batch rpc call itself fails to be recognized as an valid JSON or as an
	// Array with at least one value, the response from the Server MUST be a single
	// Response object." – The Spec.
	let (id, code) = prepare_error(&data);
	BatchResponse::error(id, ErrorObject::from(code))
}

async fn process_single_request<L: Logger>(data: Vec<u8>, call: CallData<'_, L>) -> MethodResponse {
	if let Ok(req) = serde_json::from_slice::<Request>(&data) {
		let trace = RpcTracing::method_call(&req.method);
		async {
			rx_log_from_json(&req, call.max_log_length);
			let params = Params::new(req.params.map(|params| params.get()));
			let name = &req.method;
			let id = req.id;
			execute_call(Call { name, params, id, call }).await
		}
		.instrument(trace.into_span())
		.await
	} else if let Ok(req) = serde_json::from_slice::<Notif>(&data) {
		let trace = RpcTracing::notification(&req.method);
		let span = trace.into_span();
		let _enter = span.enter();
		rx_log_from_json(&req, call.max_log_length);

		MethodResponse { result: String::new(), success: true }
	} else {
		let (id, code) = prepare_error(&data);
		MethodResponse::error(id, ErrorObject::from(code))
	}
}

async fn execute_call<L: Logger>(c: Call<'_, L>) -> MethodResponse {
	let Call { name, id, params, call } = c;
	let CallData { resources, methods, logger, max_response_body_size, max_log_length, conn_id, request_start } = call;

	let response = match methods.method_with_name(name) {
		None => {
			logger.on_call(name, params.clone(), logger::MethodKind::Unknown);
			MethodResponse::error(id, ErrorObject::from(ErrorCode::MethodNotFound))
		}
		Some((name, method)) => match &method.inner() {
			MethodKind::Sync(callback) => {
				logger.on_call(name, params.clone(), logger::MethodKind::MethodCall);

				match method.claim(name, resources) {
					Ok(guard) => {
						let r = (callback)(id, params, max_response_body_size as usize);
						drop(guard);
						r
					}
					Err(err) => {
						tracing::error!("[Methods::execute_with_resources] failed to lock resources: {:?}", err);
						MethodResponse::error(id, ErrorObject::from(ErrorCode::ServerIsBusy))
					}
				}
			}
			MethodKind::Async(callback) => {
				logger.on_call(name, params.clone(), logger::MethodKind::MethodCall);
				match method.claim(name, resources) {
					Ok(guard) => {
						let id = id.into_owned();
						let params = params.into_owned();

						(callback)(id, params, conn_id, max_response_body_size as usize, Some(guard)).await
					}
					Err(err) => {
						tracing::error!("[Methods::execute_with_resources] failed to lock resources: {:?}", err);
						MethodResponse::error(id, ErrorObject::from(ErrorCode::ServerIsBusy))
					}
				}
			}
			MethodKind::Subscription(_) | MethodKind::Unsubscription(_) => {
				logger.on_call(name, params.clone(), logger::MethodKind::Unknown);
				tracing::error!("Subscriptions not supported on HTTP");
				MethodResponse::error(id, ErrorObject::from(ErrorCode::InternalError))
			}
		},
	};

	tx_log_from_str(&response.result, max_log_length);
	logger.on_result(name, response.success, request_start);
	response
}<|MERGE_RESOLUTION|>--- conflicted
+++ resolved
@@ -34,10 +34,6 @@
 use futures_util::future::FutureExt;
 use futures_util::stream::{StreamExt, TryStreamExt};
 use hyper::body::HttpBody;
-<<<<<<< HEAD
-=======
-use hyper::header::{HeaderMap, HeaderValue};
->>>>>>> 80bcef02
 use hyper::server::conn::AddrStream;
 use hyper::server::{conn::AddrIncoming, Builder as HyperBuilder};
 use hyper::service::{make_service_fn, Service};
@@ -484,18 +480,9 @@
 
 		let request_start = logger.on_request(remote_addr, &request);
 
-<<<<<<< HEAD
 		let host = match http_helpers::read_header_value(request.headers(), "host") {
 			Some(origin) => origin,
 			None => return response::malformed(),
-=======
-		let keys = request.headers().keys().map(|k| k.as_str());
-		let cors_request_headers = http_helpers::get_cors_request_headers(request.headers());
-
-		let host = match http_helpers::read_header_value(request.headers(), "host") {
-			Some(origin) => origin,
-			None => return malformed(),
->>>>>>> 80bcef02
 		};
 		let maybe_origin = http_helpers::read_header_value(request.headers(), "origin");
 
@@ -509,47 +496,10 @@
 			return response::invalid_allow_origin();
 		}
 
-<<<<<<< HEAD
 		// Only the `POST` method is allowed.
 		match *request.method() {
 			Method::POST if content_type_is_json(&request) => {
 				process_validated_request(ProcessValidatedRequest {
-=======
-		if let Err(e) = acl.verify_headers(keys, cors_request_headers) {
-			tracing::warn!("Denied request: {:?}", e);
-			return response::invalid_allow_headers();
-		}
-
-		// Only `POST` and `OPTIONS` methods are allowed.
-		match *request.method() {
-			// An OPTIONS request is a CORS preflight request. We've done our access check
-			// above so we just need to tell the browser that the request is OK.
-			Method::OPTIONS => {
-				let origin = match maybe_origin {
-					Some(origin) => origin,
-					None => return malformed(),
-				};
-
-				let allowed_headers = acl.allowed_headers().to_cors_header_value();
-				let allowed_header_bytes = allowed_headers.as_bytes();
-
-				hyper::Response::builder()
-					.header("access-control-allow-origin", origin)
-					.header("access-control-allow-methods", "POST")
-					.header("access-control-allow-headers", allowed_header_bytes)
-					.body(hyper::Body::empty())
-					.unwrap_or_else(|e| {
-						tracing::error!("Error forming preflight response: {}", e);
-						internal_error()
-					})
-			}
-			// The actual request. If it's a CORS request we need to remember to add
-			// the access-control-allow-origin header (despite preflight) to allow it
-			// to be read in a browser.
-			Method::POST if content_type_is_json(&request) => {
-				let origin = return_origin_if_different_from_host(request.headers()).cloned();
-				let mut res = process_validated_request(ProcessValidatedRequest {
->>>>>>> 80bcef02
 					request,
 					logger,
 					methods,
@@ -560,16 +510,7 @@
 					batch_requests_supported,
 					request_start,
 				})
-<<<<<<< HEAD
 				.await
-=======
-				.await;
-
-				if let Some(origin) = origin {
-					res.headers_mut().insert("access-control-allow-origin", origin);
-				}
-				res
->>>>>>> 80bcef02
 			}
 			Method::GET => match health_api.as_ref() {
 				Some(health) if health.path.as_str() == request.uri().path() => {
@@ -617,12 +558,6 @@
 
 	fn call(&mut self, request: hyper::Request<hyper::Body>) -> Self::Future {
 		let data = self.inner.clone();
-<<<<<<< HEAD
-		// Note that `handle_request` will never return error.
-		// The dummy error is set in place to satisfy the server's trait bounds regarding the
-		// `tower::ServiceBuilder` and the error will never be mapped.
-=======
->>>>>>> 80bcef02
 		Box::pin(data.handle_request(request).map(Ok))
 	}
 }
@@ -663,10 +598,6 @@
 }
 
 // Required trait bounds for the middleware service.
-<<<<<<< HEAD
-// TODO: consider introducing a marker trait for this.
-=======
->>>>>>> 80bcef02
 impl<B, U, L> Server<B, L>
 where
 	L: Logger,
