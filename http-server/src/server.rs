--- conflicted
+++ resolved
@@ -215,28 +215,6 @@
 
 						// NOTE(niklasad1): it's a channel because it's needed for batch requests.
 						let (tx, mut rx) = mpsc::unbounded::<String>();
-<<<<<<< HEAD
-						// Is this a single request or a batch (or error)?
-						let mut single = true;
-
-						// For reasons outlined [here](https://github.com/serde-rs/json/issues/497), `RawValue` can't be
-						// used with untagged enums at the moment. This means we can't use an `SingleOrBatch` untagged
-						// enum here and have to try each case individually: first the single request case, then the
-						// batch case and lastly the error. For the worst case – unparseable input – we make three calls
-						// to [`serde_json::from_slice`] which is pretty annoying.
-						// Our [issue](https://github.com/paritytech/jsonrpsee/issues/296).
-						if let Ok(req) = serde_json::from_slice::<JsonRpcRequest>(&body) {
-							// NOTE: we don't need to track connection id on HTTP, so using hardcoded 0 here.
-							if let Some(fut) = methods.execute(&tx, req, 0) {
-								fut.await;
-							}
-						} else if let Ok(_req) = serde_json::from_slice::<JsonRpcNotification<Option<&RawValue>>>(&body)
-						{
-							return Ok::<_, HyperError>(response::ok_response("".into()));
-						} else if let Ok(batch) = serde_json::from_slice::<Vec<JsonRpcRequest>>(&body) {
-							if !batch.is_empty() {
-								single = false;
-=======
 
 						type Notif<'a> = JsonRpcNotification<'a, Option<&'a RawValue>>;
 
@@ -257,7 +235,6 @@
 						// Batch of requests or notifications
 						} else if let Ok(batch) = serde_json::from_slice::<Vec<JsonRpcRequest>>(&body) {
 							if !batch.is_empty() {
->>>>>>> 68c39064
 								join_all(batch.into_iter().filter_map(|req| methods.execute(&tx, req, 0))).await;
 							} else {
 								// "If the batch rpc call itself fails to be recognized as an valid JSON or as an
