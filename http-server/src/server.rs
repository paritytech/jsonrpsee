--- conflicted
+++ resolved
@@ -400,12 +400,8 @@
 	pub fn start(mut self, methods: impl Into<Methods>) -> Result<ServerHandle, Error> {
 		let max_request_body_size = self.max_request_body_size;
 		let max_response_body_size = self.max_response_body_size;
-<<<<<<< HEAD
 		let max_log_length = self.max_log_length;
-		let access_control = self.access_control;
-=======
 		let acl = self.access_control;
->>>>>>> 01577daf
 		let (tx, mut rx) = mpsc::channel(1);
 		let listener = self.listener;
 		let resources = self.resources;
