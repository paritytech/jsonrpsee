// Copyright 2019-2021 Parity Technologies (UK) Ltd.
//
// Permission is hereby granted, free of charge, to any
// person obtaining a copy of this software and associated
// documentation files (the "Software"), to deal in the
// Software without restriction, including without
// limitation the rights to use, copy, modify, merge,
// publish, distribute, sublicense, and/or sell copies of
// the Software, and to permit persons to whom the Software
// is furnished to do so, subject to the following
// conditions:
//
// The above copyright notice and this permission notice
// shall be included in all copies or substantial portions
// of the Software.
//
// THE SOFTWARE IS PROVIDED "AS IS", WITHOUT WARRANTY OF
// ANY KIND, EXPRESS OR IMPLIED, INCLUDING BUT NOT LIMITED
// TO THE WARRANTIES OF MERCHANTABILITY, FITNESS FOR A
// PARTICULAR PURPOSE AND NONINFRINGEMENT. IN NO EVENT
// SHALL THE AUTHORS OR COPYRIGHT HOLDERS BE LIABLE FOR ANY
// CLAIM, DAMAGES OR OTHER LIABILITY, WHETHER IN AN ACTION
// OF CONTRACT, TORT OR OTHERWISE, ARISING FROM, OUT OF OR
// IN CONNECTION WITH THE SOFTWARE OR THE USE OR OTHER
// DEALINGS IN THE SOFTWARE.

use std::future::Future;
use std::net::{SocketAddr, TcpListener as StdTcpListener};
use std::pin::Pin;
use std::task::{Context, Poll};

use crate::response;
use crate::response::{internal_error, malformed};
use futures_channel::mpsc;
use futures_util::future::FutureExt;
use futures_util::stream::{StreamExt, TryStreamExt};
use hyper::body::HttpBody;
use hyper::header::{HeaderMap, HeaderValue};
use hyper::server::conn::AddrStream;
use hyper::server::{conn::AddrIncoming, Builder as HyperBuilder};
use hyper::service::{make_service_fn, Service};
use hyper::{Body, Error as HyperError, Method};
use jsonrpsee_core::error::{Error, GenericTransportError};
use jsonrpsee_core::http_helpers::{self, read_body};
use jsonrpsee_core::logger::{self, HttpLogger as Logger};
use jsonrpsee_core::server::access_control::AccessControl;
use jsonrpsee_core::server::helpers::{prepare_error, MethodResponse};
use jsonrpsee_core::server::helpers::{BatchResponse, BatchResponseBuilder};
use jsonrpsee_core::server::resource_limiting::Resources;
use jsonrpsee_core::server::rpc_module::{MethodKind, Methods};
use jsonrpsee_core::tracing::{rx_log_from_json, rx_log_from_str, tx_log_from_str, RpcTracing};
use jsonrpsee_core::TEN_MB_SIZE_BYTES;
use jsonrpsee_types::error::{ErrorCode, ErrorObject, BATCHES_NOT_SUPPORTED_CODE, BATCHES_NOT_SUPPORTED_MSG};
use jsonrpsee_types::{Id, Notification, Params, Request};
use serde_json::value::RawValue;
use std::error::Error as StdError;
use tokio::net::{TcpListener, ToSocketAddrs};
<<<<<<< HEAD
use tracing::instrument;
=======
use tower::layer::util::Identity;
use tower::Layer;
>>>>>>> a229459e
use tracing_futures::Instrument;

type Notif<'a> = Notification<'a, Option<&'a RawValue>>;

/// Builder to create JSON-RPC HTTP server.
#[derive(Debug)]
pub struct Builder<B = Identity, L = ()> {
	/// Access control based on HTTP headers.
	access_control: AccessControl,
	resources: Resources,
	max_request_body_size: u32,
	max_response_body_size: u32,
	batch_requests_supported: bool,
	/// Custom tokio runtime to run the server on.
	tokio_runtime: Option<tokio::runtime::Handle>,
	logger: L,
	max_log_length: u32,
	health_api: Option<HealthApi>,
	service_builder: tower::ServiceBuilder<B>,
}

impl Default for Builder {
	fn default() -> Self {
		Self {
			access_control: AccessControl::default(),
			max_request_body_size: TEN_MB_SIZE_BYTES,
			max_response_body_size: TEN_MB_SIZE_BYTES,
			batch_requests_supported: true,
			resources: Resources::default(),
			tokio_runtime: None,
			logger: (),
			max_log_length: 4096,
			health_api: None,
			service_builder: tower::ServiceBuilder::new(),
		}
	}
}

impl Builder {
	/// Create a default server builder.
	pub fn new() -> Self {
		Self::default()
	}
}

impl<B, L> Builder<B, L> {
	/// Add a logger to the builder [`Logger`](../jsonrpsee_core/logger/trait.Logger.html).
	///
	/// # Examples
	///
	/// ```
	/// use std::{time::Instant, net::SocketAddr};
	/// use hyper::Request;
	///
	/// use jsonrpsee_core::logger::{HttpLogger, Headers, MethodKind, Params};
	/// use jsonrpsee_http_server::HttpServerBuilder;
	///
	/// #[derive(Clone)]
	/// struct MyLogger;
	///
	/// impl HttpLogger for MyLogger {
	///     type Instant = Instant;
	///
	///     // Called once the HTTP request is received, it may be a single JSON-RPC call
	///     // or batch.
	///     fn on_request(&self, _remote_addr: SocketAddr, _request: &Request<hyper::Body>) -> Instant {
	///         Instant::now()
	///     }
	///
	///     // Called once a single JSON-RPC method call is processed, it may be called multiple times
	///     // on batches.
	///     fn on_call(&self, method_name: &str, params: Params, kind: MethodKind) {
	///         println!("Call to method: '{}' params: {:?}, kind: {}", method_name, params, kind);
	///     }
	///
	///     // Called once a single JSON-RPC call is completed, it may be called multiple times
	///     // on batches.
	///     fn on_result(&self, method_name: &str, success: bool, started_at: Instant) {
	///         println!("Call to '{}' took {:?}", method_name, started_at.elapsed());
	///     }
	///
	///     // Called the entire JSON-RPC is completed, called on once for both single calls or batches.
	///     fn on_response(&self, result: &str, started_at: Instant) {
	///         println!("complete JSON-RPC response: {}, took: {:?}", result, started_at.elapsed());
	///     }
	/// }
	///
	/// let builder = HttpServerBuilder::new().set_logger(MyLogger);
	/// ```
	pub fn set_logger<T: Logger>(self, logger: T) -> Builder<B, T> {
		Builder {
			access_control: self.access_control,
			max_request_body_size: self.max_request_body_size,
			max_response_body_size: self.max_response_body_size,
			batch_requests_supported: self.batch_requests_supported,
			resources: self.resources,
			tokio_runtime: self.tokio_runtime,
			logger,
			max_log_length: self.max_log_length,
			health_api: self.health_api,
			service_builder: self.service_builder,
		}
	}

	/// Sets the maximum size of a request body in bytes (default is 10 MiB).
	pub fn max_request_body_size(mut self, size: u32) -> Self {
		self.max_request_body_size = size;
		self
	}

	/// Sets the maximum size of a response body in bytes (default is 10 MiB).
	pub fn max_response_body_size(mut self, size: u32) -> Self {
		self.max_response_body_size = size;
		self
	}

	/// Sets access control settings.
	pub fn set_access_control(mut self, acl: AccessControl) -> Self {
		self.access_control = acl;
		self
	}

	/// Enables or disables support of [batch requests](https://www.jsonrpc.org/specification#batch).
	/// By default, support is enabled.
	pub fn batch_requests_supported(mut self, supported: bool) -> Self {
		self.batch_requests_supported = supported;
		self
	}

	/// Register a new resource kind. Errors if `label` is already registered, or if the number of
	/// registered resources on this server instance would exceed 8.
	///
	/// See the module documentation for [`resource_limiting`](../jsonrpsee_utils/server/resource_limiting/index.html#resource-limiting)
	/// for details.
	pub fn register_resource(mut self, label: &'static str, capacity: u16, default: u16) -> Result<Self, Error> {
		self.resources.register(label, capacity, default)?;

		Ok(self)
	}

	/// Configure a custom [`tokio::runtime::Handle`] to run the server on.
	///
	/// Default: [`tokio::spawn`]
	pub fn custom_tokio_runtime(mut self, rt: tokio::runtime::Handle) -> Self {
		self.tokio_runtime = Some(rt);
		self
	}

	/// Enable health endpoint.
	/// Allows you to expose one of the methods under GET /<path> The method will be invoked with no parameters.
	/// Error returned from the method will be converted to status 500 response.
	/// Expects a tuple with (</path>, <rpc-method-name>).
	///
	/// Fails if the path is missing `/`.
	pub fn health_api(mut self, path: impl Into<String>, method: impl Into<String>) -> Result<Self, Error> {
		let path = path.into();

		if !path.starts_with('/') {
			return Err(Error::Custom(format!("Health endpoint path must start with `/` to work, got: {}", path)));
		}

		self.health_api = Some(HealthApi { path, method: method.into() });
		Ok(self)
	}

	/// Configure a custom [`tower::ServiceBuilder`] middleware for composing layers to be applied to the RPC service.
	///
	/// Default: No tower layers are applied to the RPC service.
	///
	/// # Examples
	///
	/// ```rust
	///
	/// use std::time::Duration;
	/// use std::net::SocketAddr;
	/// use jsonrpsee_http_server::HttpServerBuilder;
	///
	/// #[tokio::main]
	/// async fn main() {
	///     let builder = tower::ServiceBuilder::new()
	///         .timeout(Duration::from_secs(2));
	///
	///     let server = HttpServerBuilder::new()
	///         .set_middleware(builder)
	///         .build("127.0.0.1:0".parse::<SocketAddr>().unwrap())
	///         .await
	///         .unwrap();
	/// }
	/// ```
	pub fn set_middleware<T>(self, service_builder: tower::ServiceBuilder<T>) -> Builder<T, L> {
		Builder {
			access_control: self.access_control,
			max_request_body_size: self.max_request_body_size,
			max_response_body_size: self.max_response_body_size,
			batch_requests_supported: self.batch_requests_supported,
			resources: self.resources,
			tokio_runtime: self.tokio_runtime,
			logger: self.logger,
			max_log_length: self.max_log_length,
			health_api: self.health_api,
			service_builder,
		}
	}

	/// Finalizes the configuration of the server with customized TCP settings on the socket and on hyper.
	///
	/// # Examples
	///
	/// ```rust
	/// use jsonrpsee_http_server::HttpServerBuilder;
	/// use socket2::{Domain, Socket, Type};
	/// use std::net::TcpListener;
	///
	/// #[tokio::main]
	/// async fn main() {
	///   let addr = "127.0.0.1:0".parse().unwrap();
	///   let domain = Domain::for_address(addr);
	///   let socket = Socket::new(domain, Type::STREAM, None).unwrap();
	///   socket.set_nonblocking(true).unwrap();
	///
	///   let address = addr.into();
	///   socket.bind(&address).unwrap();
	///   socket.listen(4096).unwrap();
	///
	///   let listener: TcpListener = socket.into();
	///   let local_addr = listener.local_addr().ok();
	///
	///   // hyper does some settings on the provided socket, ensure that nothing breaks our "expected settings".
	///
	///   let listener = hyper::Server::from_tcp(listener)
	///     .unwrap()
	///     .tcp_sleep_on_accept_errors(true)
	///     .tcp_keepalive(None)
	///     .tcp_nodelay(true);
	///
	///   let server = HttpServerBuilder::new().build_from_hyper(listener, addr).unwrap();
	/// }
	/// ```
	pub fn build_from_hyper(
		self,
		listener: hyper::server::Builder<AddrIncoming>,
		local_addr: SocketAddr,
	) -> Result<Server<B, L>, Error> {
		Ok(Server {
			access_control: self.access_control,
			listener,
			local_addr: Some(local_addr),
			max_request_body_size: self.max_request_body_size,
			max_response_body_size: self.max_response_body_size,
			batch_requests_supported: self.batch_requests_supported,
			resources: self.resources,
			tokio_runtime: self.tokio_runtime,
			logger: self.logger,
			max_log_length: self.max_log_length,
			health_api: self.health_api,
			service_builder: self.service_builder,
		})
	}

	/// Finalizes the configuration of the server with customized TCP settings on the socket.
	/// Note, that [`hyper`] might overwrite some of the TCP settings on the socket
	/// if you want full-control of socket settings use [`Builder::build_from_hyper`] instead.
	///
	/// ```rust
	/// use jsonrpsee_http_server::HttpServerBuilder;
	/// use socket2::{Domain, Socket, Type};
	/// use std::time::Duration;
	///
	/// #[tokio::main]
	/// async fn main() {
	///   let addr = "127.0.0.1:0".parse().unwrap();
	///   let domain = Domain::for_address(addr);
	///   let socket = Socket::new(domain, Type::STREAM, None).unwrap();
	///   socket.set_nonblocking(true).unwrap();
	///
	///   let address = addr.into();
	///   socket.bind(&address).unwrap();
	///
	///   socket.listen(4096).unwrap();
	///
	///   let server = HttpServerBuilder::new().build_from_tcp(socket).unwrap();
	/// }
	/// ```
	pub fn build_from_tcp(self, listener: impl Into<StdTcpListener>) -> Result<Server<B, L>, Error> {
		let listener = listener.into();
		let local_addr = listener.local_addr().ok();

		let listener = hyper::Server::from_tcp(listener)?;

		Ok(Server {
			listener,
			local_addr,
			access_control: self.access_control,
			max_request_body_size: self.max_request_body_size,
			max_response_body_size: self.max_response_body_size,
			batch_requests_supported: self.batch_requests_supported,
			resources: self.resources,
			tokio_runtime: self.tokio_runtime,
			logger: self.logger,
			max_log_length: self.max_log_length,
			health_api: self.health_api,
			service_builder: self.service_builder,
		})
	}

	/// Finalizes the configuration of the server.
	///
	/// ```rust
	/// #[tokio::main]
	/// async fn main() {
	///   let listener = std::net::TcpListener::bind("127.0.0.1:0").unwrap();
	///   let occupied_addr = listener.local_addr().unwrap();
	///   let addrs: &[std::net::SocketAddr] = &[
	///       occupied_addr,
	///       "127.0.0.1:0".parse().unwrap(),
	///   ];
	///   assert!(jsonrpsee_http_server::HttpServerBuilder::default().build(occupied_addr).await.is_err());
	///   assert!(jsonrpsee_http_server::HttpServerBuilder::default().build(addrs).await.is_ok());
	/// }
	/// ```
	pub async fn build(self, addrs: impl ToSocketAddrs) -> Result<Server<B, L>, Error> {
		let listener = TcpListener::bind(addrs).await?.into_std()?;

		let local_addr = listener.local_addr().ok();
		let listener = hyper::Server::from_tcp(listener)?.tcp_nodelay(true);

		Ok(Server {
			listener,
			local_addr,
			access_control: self.access_control,
			max_request_body_size: self.max_request_body_size,
			max_response_body_size: self.max_response_body_size,
			batch_requests_supported: self.batch_requests_supported,
			resources: self.resources,
			tokio_runtime: self.tokio_runtime,
			logger: self.logger,
			max_log_length: self.max_log_length,
			health_api: self.health_api,
			service_builder: self.service_builder,
		})
	}
}

#[derive(Debug, Clone)]
struct HealthApi {
	path: String,
	method: String,
}

/// Handle used to run or stop the server.
#[derive(Debug)]
pub struct ServerHandle {
	stop_sender: mpsc::Sender<()>,
	pub(crate) handle: Option<tokio::task::JoinHandle<()>>,
}

impl ServerHandle {
	/// Requests server to stop. Returns an error if server was already stopped.
	pub fn stop(mut self) -> Result<tokio::task::JoinHandle<()>, Error> {
		let stop = self.stop_sender.try_send(()).map(|_| self.handle.take());
		match stop {
			Ok(Some(handle)) => Ok(handle),
			_ => Err(Error::AlreadyStopped),
		}
	}
}

impl Future for ServerHandle {
	type Output = ();

	fn poll(mut self: Pin<&mut Self>, cx: &mut Context<'_>) -> Poll<Self::Output> {
		let handle = match &mut self.handle {
			Some(handle) => handle,
			None => return Poll::Ready(()),
		};

		handle.poll_unpin(cx).map(|_| ())
	}
}

/// Data required by the server to handle requests.
#[derive(Debug, Clone)]
struct ServiceData<L> {
	/// Remote server address.
	remote_addr: SocketAddr,
	/// Registered server methods.
	methods: Methods,
	/// Access control.
	acl: AccessControl,
	/// Tracker for currently used resources on the server.
	resources: Resources,
	/// User provided logger.
	logger: L,
	/// Health API.
	health_api: Option<HealthApi>,
	/// Max request body size.
	max_request_body_size: u32,
	/// Max response body size.
	max_response_body_size: u32,
	/// Max length for logging for request and response
	///
	/// Logs bigger than this limit will be truncated.
	max_log_length: u32,
	/// Whether batch requests are supported by this server or not.
	batch_requests_supported: bool,
}

impl<L: Logger> ServiceData<L> {
	/// Default behavior for handling the RPC requests.
	async fn handle_request(self, request: hyper::Request<hyper::Body>) -> hyper::Response<hyper::Body> {
		let ServiceData {
			remote_addr,
			methods,
			acl,
			resources,
			logger,
			health_api,
			max_request_body_size,
			max_response_body_size,
			max_log_length,
			batch_requests_supported,
		} = self;

		let request_start = logger.on_request(remote_addr, &request);

		let keys = request.headers().keys().map(|k| k.as_str());
		let cors_request_headers = http_helpers::get_cors_request_headers(request.headers());

		let host = match http_helpers::read_header_value(request.headers(), "host") {
			Some(origin) => origin,
			None => return malformed(),
		};
		let maybe_origin = http_helpers::read_header_value(request.headers(), "origin");

		if let Err(e) = acl.verify_host(host) {
			tracing::warn!("Denied request: {:?}", e);
			return response::host_not_allowed();
		}

		if let Err(e) = acl.verify_origin(maybe_origin, host) {
			tracing::warn!("Denied request: {:?}", e);
			return response::invalid_allow_origin();
		}

		if let Err(e) = acl.verify_headers(keys, cors_request_headers) {
			tracing::warn!("Denied request: {:?}", e);
			return response::invalid_allow_headers();
		}

		// Only `POST` and `OPTIONS` methods are allowed.
		match *request.method() {
			// An OPTIONS request is a CORS preflight request. We've done our access check
			// above so we just need to tell the browser that the request is OK.
			Method::OPTIONS => {
				let origin = match maybe_origin {
					Some(origin) => origin,
					None => return malformed(),
				};

				let allowed_headers = acl.allowed_headers().to_cors_header_value();
				let allowed_header_bytes = allowed_headers.as_bytes();

				hyper::Response::builder()
					.header("access-control-allow-origin", origin)
					.header("access-control-allow-methods", "POST")
					.header("access-control-allow-headers", allowed_header_bytes)
					.body(hyper::Body::empty())
					.unwrap_or_else(|e| {
						tracing::error!("Error forming preflight response: {}", e);
						internal_error()
					})
			}
			// The actual request. If it's a CORS request we need to remember to add
			// the access-control-allow-origin header (despite preflight) to allow it
			// to be read in a browser.
			Method::POST if content_type_is_json(&request) => {
				let origin = return_origin_if_different_from_host(request.headers()).cloned();
				let mut res = process_validated_request(ProcessValidatedRequest {
					request,
					logger,
					methods,
					resources,
					max_request_body_size,
					max_response_body_size,
					max_log_length,
					batch_requests_supported,
					request_start,
				})
				.await;

				if let Some(origin) = origin {
					res.headers_mut().insert("access-control-allow-origin", origin);
				}
				res
			}
			Method::GET => match health_api.as_ref() {
				Some(health) if health.path.as_str() == request.uri().path() => {
					process_health_request(
						health,
						logger,
						methods,
						max_response_body_size,
						request_start,
						max_log_length,
					)
					.await
				}
				_ => response::method_not_allowed(),
			},
			// Error scenarios:
			Method::POST => response::unsupported_content_type(),
			_ => response::method_not_allowed(),
		}
	}
}

/// JsonRPSee service compatible with `tower`.
///
/// # Note
/// This is similar to [`hyper::service::service_fn`].
#[derive(Debug)]
pub struct TowerService<L> {
	inner: ServiceData<L>,
}

impl<L: Logger> hyper::service::Service<hyper::Request<hyper::Body>> for TowerService<L> {
	type Response = hyper::Response<hyper::Body>;

	// The following associated type is required by the `impl<B, U, L: Logger> Server<B, L>` bounds.
	// It satisfies the server's bounds when the `tower::ServiceBuilder<B>` is not set (ie `B: Identity`).
	type Error = Box<dyn StdError + Send + Sync + 'static>;

	type Future = Pin<Box<dyn Future<Output = Result<Self::Response, Self::Error>> + Send>>;

	/// Opens door for back pressure implementation.
	fn poll_ready(&mut self, _: &mut Context) -> Poll<Result<(), Self::Error>> {
		Poll::Ready(Ok(()))
	}

	fn call(&mut self, request: hyper::Request<hyper::Body>) -> Self::Future {
		let data = self.inner.clone();
		Box::pin(data.handle_request(request).map(Ok))
	}
}

/// An HTTP JSON RPC server.
#[derive(Debug)]
pub struct Server<B = Identity, L = ()> {
	/// Hyper server.
	listener: HyperBuilder<AddrIncoming>,
	/// Local address
	local_addr: Option<SocketAddr>,
	/// Max request body size.
	max_request_body_size: u32,
	/// Max response body size.
	max_response_body_size: u32,
	/// Max length for logging for request and response
	///
	/// Logs bigger than this limit will be truncated.
	max_log_length: u32,
	/// Whether batch requests are supported by this server or not.
	batch_requests_supported: bool,
	/// Access control.
	access_control: AccessControl,
	/// Tracker for currently used resources on the server.
	resources: Resources,
	/// Custom tokio runtime to run the server on.
	tokio_runtime: Option<tokio::runtime::Handle>,
	logger: L,
	health_api: Option<HealthApi>,
	service_builder: tower::ServiceBuilder<B>,
}

impl<B, L> Server<B, L> {
	/// Returns socket address to which the server is bound.
	pub fn local_addr(&self) -> Result<SocketAddr, Error> {
		self.local_addr.ok_or_else(|| Error::Custom("Local address not found".into()))
	}
}

// Required trait bounds for the middleware service.
impl<B, U, L> Server<B, L>
where
	L: Logger,
	B: Layer<TowerService<L>> + Send + 'static,
	<B as Layer<TowerService<L>>>::Service: Send
		+ Service<
			hyper::Request<Body>,
			Response = hyper::Response<U>,
			Error = Box<(dyn StdError + Send + Sync + 'static)>,
		>,
	<<B as Layer<TowerService<L>>>::Service as Service<hyper::Request<Body>>>::Future: Send,
	U: HttpBody + Send + 'static,
	<U as HttpBody>::Error: Send + Sync + StdError,
	<U as HttpBody>::Data: Send,
{
	/// Start the server.
	pub fn start(mut self, methods: impl Into<Methods>) -> Result<ServerHandle, Error> {
		let max_request_body_size = self.max_request_body_size;
		let max_response_body_size = self.max_response_body_size;
		let max_log_length = self.max_log_length;
		let acl = self.access_control;
		let (tx, mut rx) = mpsc::channel(1);
		let listener = self.listener;
		let resources = self.resources;
		let logger = self.logger;
		let batch_requests_supported = self.batch_requests_supported;
		let methods = methods.into().initialize_resources(&resources)?;
		let health_api = self.health_api;

		let make_service = make_service_fn(move |conn: &AddrStream| {
			let service = TowerService {
				inner: ServiceData {
					remote_addr: conn.remote_addr(),
					methods: methods.clone(),
					acl: acl.clone(),
					resources: resources.clone(),
					logger: logger.clone(),
					health_api: health_api.clone(),
					max_request_body_size,
					max_response_body_size,
					max_log_length,
					batch_requests_supported,
				},
			};

			let server = self.service_builder.service(service);

			// For every request the `TowerService` is calling into `ServiceData::handle_request`
			// where the RPSee bare implementation resides.
			async move { Ok::<_, HyperError>(server) }
		});

		let rt = match self.tokio_runtime.take() {
			Some(rt) => rt,
			None => tokio::runtime::Handle::current(),
		};

		let handle = rt.spawn(async move {
			let server = listener.serve(make_service);
			let _ = server.with_graceful_shutdown(async move { rx.next().await.map_or((), |_| ()) }).await;
		});

		Ok(ServerHandle { handle: Some(handle), stop_sender: tx })
	}
}

// Checks the origin and host headers. If they both exist, return the origin if it does not match the host.
// If one of them doesn't exist (origin most probably), or they are identical, return None.
fn return_origin_if_different_from_host(headers: &HeaderMap) -> Option<&HeaderValue> {
	if let (Some(origin), Some(host)) = (headers.get("origin"), headers.get("host")) {
		if origin != host {
			Some(origin)
		} else {
			None
		}
	} else {
		None
	}
}

/// Checks that content type of received request is valid for JSON-RPC.
fn content_type_is_json(request: &hyper::Request<hyper::Body>) -> bool {
	is_json(request.headers().get("content-type"))
}

/// Returns true if the `content_type` header indicates a valid JSON message.
fn is_json(content_type: Option<&hyper::header::HeaderValue>) -> bool {
	match content_type.and_then(|val| val.to_str().ok()) {
		Some(content)
			if content.eq_ignore_ascii_case("application/json")
				|| content.eq_ignore_ascii_case("application/json; charset=utf-8")
				|| content.eq_ignore_ascii_case("application/json;charset=utf-8") =>
		{
			true
		}
		_ => false,
	}
}

struct ProcessValidatedRequest<L: Logger> {
	request: hyper::Request<hyper::Body>,
	logger: L,
	methods: Methods,
	resources: Resources,
	max_request_body_size: u32,
	max_response_body_size: u32,
	max_log_length: u32,
	batch_requests_supported: bool,
	request_start: L::Instant,
}

/// Process a verified request, it implies a POST request with content type JSON.
async fn process_validated_request<L: Logger>(input: ProcessValidatedRequest<L>) -> hyper::Response<hyper::Body> {
	let ProcessValidatedRequest {
		request,
		logger,
		methods,
		resources,
		max_request_body_size,
		max_response_body_size,
		max_log_length,
		batch_requests_supported,
		request_start,
	} = input;

	let (parts, body) = request.into_parts();

	let (body, is_single) = match read_body(&parts.headers, body, max_request_body_size).await {
		Ok(r) => r,
		Err(GenericTransportError::TooLarge) => return response::too_large(max_request_body_size),
		Err(GenericTransportError::Malformed) => return response::malformed(),
		Err(GenericTransportError::Inner(e)) => {
			tracing::error!("Internal error reading request body: {}", e);
			return response::internal_error();
		}
	};

	// Single request or notification
	if is_single {
		let call = CallData {
			conn_id: 0,
			logger: &logger,
			methods: &methods,
			max_response_body_size,
			max_log_length,
			resources: &resources,
			request_start,
		};
		let response = process_single_request(body, call).await;
		logger.on_response(&response.result, request_start);
		response::ok_response(response.result)
	}
	// Batch of requests or notifications
	else if !batch_requests_supported {
		let err = MethodResponse::error(
			Id::Null,
			ErrorObject::borrowed(BATCHES_NOT_SUPPORTED_CODE, &BATCHES_NOT_SUPPORTED_MSG, None),
		);
		logger.on_response(&err.result, request_start);
		response::ok_response(err.result)
	}
	// Batch of requests or notifications
	else {
		let response = process_batch_request(Batch {
			data: body,
			call: CallData {
				conn_id: 0,
				logger: &logger,
				methods: &methods,
				max_response_body_size,
				max_log_length,
				resources: &resources,
				request_start,
			},
		})
		.await;
		logger.on_response(&response.result, request_start);
		response::ok_response(response.result)
	}
}

<<<<<<< HEAD
#[instrument(name = "health_api", skip(middleware, methods, max_response_body_size, request_start, max_log_length))]
async fn process_health_request<M: Middleware>(
=======
async fn process_health_request<L: Logger>(
>>>>>>> a229459e
	health_api: &HealthApi,
	logger: L,
	methods: Methods,
	max_response_body_size: u32,
	request_start: L::Instant,
	max_log_length: u32,
<<<<<<< HEAD
) -> Result<hyper::Response<hyper::Body>, HyperError> {
	tx_log_from_str("HTTP health API", max_log_length);
	let response = match methods.method_with_name(&health_api.method) {
		None => MethodResponse::error(Id::Null, ErrorObject::from(ErrorCode::MethodNotFound)),
		Some((_name, method_callback)) => match method_callback.inner() {
			MethodKind::Sync(callback) => (callback)(Id::Number(0), Params::new(None), max_response_body_size as usize),
			MethodKind::Async(callback) => {
				(callback)(Id::Number(0), Params::new(None), 0, max_response_body_size as usize, None).await
=======
) -> hyper::Response<hyper::Body> {
	let trace = RpcTracing::method_call(&health_api.method);
	async {
		tx_log_from_str("HTTP health API", max_log_length);
		let response = match methods.method_with_name(&health_api.method) {
			None => MethodResponse::error(Id::Null, ErrorObject::from(ErrorCode::MethodNotFound)),
			Some((_name, method_callback)) => match method_callback.inner() {
				MethodKind::Sync(callback) => {
					(callback)(Id::Number(0), Params::new(None), max_response_body_size as usize)
				}
				MethodKind::Async(callback) => {
					(callback)(Id::Number(0), Params::new(None), 0, max_response_body_size as usize, None).await
				}
				MethodKind::Subscription(_) | MethodKind::Unsubscription(_) => {
					MethodResponse::error(Id::Null, ErrorObject::from(ErrorCode::InternalError))
				}
			},
		};

		rx_log_from_str(&response.result, max_log_length);
		logger.on_result(&health_api.method, response.success, request_start);
		logger.on_response(&response.result, request_start);

		if response.success {
			#[derive(serde::Deserialize)]
			struct RpcPayload<'a> {
				#[serde(borrow)]
				result: &'a serde_json::value::RawValue,
>>>>>>> a229459e
			}
			MethodKind::Subscription(_) | MethodKind::Unsubscription(_) => {
				MethodResponse::error(Id::Null, ErrorObject::from(ErrorCode::InternalError))
			}
		},
	};

<<<<<<< HEAD
	rx_log_from_str(&response.result, max_log_length);
	middleware.on_result(&health_api.method, response.success, request_start);
	middleware.on_response(&response.result, request_start);

	if response.success {
		#[derive(serde::Deserialize)]
		struct RpcPayload<'a> {
			#[serde(borrow)]
			result: &'a serde_json::value::RawValue,
=======
			let payload: RpcPayload = serde_json::from_str(&response.result)
				.expect("valid JSON-RPC response must have a result field and be valid JSON; qed");
			response::ok_response(payload.result.to_string())
		} else {
			response::internal_error()
>>>>>>> a229459e
		}

		let payload: RpcPayload = serde_json::from_str(&response.result)
			.expect("valid JSON-RPC response must have a result field and be valid JSON; qed");
		Ok(response::ok_response(payload.result.to_string()))
	} else {
		Ok(response::internal_error())
	}
}

#[derive(Debug, Clone)]
struct Batch<'a, L: Logger> {
	data: Vec<u8>,
	call: CallData<'a, L>,
}

#[derive(Debug, Clone)]
struct CallData<'a, L: Logger> {
	conn_id: usize,
	logger: &'a L,
	methods: &'a Methods,
	max_response_body_size: u32,
	max_log_length: u32,
	resources: &'a Resources,
	request_start: L::Instant,
}

#[derive(Debug, Clone)]
struct Call<'a, L: Logger> {
	params: Params<'a>,
	name: &'a str,
	call: CallData<'a, L>,
	id: Id<'a>,
}

// Batch responses must be sent back as a single message so we read the results from each
// request in the batch and read the results off of a new channel, `rx_batch`, and then send the
// complete batch response back to the client over `tx`.
<<<<<<< HEAD
#[instrument(name = "batch", skip(b))]
async fn process_batch_request<M>(b: Batch<'_, M>) -> BatchResponse
=======
async fn process_batch_request<L>(b: Batch<'_, L>) -> BatchResponse
>>>>>>> a229459e
where
	L: Logger,
{
	let Batch { data, call } = b;

	if let Ok(batch) = serde_json::from_slice::<Vec<Request>>(&data) {
		let max_response_size = call.max_response_body_size;
		let batch = batch.into_iter().map(|req| Ok((req, call.clone())));

		let batch_stream = futures_util::stream::iter(batch);

		let batch_response = batch_stream
			.try_fold(
				BatchResponseBuilder::new_with_limit(max_response_size as usize),
				|batch_response, (req, call)| async move {
					let params = Params::new(req.params.map(|params| params.get()));
					let response = execute_call(Call { name: &req.method, params, id: req.id, call }).await;
					batch_response.append(&response)
				},
			)
			.await;

		return match batch_response {
			Ok(batch) => batch.finish(),
			Err(batch_err) => batch_err,
		};
	}

	if let Ok(batch) = serde_json::from_slice::<Vec<Notif>>(&data) {
		return if !batch.is_empty() {
			BatchResponse { result: "".to_string(), success: true }
		} else {
			BatchResponse::error(Id::Null, ErrorObject::from(ErrorCode::InvalidRequest))
		};
	}

	// "If the batch rpc call itself fails to be recognized as an valid JSON or as an
	// Array with at least one value, the response from the Server MUST be a single
	// Response object." – The Spec.
	let (id, code) = prepare_error(&data);
	BatchResponse::error(id, ErrorObject::from(code))
}

async fn process_single_request<L: Logger>(data: Vec<u8>, call: CallData<'_, L>) -> MethodResponse {
	if let Ok(req) = serde_json::from_slice::<Request>(&data) {
		let trace = RpcTracing::method_call(&req.method);
		rx_log_from_json(&req, call.max_log_length);
		let params = Params::new(req.params.map(|params| params.get()));
		let name = &req.method;
		let id = req.id;

		execute_call(Call { name, params, id, call }).instrument(trace.into_span()).await
	} else if let Ok(req) = serde_json::from_slice::<Notif>(&data) {
		let trace = RpcTracing::notification(&req.method);
		let span = trace.into_span();
		let _enter = span.enter();
		rx_log_from_json(&req, call.max_log_length);

		MethodResponse { result: String::new(), success: true }
	} else {
		let (id, code) = prepare_error(&data);
		MethodResponse::error(id, ErrorObject::from(code))
	}
}

async fn execute_call<L: Logger>(c: Call<'_, L>) -> MethodResponse {
	let Call { name, id, params, call } = c;
	let CallData { resources, methods, logger, max_response_body_size, max_log_length, conn_id, request_start } = call;

	let response = match methods.method_with_name(name) {
		None => {
			logger.on_call(name, params.clone(), logger::MethodKind::Unknown);
			MethodResponse::error(id, ErrorObject::from(ErrorCode::MethodNotFound))
		}
		Some((name, method)) => match &method.inner() {
			MethodKind::Sync(callback) => {
				logger.on_call(name, params.clone(), logger::MethodKind::MethodCall);

				match method.claim(name, resources) {
					Ok(guard) => {
						let r = (callback)(id, params, max_response_body_size as usize);
						drop(guard);
						r
					}
					Err(err) => {
						tracing::error!("[Methods::execute_with_resources] failed to lock resources: {:?}", err);
						MethodResponse::error(id, ErrorObject::from(ErrorCode::ServerIsBusy))
					}
				}
			}
			MethodKind::Async(callback) => {
				logger.on_call(name, params.clone(), logger::MethodKind::MethodCall);
				match method.claim(name, resources) {
					Ok(guard) => {
						let id = id.into_owned();
						let params = params.into_owned();

						(callback)(id, params, conn_id, max_response_body_size as usize, Some(guard)).await
					}
					Err(err) => {
						tracing::error!("[Methods::execute_with_resources] failed to lock resources: {:?}", err);
						MethodResponse::error(id, ErrorObject::from(ErrorCode::ServerIsBusy))
					}
				}
			}
			MethodKind::Subscription(_) | MethodKind::Unsubscription(_) => {
				logger.on_call(name, params.clone(), logger::MethodKind::Unknown);
				tracing::error!("Subscriptions not supported on HTTP");
				MethodResponse::error(id, ErrorObject::from(ErrorCode::InternalError))
			}
		},
	};

	tx_log_from_str(&response.result, max_log_length);
	logger.on_result(name, response.success, request_start);
	response
}<|MERGE_RESOLUTION|>--- conflicted
+++ resolved
@@ -55,12 +55,9 @@
 use serde_json::value::RawValue;
 use std::error::Error as StdError;
 use tokio::net::{TcpListener, ToSocketAddrs};
-<<<<<<< HEAD
 use tracing::instrument;
-=======
 use tower::layer::util::Identity;
 use tower::Layer;
->>>>>>> a229459e
 use tracing_futures::Instrument;
 
 type Notif<'a> = Notification<'a, Option<&'a RawValue>>;
@@ -823,20 +820,15 @@
 	}
 }
 
-<<<<<<< HEAD
-#[instrument(name = "health_api", skip(middleware, methods, max_response_body_size, request_start, max_log_length))]
-async fn process_health_request<M: Middleware>(
-=======
+#[instrument(name = "health_api", skip(logger, methods, max_response_body_size, request_start, max_log_length))]
 async fn process_health_request<L: Logger>(
->>>>>>> a229459e
 	health_api: &HealthApi,
 	logger: L,
 	methods: Methods,
 	max_response_body_size: u32,
 	request_start: L::Instant,
 	max_log_length: u32,
-<<<<<<< HEAD
-) -> Result<hyper::Response<hyper::Body>, HyperError> {
+) -> hyper::Response<hyper::Body> {
 	tx_log_from_str("HTTP health API", max_log_length);
 	let response = match methods.method_with_name(&health_api.method) {
 		None => MethodResponse::error(Id::Null, ErrorObject::from(ErrorCode::MethodNotFound)),
@@ -844,36 +836,6 @@
 			MethodKind::Sync(callback) => (callback)(Id::Number(0), Params::new(None), max_response_body_size as usize),
 			MethodKind::Async(callback) => {
 				(callback)(Id::Number(0), Params::new(None), 0, max_response_body_size as usize, None).await
-=======
-) -> hyper::Response<hyper::Body> {
-	let trace = RpcTracing::method_call(&health_api.method);
-	async {
-		tx_log_from_str("HTTP health API", max_log_length);
-		let response = match methods.method_with_name(&health_api.method) {
-			None => MethodResponse::error(Id::Null, ErrorObject::from(ErrorCode::MethodNotFound)),
-			Some((_name, method_callback)) => match method_callback.inner() {
-				MethodKind::Sync(callback) => {
-					(callback)(Id::Number(0), Params::new(None), max_response_body_size as usize)
-				}
-				MethodKind::Async(callback) => {
-					(callback)(Id::Number(0), Params::new(None), 0, max_response_body_size as usize, None).await
-				}
-				MethodKind::Subscription(_) | MethodKind::Unsubscription(_) => {
-					MethodResponse::error(Id::Null, ErrorObject::from(ErrorCode::InternalError))
-				}
-			},
-		};
-
-		rx_log_from_str(&response.result, max_log_length);
-		logger.on_result(&health_api.method, response.success, request_start);
-		logger.on_response(&response.result, request_start);
-
-		if response.success {
-			#[derive(serde::Deserialize)]
-			struct RpcPayload<'a> {
-				#[serde(borrow)]
-				result: &'a serde_json::value::RawValue,
->>>>>>> a229459e
 			}
 			MethodKind::Subscription(_) | MethodKind::Unsubscription(_) => {
 				MethodResponse::error(Id::Null, ErrorObject::from(ErrorCode::InternalError))
@@ -881,30 +843,22 @@
 		},
 	};
 
-<<<<<<< HEAD
 	rx_log_from_str(&response.result, max_log_length);
-	middleware.on_result(&health_api.method, response.success, request_start);
-	middleware.on_response(&response.result, request_start);
+	logger.on_result(&health_api.method, response.success, request_start);
+	logger.on_response(&response.result, request_start);
 
 	if response.success {
 		#[derive(serde::Deserialize)]
 		struct RpcPayload<'a> {
 			#[serde(borrow)]
 			result: &'a serde_json::value::RawValue,
-=======
-			let payload: RpcPayload = serde_json::from_str(&response.result)
-				.expect("valid JSON-RPC response must have a result field and be valid JSON; qed");
-			response::ok_response(payload.result.to_string())
-		} else {
-			response::internal_error()
->>>>>>> a229459e
 		}
 
 		let payload: RpcPayload = serde_json::from_str(&response.result)
 			.expect("valid JSON-RPC response must have a result field and be valid JSON; qed");
-		Ok(response::ok_response(payload.result.to_string()))
+		response::ok_response(payload.result.to_string())
 	} else {
-		Ok(response::internal_error())
+		response::internal_error()
 	}
 }
 
@@ -936,12 +890,8 @@
 // Batch responses must be sent back as a single message so we read the results from each
 // request in the batch and read the results off of a new channel, `rx_batch`, and then send the
 // complete batch response back to the client over `tx`.
-<<<<<<< HEAD
 #[instrument(name = "batch", skip(b))]
-async fn process_batch_request<M>(b: Batch<'_, M>) -> BatchResponse
-=======
 async fn process_batch_request<L>(b: Batch<'_, L>) -> BatchResponse
->>>>>>> a229459e
 where
 	L: Logger,
 {
