--- conflicted
+++ resolved
@@ -331,36 +331,6 @@
 
 								Ok(res)
 							}
-<<<<<<< HEAD
-						};
-
-						let request_start = middleware.on_request();
-
-						// NOTE(niklasad1): it's a channel because it's needed for batch requests.
-						let (tx, mut rx) = mpsc::unbounded::<String>();
-						let sink = MethodSink::new_with_limit(tx, max_request_body_size);
-
-						type Notif<'a> = Notification<'a, Option<&'a RawValue>>;
-
-						// Single request or notification
-						if is_single {
-							if let Ok(req) = serde_json::from_slice::<Request>(&body) {
-								middleware.on_call(req.method.as_ref());
-
-								// NOTE: we don't need to track connection id on HTTP, so using hardcoded 0 here.
-								match methods.execute_with_resources(&sink, None, req, 0, &resources, &NoopIdProvider) {
-									Ok((name, MethodResult::Sync(success))) => {
-										middleware.on_result(name, success, request_start);
-									}
-									Ok((name, MethodResult::Async(fut))) => {
-										let success = fut.await;
-
-										middleware.on_result(name, success, request_start);
-									}
-									Err(name) => {
-										middleware.on_result(name.as_ref(), false, request_start);
-									}
-=======
 							// The actual request. If it's a CORS request we need to remember to add
 							// the access-control-allow-origin header (despite preflight) to allow it
 							// to be read in a browser.
@@ -377,62 +347,12 @@
 
 								if let Some(origin) = origin {
 									res.headers_mut().insert("access-control-allow-origin", origin);
->>>>>>> 6f99a038
 								}
 								Ok(res)
 							}
-<<<<<<< HEAD
-
-						// Batch of requests or notifications
-						} else if let Ok(batch) = serde_json::from_slice::<Vec<Request>>(&body) {
-							if !batch.is_empty() {
-								let middleware = &middleware;
-
-								join_all(batch.into_iter().filter_map(
-									move |req| match methods.execute_with_resources(
-										&sink,
-										None,
-										req,
-										0,
-										&resources,
-										&NoopIdProvider,
-									) {
-										Ok((name, MethodResult::Sync(success))) => {
-											middleware.on_result(name, success, request_start);
-											None
-										}
-										Ok((name, MethodResult::Async(fut))) => Some(async move {
-											let success = fut.await;
-											middleware.on_result(name, success, request_start);
-										}),
-										Err(name) => {
-											middleware.on_result(name.as_ref(), false, request_start);
-											None
-										}
-									},
-								))
-								.await;
-							} else {
-								// "If the batch rpc call itself fails to be recognized as an valid JSON or as an
-								// Array with at least one value, the response from the Server MUST be a single
-								// Response object." – The Spec.
-								is_single = true;
-								sink.send_error(Id::Null, ErrorCode::InvalidRequest.into());
-							}
-						} else if let Ok(_batch) = serde_json::from_slice::<Vec<Notif>>(&body) {
-							return Ok::<_, HyperError>(response::ok_response("".into()));
-						} else {
-							// "If the batch rpc call itself fails to be recognized as an valid JSON or as an
-							// Array with at least one value, the response from the Server MUST be a single
-							// Response object." – The Spec.
-							is_single = true;
-							let (id, code) = prepare_error(&body);
-							sink.send_error(id, code.into());
-=======
 							// Error scenarios:
 							Method::POST => Ok(response::unsupported_content_type()),
 							_ => Ok(response::method_not_allowed()),
->>>>>>> 6f99a038
 						}
 					}
 				}))
@@ -537,7 +457,7 @@
 			middleware.on_call(req.method.as_ref());
 
 			// NOTE: we don't need to track connection id on HTTP, so using hardcoded 0 here.
-			match methods.execute_with_resources(&sink, req, 0, &resources, &NoopIdProvider) {
+			match methods.execute_with_resources(&sink, None, req, 0, &resources, &NoopIdProvider) {
 				Ok((name, MethodResult::Sync(success))) => {
 					middleware.on_result(name, success, request_start);
 				}
@@ -563,7 +483,7 @@
 			let middleware = &middleware;
 
 			join_all(batch.into_iter().filter_map(move |req| {
-				match methods.execute_with_resources(&sink, req, 0, &resources, &NoopIdProvider) {
+				match methods.execute_with_resources(&sink, None, req, 0, &resources, &NoopIdProvider) {
 					Ok((name, MethodResult::Sync(success))) => {
 						middleware.on_result(name, success, request_start);
 						None
