// Copyright 2019-2021 Parity Technologies (UK) Ltd.
//
// Permission is hereby granted, free of charge, to any
// person obtaining a copy of this software and associated
// documentation files (the "Software"), to deal in the
// Software without restriction, including without
// limitation the rights to use, copy, modify, merge,
// publish, distribute, sublicense, and/or sell copies of
// the Software, and to permit persons to whom the Software
// is furnished to do so, subject to the following
// conditions:
//
// The above copyright notice and this permission notice
// shall be included in all copies or substantial portions
// of the Software.
//
// THE SOFTWARE IS PROVIDED "AS IS", WITHOUT WARRANTY OF
// ANY KIND, EXPRESS OR IMPLIED, INCLUDING BUT NOT LIMITED
// TO THE WARRANTIES OF MERCHANTABILITY, FITNESS FOR A
// PARTICULAR PURPOSE AND NONINFRINGEMENT. IN NO EVENT
// SHALL THE AUTHORS OR COPYRIGHT HOLDERS BE LIABLE FOR ANY
// CLAIM, DAMAGES OR OTHER LIABILITY, WHETHER IN AN ACTION
// OF CONTRACT, TORT OR OTHERWISE, ARISING FROM, OUT OF OR
// IN CONNECTION WITH THE SOFTWARE OR THE USE OR OTHER
// DEALINGS IN THE SOFTWARE.

use std::future::Future;
use std::net::{SocketAddr, TcpListener as StdTcpListener};
use std::pin::Pin;
use std::task::{Context, Poll};

use crate::response;
use futures_channel::mpsc;
use futures_util::future::FutureExt;
use futures_util::stream::{StreamExt, TryStreamExt};
use hyper::body::HttpBody;
use hyper::server::conn::AddrStream;
use hyper::server::{conn::AddrIncoming, Builder as HyperBuilder};
use hyper::service::{make_service_fn, Service};
use hyper::{Body, Error as HyperError, Method};
use jsonrpsee_core::error::{Error, GenericTransportError};
use jsonrpsee_core::http_helpers::{self, read_body};
use jsonrpsee_core::logger::{self, HttpLogger as Logger};
use jsonrpsee_core::server::access_control::AccessControl;
use jsonrpsee_core::server::helpers::{prepare_error, MethodResponse};
use jsonrpsee_core::server::helpers::{BatchResponse, BatchResponseBuilder};
use jsonrpsee_core::server::resource_limiting::Resources;
use jsonrpsee_core::server::rpc_module::{MethodKind, Methods};
use jsonrpsee_core::tracing::{rx_log_from_json, rx_log_from_str, tx_log_from_str, RpcTracing};
use jsonrpsee_core::TEN_MB_SIZE_BYTES;
use jsonrpsee_types::error::{ErrorCode, ErrorObject, BATCHES_NOT_SUPPORTED_CODE, BATCHES_NOT_SUPPORTED_MSG};
use jsonrpsee_types::{Id, Notification, Params, Request};
use serde_json::value::RawValue;
use std::error::Error as StdError;
use tokio::net::{TcpListener, ToSocketAddrs};
use tower::layer::util::Identity;
use tower::Layer;
use tracing_futures::Instrument;

type Notif<'a> = Notification<'a, Option<&'a RawValue>>;

/// Builder to create JSON-RPC HTTP server.
#[derive(Debug)]
pub struct Builder<B = Identity, L = ()> {
	/// Access control based on HTTP headers.
	access_control: AccessControl,
	resources: Resources,
	max_request_body_size: u32,
	max_response_body_size: u32,
	batch_requests_supported: bool,
	/// Custom tokio runtime to run the server on.
	tokio_runtime: Option<tokio::runtime::Handle>,
	logger: L,
	max_log_length: u32,
	health_api: Option<HealthApi>,
	service_builder: tower::ServiceBuilder<B>,
}

impl Default for Builder {
	fn default() -> Self {
		Self {
			access_control: AccessControl::default(),
			max_request_body_size: TEN_MB_SIZE_BYTES,
			max_response_body_size: TEN_MB_SIZE_BYTES,
			batch_requests_supported: true,
			resources: Resources::default(),
			tokio_runtime: None,
			logger: (),
			max_log_length: 4096,
			health_api: None,
			service_builder: tower::ServiceBuilder::new(),
		}
	}
}

impl Builder {
	/// Create a default server builder.
	pub fn new() -> Self {
		Self::default()
	}
}

impl<B, L> Builder<B, L> {
	/// Add a logger to the builder [`Logger`](../jsonrpsee_core/logger/trait.Logger.html).
	///
	/// # Examples
	///
	/// ```
	/// use std::{time::Instant, net::SocketAddr};
	/// use hyper::Request;
	///
	/// use jsonrpsee_core::logger::{HttpLogger, Headers, MethodKind, Params};
	/// use jsonrpsee_http_server::HttpServerBuilder;
	///
	/// #[derive(Clone)]
	/// struct MyLogger;
	///
	/// impl HttpLogger for MyLogger {
	///     type Instant = Instant;
	///
	///     // Called once the HTTP request is received, it may be a single JSON-RPC call
	///     // or batch.
	///     fn on_request(&self, _remote_addr: SocketAddr, _request: &Request<hyper::Body>) -> Instant {
	///         Instant::now()
	///     }
	///
	///     // Called once a single JSON-RPC method call is processed, it may be called multiple times
	///     // on batches.
	///     fn on_call(&self, method_name: &str, params: Params, kind: MethodKind) {
	///         println!("Call to method: '{}' params: {:?}, kind: {}", method_name, params, kind);
	///     }
	///
	///     // Called once a single JSON-RPC call is completed, it may be called multiple times
	///     // on batches.
	///     fn on_result(&self, method_name: &str, success: bool, started_at: Instant) {
	///         println!("Call to '{}' took {:?}", method_name, started_at.elapsed());
	///     }
	///
	///     // Called the entire JSON-RPC is completed, called on once for both single calls or batches.
	///     fn on_response(&self, result: &str, started_at: Instant) {
	///         println!("complete JSON-RPC response: {}, took: {:?}", result, started_at.elapsed());
	///     }
	/// }
	///
	/// let builder = HttpServerBuilder::new().set_logger(MyLogger);
	/// ```
	pub fn set_logger<T: Logger>(self, logger: T) -> Builder<B, T> {
		Builder {
			access_control: self.access_control,
			max_request_body_size: self.max_request_body_size,
			max_response_body_size: self.max_response_body_size,
			batch_requests_supported: self.batch_requests_supported,
			resources: self.resources,
			tokio_runtime: self.tokio_runtime,
			logger,
			max_log_length: self.max_log_length,
			health_api: self.health_api,
			service_builder: self.service_builder,
		}
	}

	/// Sets the maximum size of a request body in bytes (default is 10 MiB).
	pub fn max_request_body_size(mut self, size: u32) -> Self {
		self.max_request_body_size = size;
		self
	}

	/// Sets the maximum size of a response body in bytes (default is 10 MiB).
	pub fn max_response_body_size(mut self, size: u32) -> Self {
		self.max_response_body_size = size;
		self
	}

	/// Sets access control settings.
	pub fn set_access_control(mut self, acl: AccessControl) -> Self {
		self.access_control = acl;
		self
	}

	/// Enables or disables support of [batch requests](https://www.jsonrpc.org/specification#batch).
	/// By default, support is enabled.
	pub fn batch_requests_supported(mut self, supported: bool) -> Self {
		self.batch_requests_supported = supported;
		self
	}

	/// Register a new resource kind. Errors if `label` is already registered, or if the number of
	/// registered resources on this server instance would exceed 8.
	///
	/// See the module documentation for [`resource_limiting`](../jsonrpsee_utils/server/resource_limiting/index.html#resource-limiting)
	/// for details.
	pub fn register_resource(mut self, label: &'static str, capacity: u16, default: u16) -> Result<Self, Error> {
		self.resources.register(label, capacity, default)?;

		Ok(self)
	}

	/// Configure a custom [`tokio::runtime::Handle`] to run the server on.
	///
	/// Default: [`tokio::spawn`]
	pub fn custom_tokio_runtime(mut self, rt: tokio::runtime::Handle) -> Self {
		self.tokio_runtime = Some(rt);
		self
	}

	/// Enable health endpoint.
	/// Allows you to expose one of the methods under GET /<path> The method will be invoked with no parameters.
	/// Error returned from the method will be converted to status 500 response.
	/// Expects a tuple with (</path>, <rpc-method-name>).
	///
	/// Fails if the path is missing `/`.
	pub fn health_api(mut self, path: impl Into<String>, method: impl Into<String>) -> Result<Self, Error> {
		let path = path.into();

		if !path.starts_with('/') {
			return Err(Error::Custom(format!("Health endpoint path must start with `/` to work, got: {}", path)));
		}

		self.health_api = Some(HealthApi { path, method: method.into() });
		Ok(self)
	}

	/// Configure a custom [`tower::ServiceBuilder`] middleware for composing layers to be applied to the RPC service.
	///
	/// Default: No tower layers are applied to the RPC service.
	///
	/// # Examples
	///
	/// ```rust
	///
	/// use std::time::Duration;
	/// use std::net::SocketAddr;
	/// use jsonrpsee_http_server::HttpServerBuilder;
	///
	/// #[tokio::main]
	/// async fn main() {
	///     let builder = tower::ServiceBuilder::new()
	///         .timeout(Duration::from_secs(2));
	///
	///     let server = HttpServerBuilder::new()
	///         .set_middleware(builder)
	///         .build("127.0.0.1:0".parse::<SocketAddr>().unwrap())
	///         .await
	///         .unwrap();
	/// }
	/// ```
	pub fn set_middleware<T>(self, service_builder: tower::ServiceBuilder<T>) -> Builder<T, L> {
		Builder {
			access_control: self.access_control,
			max_request_body_size: self.max_request_body_size,
			max_response_body_size: self.max_response_body_size,
			batch_requests_supported: self.batch_requests_supported,
			resources: self.resources,
			tokio_runtime: self.tokio_runtime,
			logger: self.logger,
			max_log_length: self.max_log_length,
			health_api: self.health_api,
			service_builder,
		}
	}

	/// Finalizes the configuration of the server with customized TCP settings on the socket and on hyper.
	///
	/// # Examples
	///
	/// ```rust
	/// use jsonrpsee_http_server::HttpServerBuilder;
	/// use socket2::{Domain, Socket, Type};
	/// use std::net::TcpListener;
	///
	/// #[tokio::main]
	/// async fn main() {
	///   let addr = "127.0.0.1:0".parse().unwrap();
	///   let domain = Domain::for_address(addr);
	///   let socket = Socket::new(domain, Type::STREAM, None).unwrap();
	///   socket.set_nonblocking(true).unwrap();
	///
	///   let address = addr.into();
	///   socket.bind(&address).unwrap();
	///   socket.listen(4096).unwrap();
	///
	///   let listener: TcpListener = socket.into();
	///   let local_addr = listener.local_addr().ok();
	///
	///   // hyper does some settings on the provided socket, ensure that nothing breaks our "expected settings".
	///
	///   let listener = hyper::Server::from_tcp(listener)
	///     .unwrap()
	///     .tcp_sleep_on_accept_errors(true)
	///     .tcp_keepalive(None)
	///     .tcp_nodelay(true);
	///
	///   let server = HttpServerBuilder::new().build_from_hyper(listener, addr).unwrap();
	/// }
	/// ```
	pub fn build_from_hyper(
		self,
		listener: hyper::server::Builder<AddrIncoming>,
		local_addr: SocketAddr,
	) -> Result<Server<B, L>, Error> {
		Ok(Server {
			access_control: self.access_control,
			listener,
			local_addr: Some(local_addr),
			max_request_body_size: self.max_request_body_size,
			max_response_body_size: self.max_response_body_size,
			batch_requests_supported: self.batch_requests_supported,
			resources: self.resources,
			tokio_runtime: self.tokio_runtime,
			logger: self.logger,
			max_log_length: self.max_log_length,
			health_api: self.health_api,
			service_builder: self.service_builder,
		})
	}

	/// Finalizes the configuration of the server with customized TCP settings on the socket.
	/// Note, that [`hyper`] might overwrite some of the TCP settings on the socket
	/// if you want full-control of socket settings use [`Builder::build_from_hyper`] instead.
	///
	/// ```rust
	/// use jsonrpsee_http_server::HttpServerBuilder;
	/// use socket2::{Domain, Socket, Type};
	/// use std::time::Duration;
	///
	/// #[tokio::main]
	/// async fn main() {
	///   let addr = "127.0.0.1:0".parse().unwrap();
	///   let domain = Domain::for_address(addr);
	///   let socket = Socket::new(domain, Type::STREAM, None).unwrap();
	///   socket.set_nonblocking(true).unwrap();
	///
	///   let address = addr.into();
	///   socket.bind(&address).unwrap();
	///
	///   socket.listen(4096).unwrap();
	///
	///   let server = HttpServerBuilder::new().build_from_tcp(socket).unwrap();
	/// }
	/// ```
	pub fn build_from_tcp(self, listener: impl Into<StdTcpListener>) -> Result<Server<B, L>, Error> {
		let listener = listener.into();
		let local_addr = listener.local_addr().ok();

		let listener = hyper::Server::from_tcp(listener)?;

		Ok(Server {
			listener,
			local_addr,
			access_control: self.access_control,
			max_request_body_size: self.max_request_body_size,
			max_response_body_size: self.max_response_body_size,
			batch_requests_supported: self.batch_requests_supported,
			resources: self.resources,
			tokio_runtime: self.tokio_runtime,
			logger: self.logger,
			max_log_length: self.max_log_length,
			health_api: self.health_api,
			service_builder: self.service_builder,
		})
	}

	/// Finalizes the configuration of the server.
	///
	/// ```rust
	/// #[tokio::main]
	/// async fn main() {
	///   let listener = std::net::TcpListener::bind("127.0.0.1:0").unwrap();
	///   let occupied_addr = listener.local_addr().unwrap();
	///   let addrs: &[std::net::SocketAddr] = &[
	///       occupied_addr,
	///       "127.0.0.1:0".parse().unwrap(),
	///   ];
	///   assert!(jsonrpsee_http_server::HttpServerBuilder::default().build(occupied_addr).await.is_err());
	///   assert!(jsonrpsee_http_server::HttpServerBuilder::default().build(addrs).await.is_ok());
	/// }
	/// ```
	pub async fn build(self, addrs: impl ToSocketAddrs) -> Result<Server<B, L>, Error> {
		let listener = TcpListener::bind(addrs).await?.into_std()?;

		let local_addr = listener.local_addr().ok();
		let listener = hyper::Server::from_tcp(listener)?.tcp_nodelay(true);

		Ok(Server {
			listener,
			local_addr,
			access_control: self.access_control,
			max_request_body_size: self.max_request_body_size,
			max_response_body_size: self.max_response_body_size,
			batch_requests_supported: self.batch_requests_supported,
			resources: self.resources,
			tokio_runtime: self.tokio_runtime,
			logger: self.logger,
			max_log_length: self.max_log_length,
			health_api: self.health_api,
			service_builder: self.service_builder,
		})
	}
}

#[derive(Debug, Clone)]
struct HealthApi {
	path: String,
	method: String,
}

/// Handle used to run or stop the server.
#[derive(Debug)]
pub struct ServerHandle {
	stop_sender: mpsc::Sender<()>,
	pub(crate) handle: Option<tokio::task::JoinHandle<()>>,
}

impl ServerHandle {
	/// Requests server to stop. Returns an error if server was already stopped.
	pub fn stop(mut self) -> Result<tokio::task::JoinHandle<()>, Error> {
		let stop = self.stop_sender.try_send(()).map(|_| self.handle.take());
		match stop {
			Ok(Some(handle)) => Ok(handle),
			_ => Err(Error::AlreadyStopped),
		}
	}
}

impl Future for ServerHandle {
	type Output = ();

	fn poll(mut self: Pin<&mut Self>, cx: &mut Context<'_>) -> Poll<Self::Output> {
		let handle = match &mut self.handle {
			Some(handle) => handle,
			None => return Poll::Ready(()),
		};

		handle.poll_unpin(cx).map(|_| ())
	}
}

/// Data required by the server to handle requests.
#[derive(Debug, Clone)]
struct ServiceData<L> {
	/// Remote server address.
	remote_addr: SocketAddr,
	/// Registered server methods.
	methods: Methods,
	/// Access control.
	acl: AccessControl,
	/// Tracker for currently used resources on the server.
	resources: Resources,
	/// User provided logger.
	logger: L,
	/// Health API.
	health_api: Option<HealthApi>,
	/// Max request body size.
	max_request_body_size: u32,
	/// Max response body size.
	max_response_body_size: u32,
	/// Max length for logging for request and response
	///
	/// Logs bigger than this limit will be truncated.
	max_log_length: u32,
	/// Whether batch requests are supported by this server or not.
	batch_requests_supported: bool,
}

impl<L: Logger> ServiceData<L> {
	/// Default behavior for handling the RPC requests.
	async fn handle_request(self, request: hyper::Request<hyper::Body>) -> hyper::Response<hyper::Body> {
		let ServiceData {
			remote_addr,
			methods,
			acl,
			resources,
			logger,
			health_api,
			max_request_body_size,
			max_response_body_size,
			max_log_length,
			batch_requests_supported,
		} = self;

		let request_start = logger.on_request(remote_addr, &request);

		let host = match http_helpers::read_header_value(request.headers(), "host") {
			Some(origin) => origin,
<<<<<<< HEAD
			None => return Ok(response::malformed()),
=======
			None => return malformed(),
>>>>>>> 5685da9d
		};
		let maybe_origin = http_helpers::read_header_value(request.headers(), "origin");

		if let Err(e) = acl.verify_host(host) {
			tracing::warn!("Denied request: {:?}", e);
			return response::host_not_allowed();
		}

		if let Err(e) = acl.verify_origin(maybe_origin, host) {
			tracing::warn!("Denied request: {:?}", e);
			return response::invalid_allow_origin();
		}

<<<<<<< HEAD
		// Only the `POST` method is allowed.
		match *request.method() {
=======
		if let Err(e) = acl.verify_headers(keys, cors_request_headers) {
			tracing::warn!("Denied request: {:?}", e);
			return response::invalid_allow_headers();
		}

		// Only `POST` and `OPTIONS` methods are allowed.
		match *request.method() {
			// An OPTIONS request is a CORS preflight request. We've done our access check
			// above so we just need to tell the browser that the request is OK.
			Method::OPTIONS => {
				let origin = match maybe_origin {
					Some(origin) => origin,
					None => return malformed(),
				};

				let allowed_headers = acl.allowed_headers().to_cors_header_value();
				let allowed_header_bytes = allowed_headers.as_bytes();

				hyper::Response::builder()
					.header("access-control-allow-origin", origin)
					.header("access-control-allow-methods", "POST")
					.header("access-control-allow-headers", allowed_header_bytes)
					.body(hyper::Body::empty())
					.unwrap_or_else(|e| {
						tracing::error!("Error forming preflight response: {}", e);
						internal_error()
					})
			}
			// The actual request. If it's a CORS request we need to remember to add
			// the access-control-allow-origin header (despite preflight) to allow it
			// to be read in a browser.
>>>>>>> 5685da9d
			Method::POST if content_type_is_json(&request) => {
				let res = process_validated_request(ProcessValidatedRequest {
					request,
					logger,
					methods,
					resources,
					max_request_body_size,
					max_response_body_size,
					max_log_length,
					batch_requests_supported,
					request_start,
				})
				.await;

<<<<<<< HEAD
				Ok(res)
=======
				if let Some(origin) = origin {
					res.headers_mut().insert("access-control-allow-origin", origin);
				}
				res
>>>>>>> 5685da9d
			}
			Method::GET => match health_api.as_ref() {
				Some(health) if health.path.as_str() == request.uri().path() => {
					process_health_request(
						health,
						logger,
						methods,
						max_response_body_size,
						request_start,
						max_log_length,
					)
					.await
				}
				_ => response::method_not_allowed(),
			},
			// Error scenarios:
			Method::POST => response::unsupported_content_type(),
			_ => response::method_not_allowed(),
		}
	}
}

/// JsonRPSee service compatible with `tower`.
///
/// # Note
/// This is similar to [`hyper::service::service_fn`].
#[derive(Debug)]
pub struct TowerService<L> {
	inner: ServiceData<L>,
}

impl<L: Logger> hyper::service::Service<hyper::Request<hyper::Body>> for TowerService<L> {
	type Response = hyper::Response<hyper::Body>;

	// The following associated type is required by the `impl<B, U, L: Logger> Server<B, L>` bounds.
	// It satisfies the server's bounds when the `tower::ServiceBuilder<B>` is not set (ie `B: Identity`).
	type Error = Box<dyn StdError + Send + Sync + 'static>;

	type Future = Pin<Box<dyn Future<Output = Result<Self::Response, Self::Error>> + Send>>;

	/// Opens door for back pressure implementation.
	fn poll_ready(&mut self, _: &mut Context) -> Poll<Result<(), Self::Error>> {
		Poll::Ready(Ok(()))
	}

	fn call(&mut self, request: hyper::Request<hyper::Body>) -> Self::Future {
		let data = self.inner.clone();
		// Note that `handle_request` will never return error.
		// The dummy error is set in place to satisfy the server's trait bounds regarding the
		// `tower::ServiceBuilder` and the error will never be mapped.
		Box::pin(data.handle_request(request).map(Ok))
	}
}

/// An HTTP JSON RPC server.
#[derive(Debug)]
pub struct Server<B = Identity, L = ()> {
	/// Hyper server.
	listener: HyperBuilder<AddrIncoming>,
	/// Local address
	local_addr: Option<SocketAddr>,
	/// Max request body size.
	max_request_body_size: u32,
	/// Max response body size.
	max_response_body_size: u32,
	/// Max length for logging for request and response
	///
	/// Logs bigger than this limit will be truncated.
	max_log_length: u32,
	/// Whether batch requests are supported by this server or not.
	batch_requests_supported: bool,
	/// Access control.
	access_control: AccessControl,
	/// Tracker for currently used resources on the server.
	resources: Resources,
	/// Custom tokio runtime to run the server on.
	tokio_runtime: Option<tokio::runtime::Handle>,
	logger: L,
	health_api: Option<HealthApi>,
	service_builder: tower::ServiceBuilder<B>,
}

impl<B, L> Server<B, L> {
	/// Returns socket address to which the server is bound.
	pub fn local_addr(&self) -> Result<SocketAddr, Error> {
		self.local_addr.ok_or_else(|| Error::Custom("Local address not found".into()))
	}
}

// Required trait bounds for the middleware service.
// TODO: consider introducing a marker trait for this.
impl<B, U, L> Server<B, L>
where
	L: Logger,
	B: Layer<TowerService<L>> + Send + 'static,
	<B as Layer<TowerService<L>>>::Service: Send
		+ Service<
			hyper::Request<Body>,
			Response = hyper::Response<U>,
			Error = Box<(dyn StdError + Send + Sync + 'static)>,
		>,
	<<B as Layer<TowerService<L>>>::Service as Service<hyper::Request<Body>>>::Future: Send,
	U: HttpBody + Send + 'static,
	<U as HttpBody>::Error: Send + Sync + StdError,
	<U as HttpBody>::Data: Send,
{
	/// Start the server.
	pub fn start(mut self, methods: impl Into<Methods>) -> Result<ServerHandle, Error> {
		let max_request_body_size = self.max_request_body_size;
		let max_response_body_size = self.max_response_body_size;
		let max_log_length = self.max_log_length;
		let acl = self.access_control;
		let (tx, mut rx) = mpsc::channel(1);
		let listener = self.listener;
		let resources = self.resources;
		let logger = self.logger;
		let batch_requests_supported = self.batch_requests_supported;
		let methods = methods.into().initialize_resources(&resources)?;
		let health_api = self.health_api;

		let make_service = make_service_fn(move |conn: &AddrStream| {
			let service = TowerService {
				inner: ServiceData {
					remote_addr: conn.remote_addr(),
					methods: methods.clone(),
					acl: acl.clone(),
					resources: resources.clone(),
					logger: logger.clone(),
					health_api: health_api.clone(),
					max_request_body_size,
					max_response_body_size,
					max_log_length,
					batch_requests_supported,
				},
			};

			let server = self.service_builder.service(service);

			// For every request the `TowerService` is calling into `ServiceData::handle_request`
			// where the RPSee bare implementation resides.
			async move { Ok::<_, HyperError>(server) }
		});

		let rt = match self.tokio_runtime.take() {
			Some(rt) => rt,
			None => tokio::runtime::Handle::current(),
		};

		let handle = rt.spawn(async move {
			let server = listener.serve(make_service);
			let _ = server.with_graceful_shutdown(async move { rx.next().await.map_or((), |_| ()) }).await;
		});

		Ok(ServerHandle { handle: Some(handle), stop_sender: tx })
	}
}

/// Checks that content type of received request is valid for JSON-RPC.
fn content_type_is_json(request: &hyper::Request<hyper::Body>) -> bool {
	is_json(request.headers().get("content-type"))
}

/// Returns true if the `content_type` header indicates a valid JSON message.
fn is_json(content_type: Option<&hyper::header::HeaderValue>) -> bool {
	match content_type.and_then(|val| val.to_str().ok()) {
		Some(content)
			if content.eq_ignore_ascii_case("application/json")
				|| content.eq_ignore_ascii_case("application/json; charset=utf-8")
				|| content.eq_ignore_ascii_case("application/json;charset=utf-8") =>
		{
			true
		}
		_ => false,
	}
}

struct ProcessValidatedRequest<L: Logger> {
	request: hyper::Request<hyper::Body>,
	logger: L,
	methods: Methods,
	resources: Resources,
	max_request_body_size: u32,
	max_response_body_size: u32,
	max_log_length: u32,
	batch_requests_supported: bool,
	request_start: L::Instant,
}

/// Process a verified request, it implies a POST request with content type JSON.
async fn process_validated_request<L: Logger>(input: ProcessValidatedRequest<L>) -> hyper::Response<hyper::Body> {
	let ProcessValidatedRequest {
		request,
		logger,
		methods,
		resources,
		max_request_body_size,
		max_response_body_size,
		max_log_length,
		batch_requests_supported,
		request_start,
	} = input;

	let (parts, body) = request.into_parts();

	let (body, is_single) = match read_body(&parts.headers, body, max_request_body_size).await {
		Ok(r) => r,
		Err(GenericTransportError::TooLarge) => return response::too_large(max_request_body_size),
		Err(GenericTransportError::Malformed) => return response::malformed(),
		Err(GenericTransportError::Inner(e)) => {
			tracing::error!("Internal error reading request body: {}", e);
			return response::internal_error();
		}
	};

	// Single request or notification
	if is_single {
		let call = CallData {
			conn_id: 0,
			logger: &logger,
			methods: &methods,
			max_response_body_size,
			max_log_length,
			resources: &resources,
			request_start,
		};
		let response = process_single_request(body, call).await;
		logger.on_response(&response.result, request_start);
		response::ok_response(response.result)
	}
	// Batch of requests or notifications
	else if !batch_requests_supported {
		let err = MethodResponse::error(
			Id::Null,
			ErrorObject::borrowed(BATCHES_NOT_SUPPORTED_CODE, &BATCHES_NOT_SUPPORTED_MSG, None),
		);
		logger.on_response(&err.result, request_start);
		response::ok_response(err.result)
	}
	// Batch of requests or notifications
	else {
		let response = process_batch_request(Batch {
			data: body,
			call: CallData {
				conn_id: 0,
				logger: &logger,
				methods: &methods,
				max_response_body_size,
				max_log_length,
				resources: &resources,
				request_start,
			},
		})
		.await;
		logger.on_response(&response.result, request_start);
		response::ok_response(response.result)
	}
}

async fn process_health_request<L: Logger>(
	health_api: &HealthApi,
	logger: L,
	methods: Methods,
	max_response_body_size: u32,
	request_start: L::Instant,
	max_log_length: u32,
) -> hyper::Response<hyper::Body> {
	let trace = RpcTracing::method_call(&health_api.method);
	async {
		tx_log_from_str("HTTP health API", max_log_length);
		let response = match methods.method_with_name(&health_api.method) {
			None => MethodResponse::error(Id::Null, ErrorObject::from(ErrorCode::MethodNotFound)),
			Some((_name, method_callback)) => match method_callback.inner() {
				MethodKind::Sync(callback) => {
					(callback)(Id::Number(0), Params::new(None), max_response_body_size as usize)
				}
				MethodKind::Async(callback) => {
					(callback)(Id::Number(0), Params::new(None), 0, max_response_body_size as usize, None).await
				}
				MethodKind::Subscription(_) | MethodKind::Unsubscription(_) => {
					MethodResponse::error(Id::Null, ErrorObject::from(ErrorCode::InternalError))
				}
			},
		};

		rx_log_from_str(&response.result, max_log_length);
		logger.on_result(&health_api.method, response.success, request_start);
		logger.on_response(&response.result, request_start);

		if response.success {
			#[derive(serde::Deserialize)]
			struct RpcPayload<'a> {
				#[serde(borrow)]
				result: &'a serde_json::value::RawValue,
			}

			let payload: RpcPayload = serde_json::from_str(&response.result)
				.expect("valid JSON-RPC response must have a result field and be valid JSON; qed");
			response::ok_response(payload.result.to_string())
		} else {
			response::internal_error()
		}
	}
	.instrument(trace.into_span())
	.await
}

#[derive(Debug, Clone)]
struct Batch<'a, L: Logger> {
	data: Vec<u8>,
	call: CallData<'a, L>,
}

#[derive(Debug, Clone)]
struct CallData<'a, L: Logger> {
	conn_id: usize,
	logger: &'a L,
	methods: &'a Methods,
	max_response_body_size: u32,
	max_log_length: u32,
	resources: &'a Resources,
	request_start: L::Instant,
}

#[derive(Debug, Clone)]
struct Call<'a, L: Logger> {
	params: Params<'a>,
	name: &'a str,
	call: CallData<'a, L>,
	id: Id<'a>,
}

// Batch responses must be sent back as a single message so we read the results from each
// request in the batch and read the results off of a new channel, `rx_batch`, and then send the
// complete batch response back to the client over `tx`.
async fn process_batch_request<L>(b: Batch<'_, L>) -> BatchResponse
where
	L: Logger,
{
	let Batch { data, call } = b;

	if let Ok(batch) = serde_json::from_slice::<Vec<Request>>(&data) {
		let max_response_size = call.max_response_body_size;
		let batch = batch.into_iter().map(|req| Ok((req, call.clone())));

		let batch_stream = futures_util::stream::iter(batch);

		let trace = RpcTracing::batch();
		return async {
			let batch_response = batch_stream
				.try_fold(
					BatchResponseBuilder::new_with_limit(max_response_size as usize),
					|batch_response, (req, call)| async move {
						let params = Params::new(req.params.map(|params| params.get()));
						let response = execute_call(Call { name: &req.method, params, id: req.id, call }).await;
						batch_response.append(&response)
					},
				)
				.await;

			match batch_response {
				Ok(batch) => batch.finish(),
				Err(batch_err) => batch_err,
			}
		}
		.instrument(trace.into_span())
		.await;
	}

	if let Ok(batch) = serde_json::from_slice::<Vec<Notif>>(&data) {
		return if !batch.is_empty() {
			BatchResponse { result: "".to_string(), success: true }
		} else {
			BatchResponse::error(Id::Null, ErrorObject::from(ErrorCode::InvalidRequest))
		};
	}

	// "If the batch rpc call itself fails to be recognized as an valid JSON or as an
	// Array with at least one value, the response from the Server MUST be a single
	// Response object." – The Spec.
	let (id, code) = prepare_error(&data);
	BatchResponse::error(id, ErrorObject::from(code))
}

async fn process_single_request<L: Logger>(data: Vec<u8>, call: CallData<'_, L>) -> MethodResponse {
	if let Ok(req) = serde_json::from_slice::<Request>(&data) {
		let trace = RpcTracing::method_call(&req.method);
		async {
			rx_log_from_json(&req, call.max_log_length);
			let params = Params::new(req.params.map(|params| params.get()));
			let name = &req.method;
			let id = req.id;
			execute_call(Call { name, params, id, call }).await
		}
		.instrument(trace.into_span())
		.await
	} else if let Ok(req) = serde_json::from_slice::<Notif>(&data) {
		let trace = RpcTracing::notification(&req.method);
		let span = trace.into_span();
		let _enter = span.enter();
		rx_log_from_json(&req, call.max_log_length);

		MethodResponse { result: String::new(), success: true }
	} else {
		let (id, code) = prepare_error(&data);
		MethodResponse::error(id, ErrorObject::from(code))
	}
}

async fn execute_call<L: Logger>(c: Call<'_, L>) -> MethodResponse {
	let Call { name, id, params, call } = c;
	let CallData { resources, methods, logger, max_response_body_size, max_log_length, conn_id, request_start } = call;

	let response = match methods.method_with_name(name) {
		None => {
			logger.on_call(name, params.clone(), logger::MethodKind::Unknown);
			MethodResponse::error(id, ErrorObject::from(ErrorCode::MethodNotFound))
		}
		Some((name, method)) => match &method.inner() {
			MethodKind::Sync(callback) => {
				logger.on_call(name, params.clone(), logger::MethodKind::MethodCall);

				match method.claim(name, resources) {
					Ok(guard) => {
						let r = (callback)(id, params, max_response_body_size as usize);
						drop(guard);
						r
					}
					Err(err) => {
						tracing::error!("[Methods::execute_with_resources] failed to lock resources: {:?}", err);
						MethodResponse::error(id, ErrorObject::from(ErrorCode::ServerIsBusy))
					}
				}
			}
			MethodKind::Async(callback) => {
				logger.on_call(name, params.clone(), logger::MethodKind::MethodCall);
				match method.claim(name, resources) {
					Ok(guard) => {
						let id = id.into_owned();
						let params = params.into_owned();

						(callback)(id, params, conn_id, max_response_body_size as usize, Some(guard)).await
					}
					Err(err) => {
						tracing::error!("[Methods::execute_with_resources] failed to lock resources: {:?}", err);
						MethodResponse::error(id, ErrorObject::from(ErrorCode::ServerIsBusy))
					}
				}
			}
			MethodKind::Subscription(_) | MethodKind::Unsubscription(_) => {
				logger.on_call(name, params.clone(), logger::MethodKind::Unknown);
				tracing::error!("Subscriptions not supported on HTTP");
				MethodResponse::error(id, ErrorObject::from(ErrorCode::InternalError))
			}
		},
	};

	tx_log_from_str(&response.result, max_log_length);
	logger.on_result(name, response.success, request_start);
	response
}<|MERGE_RESOLUTION|>--- conflicted
+++ resolved
@@ -482,11 +482,7 @@
 
 		let host = match http_helpers::read_header_value(request.headers(), "host") {
 			Some(origin) => origin,
-<<<<<<< HEAD
-			None => return Ok(response::malformed()),
-=======
-			None => return malformed(),
->>>>>>> 5685da9d
+			None => return response::malformed(),
 		};
 		let maybe_origin = http_helpers::read_header_value(request.headers(), "origin");
 
@@ -500,44 +496,10 @@
 			return response::invalid_allow_origin();
 		}
 
-<<<<<<< HEAD
 		// Only the `POST` method is allowed.
 		match *request.method() {
-=======
-		if let Err(e) = acl.verify_headers(keys, cors_request_headers) {
-			tracing::warn!("Denied request: {:?}", e);
-			return response::invalid_allow_headers();
-		}
-
-		// Only `POST` and `OPTIONS` methods are allowed.
-		match *request.method() {
-			// An OPTIONS request is a CORS preflight request. We've done our access check
-			// above so we just need to tell the browser that the request is OK.
-			Method::OPTIONS => {
-				let origin = match maybe_origin {
-					Some(origin) => origin,
-					None => return malformed(),
-				};
-
-				let allowed_headers = acl.allowed_headers().to_cors_header_value();
-				let allowed_header_bytes = allowed_headers.as_bytes();
-
-				hyper::Response::builder()
-					.header("access-control-allow-origin", origin)
-					.header("access-control-allow-methods", "POST")
-					.header("access-control-allow-headers", allowed_header_bytes)
-					.body(hyper::Body::empty())
-					.unwrap_or_else(|e| {
-						tracing::error!("Error forming preflight response: {}", e);
-						internal_error()
-					})
-			}
-			// The actual request. If it's a CORS request we need to remember to add
-			// the access-control-allow-origin header (despite preflight) to allow it
-			// to be read in a browser.
->>>>>>> 5685da9d
 			Method::POST if content_type_is_json(&request) => {
-				let res = process_validated_request(ProcessValidatedRequest {
+				process_validated_request(ProcessValidatedRequest {
 					request,
 					logger,
 					methods,
@@ -548,16 +510,7 @@
 					batch_requests_supported,
 					request_start,
 				})
-				.await;
-
-<<<<<<< HEAD
-				Ok(res)
-=======
-				if let Some(origin) = origin {
-					res.headers_mut().insert("access-control-allow-origin", origin);
-				}
-				res
->>>>>>> 5685da9d
+				.await
 			}
 			Method::GET => match health_api.as_ref() {
 				Some(health) if health.path.as_str() == request.uri().path() => {
