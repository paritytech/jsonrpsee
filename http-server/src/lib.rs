// Copyright 2019-2021 Parity Technologies (UK) Ltd.
//
// Permission is hereby granted, free of charge, to any
// person obtaining a copy of this software and associated
// documentation files (the "Software"), to deal in the
// Software without restriction, including without
// limitation the rights to use, copy, modify, merge,
// publish, distribute, sublicense, and/or sell copies of
// the Software, and to permit persons to whom the Software
// is furnished to do so, subject to the following
// conditions:
//
// The above copyright notice and this permission notice
// shall be included in all copies or substantial portions
// of the Software.
//
// THE SOFTWARE IS PROVIDED "AS IS", WITHOUT WARRANTY OF
// ANY KIND, EXPRESS OR IMPLIED, INCLUDING BUT NOT LIMITED
// TO THE WARRANTIES OF MERCHANTABILITY, FITNESS FOR A
// PARTICULAR PURPOSE AND NONINFRINGEMENT. IN NO EVENT
// SHALL THE AUTHORS OR COPYRIGHT HOLDERS BE LIABLE FOR ANY
// CLAIM, DAMAGES OR OTHER LIABILITY, WHETHER IN AN ACTION
// OF CONTRACT, TORT OR OTHERWISE, ARISING FROM, OUT OF OR
// IN CONNECTION WITH THE SOFTWARE OR THE USE OR OTHER
// DEALINGS IN THE SOFTWARE.

#![warn(missing_docs, missing_debug_implementations, unreachable_pub)]

//! # jsonrpsee-http-server
//!
//! `jsonrpsee-http-server` is a [JSON RPC](https://www.jsonrpc.org/specification) HTTPS server library that's is built for `async/await`.

mod server;

<<<<<<< HEAD
=======
/// Common builders for RPC responses.
pub mod response;

/// Common tower middleware exposed for RPC interaction.
pub mod middleware;

>>>>>>> 42930f07
pub use jsonrpsee_core::server::access_control::{AccessControl, AccessControlBuilder};
pub use jsonrpsee_core::server::rpc_module::RpcModule;
pub use jsonrpsee_types as types;
pub use server::{Builder as HttpServerBuilder, Server as HttpServer, ServerHandle as HttpServerHandle};
pub use tracing;

#[cfg(test)]
mod tests;<|MERGE_RESOLUTION|>--- conflicted
+++ resolved
@@ -32,15 +32,9 @@
 
 mod server;
 
-<<<<<<< HEAD
-=======
-/// Common builders for RPC responses.
-pub mod response;
-
 /// Common tower middleware exposed for RPC interaction.
 pub mod middleware;
 
->>>>>>> 42930f07
 pub use jsonrpsee_core::server::access_control::{AccessControl, AccessControlBuilder};
 pub use jsonrpsee_core::server::rpc_module::RpcModule;
 pub use jsonrpsee_types as types;
