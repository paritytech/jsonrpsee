--- conflicted
+++ resolved
@@ -13,25 +13,13 @@
 hyper = { version = "0.14.10", features = ["server", "http1", "http2", "tcp"] }
 futures-channel = "0.3.14"
 futures-util = { version = "0.3.14", default-features = false }
-<<<<<<< HEAD
-jsonrpsee-types = { path = "../types", version = "0.13.1" }
-jsonrpsee-core = { path = "../core", version = "0.13.1", features = ["server", "http-helpers"] }
-globset = "0.4"
-lazy_static = "1.4"
+jsonrpsee-types = { path = "../types", version = "0.14.0" }
+jsonrpsee-core = { path = "../core", version = "0.14.0", features = ["server", "http-helpers"] }
+tracing = "0.1"
+tracing-futures = "0.2.5"
 serde_json = { version = "1.0", features = ["raw_value"] }
 serde = "1"
 tokio = { version = "1.16", features = ["rt-multi-thread", "macros"] }
-tracing = "0.1"
-tracing-futures = "0.2.5"
-unicase = "2.6.0"
-=======
-jsonrpsee-types = { path = "../types", version = "0.14.0" }
-jsonrpsee-core = { path = "../core", version = "0.14.0", features = ["server", "http-helpers"] }
-tracing = "0.1"
-serde_json = { version = "1.0", features = ["raw_value"] }
-serde = "1"
-tokio = { version = "1.16", features = ["rt-multi-thread", "macros"] }
->>>>>>> 01577daf
 
 [dev-dependencies]
 env_logger = "0.9.0"
