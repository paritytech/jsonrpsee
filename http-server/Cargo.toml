[package]
name = "jsonrpsee-http-server"
version = "0.2.0-alpha.7"
authors = ["Parity Technologies <admin@parity.io>", "Pierre Krieger <pierre.krieger1708@gmail.com>"]
description = "HTTP server for JSON-RPC"
edition = "2018"
license = "MIT"
repository = "https://github.com/paritytech/jsonrpsee"
homepage = "https://github.com/paritytech/jsonrpsee"
documentation = "https://docs.rs/jsonrpsee-http-server"

[dependencies]
thiserror = "1"
hyper = { version = "0.14", features = ["server", "http1", "http2", "tcp"] }
<<<<<<< HEAD
futures-channel = "0.3"
futures-util = { version = "0.3", default-features = false }
jsonrpsee-types = { path = "../types", version = "0.2.0-alpha.7" }
jsonrpsee-utils = { path = "../utils", version = "0.2.0-alpha.7", features = ["server", "hyper_14"] }
=======
futures-channel = "0.3.14"
futures-util = { version = "0.3.14", default-features = false }
jsonrpsee-types = { path = "../types", version = "0.2.0-alpha.6" }
jsonrpsee-utils = { path = "../utils", version = "0.2.0-alpha.6", features = ["server", "hyper_14"] }
>>>>>>> 3a667323
globset = "0.4"
lazy_static = "1.4"
log = "0.4"
serde = { version = "1", default-features = false, features = ["derive"] }
serde_json = "1"
socket2 = "0.4"
tokio = { version = "1", features = ["rt-multi-thread", "macros"] }
unicase = "2.6.0"

[dev-dependencies]
env_logger = "0.8"
jsonrpsee-test-utils = { path = "../test-utils" }
jsonrpsee-http-client = { path = "../http-client" }<|MERGE_RESOLUTION|>--- conflicted
+++ resolved
@@ -12,17 +12,10 @@
 [dependencies]
 thiserror = "1"
 hyper = { version = "0.14", features = ["server", "http1", "http2", "tcp"] }
-<<<<<<< HEAD
-futures-channel = "0.3"
-futures-util = { version = "0.3", default-features = false }
+futures-channel = "0.3.14"
+futures-util = { version = "0.3.14", default-features = false }
 jsonrpsee-types = { path = "../types", version = "0.2.0-alpha.7" }
 jsonrpsee-utils = { path = "../utils", version = "0.2.0-alpha.7", features = ["server", "hyper_14"] }
-=======
-futures-channel = "0.3.14"
-futures-util = { version = "0.3.14", default-features = false }
-jsonrpsee-types = { path = "../types", version = "0.2.0-alpha.6" }
-jsonrpsee-utils = { path = "../utils", version = "0.2.0-alpha.6", features = ["server", "hyper_14"] }
->>>>>>> 3a667323
 globset = "0.4"
 lazy_static = "1.4"
 log = "0.4"
