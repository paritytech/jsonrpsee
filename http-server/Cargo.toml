--- conflicted
+++ resolved
@@ -18,13 +18,9 @@
 globset = "0.4"
 lazy_static = "1.4"
 serde_json = "1"
-<<<<<<< HEAD
-tokio = { version = "1.8", features = ["rt-multi-thread", "macros"] }
+tokio = { version = "1.16", features = ["rt-multi-thread", "macros"] }
 tracing = "0.1"
 tracing-futures = "0.2.5"
-=======
-tokio = { version = "1.16", features = ["rt-multi-thread", "macros"] }
->>>>>>> 47d36b9b
 unicase = "2.6.0"
 
 [dev-dependencies]
