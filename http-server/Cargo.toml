--- conflicted
+++ resolved
@@ -17,13 +17,8 @@
 jsonrpsee-core = { path = "../core", version = "0.13.1", features = ["server", "http-helpers"] }
 globset = "0.4"
 lazy_static = "1.4"
-<<<<<<< HEAD
-serde_json = "1"
-=======
-tracing = "0.1"
 serde_json = { version = "1.0", features = ["raw_value"] }
 serde = "1"
->>>>>>> 64215300
 tokio = { version = "1.16", features = ["rt-multi-thread", "macros"] }
 tracing = "0.1"
 tracing-futures = "0.2.5"
