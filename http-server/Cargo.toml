--- conflicted
+++ resolved
@@ -13,13 +13,8 @@
 hyper = { version = "0.14.10", features = ["server", "http1", "http2", "tcp"] }
 futures-channel = "0.3.14"
 futures-util = { version = "0.3.14", default-features = false }
-<<<<<<< HEAD
-jsonrpsee-types = { path = "../types", version = "0.9.0" }
-jsonrpsee-core = { path = "../core", version = "0.9.0", features = ["server", "http-helpers", "hyper"] }
-=======
 jsonrpsee-types = { path = "../types", version = "0.10.1" }
 jsonrpsee-core = { path = "../core", version = "0.10.1", features = ["server", "http-helpers"] }
->>>>>>> 9fa817d9
 globset = "0.4"
 lazy_static = "1.4"
 tracing = "0.1"
