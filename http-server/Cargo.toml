[package]
name = "jsonrpsee-http-server"
version = "0.14.0"
authors = ["Parity Technologies <admin@parity.io>", "Pierre Krieger <pierre.krieger1708@gmail.com>"]
description = "HTTP server for JSON-RPC"
edition = "2021"
license = "MIT"
repository = "https://github.com/paritytech/jsonrpsee"
homepage = "https://github.com/paritytech/jsonrpsee"
documentation = "https://docs.rs/jsonrpsee-http-server"

[dependencies]
hyper = { version = "0.14.10", features = ["server", "http1", "http2", "tcp"] }
futures-channel = "0.3.14"
futures-util = { version = "0.3.14", default-features = false }
jsonrpsee-types = { path = "../types", version = "0.14.0" }
jsonrpsee-core = { path = "../core", version = "0.14.0", features = ["server", "http-helpers"] }
<<<<<<< HEAD
tracing = "0.1.34"
=======
tracing = "0.1"
tracing-futures = "0.2.5"
>>>>>>> 00c2ce65
serde_json = { version = "1.0", features = ["raw_value"] }
serde = "1"
tokio = { version = "1.16", features = ["rt-multi-thread", "macros"] }

[dev-dependencies]
env_logger = "0.9.0"
tracing-subscriber = { version = "0.3.3", features = ["env-filter"] }
jsonrpsee-test-utils = { path = "../test-utils" }
jsonrpsee = { path = "../jsonrpsee", features = ["full"] }
socket2 = "0.4"<|MERGE_RESOLUTION|>--- conflicted
+++ resolved
@@ -15,12 +15,8 @@
 futures-util = { version = "0.3.14", default-features = false }
 jsonrpsee-types = { path = "../types", version = "0.14.0" }
 jsonrpsee-core = { path = "../core", version = "0.14.0", features = ["server", "http-helpers"] }
-<<<<<<< HEAD
 tracing = "0.1.34"
-=======
-tracing = "0.1"
 tracing-futures = "0.2.5"
->>>>>>> 00c2ce65
 serde_json = { version = "1.0", features = ["raw_value"] }
 serde = "1"
 tokio = { version = "1.16", features = ["rt-multi-thread", "macros"] }
