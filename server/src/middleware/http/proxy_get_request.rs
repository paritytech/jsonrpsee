--- conflicted
+++ resolved
@@ -24,8 +24,7 @@
 // IN CONNECTION WITH THE SOFTWARE OR THE USE OR OTHER
 // DEALINGS IN THE SOFTWARE.
 
-//! Middleware that proxies requests at a specified URI to internal
-//! RPC method calls.
+//! Middleware that proxies HTTP GET requests at a specified URI to an internal RPC method call.
 
 use crate::transport::http;
 use crate::{HttpBody, HttpRequest, HttpResponse};
@@ -34,7 +33,7 @@
 use hyper::body::Bytes;
 use hyper::header::{ACCEPT, CONTENT_TYPE};
 use hyper::http::HeaderValue;
-use hyper::{Method, Uri};
+use hyper::{Method, StatusCode, Uri};
 use jsonrpsee_core::BoxError;
 use jsonrpsee_types::{ErrorCode, ErrorObject, Id, RequestSer};
 use std::collections::HashMap;
@@ -186,27 +185,13 @@
 						result: &'a serde_json::value::RawValue,
 					}
 
-<<<<<<< HEAD
-					let response = if let Ok(payload) = serde_json::from_slice::<RpcPayload>(&bytes) {
-						let mut rp = http::response::ok_response(payload.result.to_string());
-						rp.extensions_mut().extend(parts.extensions);
-						rp
-=======
-					#[derive(serde::Deserialize)]
-					struct ErrorResponse<'a> {
-						#[serde(borrow)]
-						error: ErrorObject<'a>,
-					}
-
-					let response = if let Ok(payload) = serde_json::from_slice::<SuccessResponse>(&bytes) {
+					let mut response = if let Ok(payload) = serde_json::from_slice::<SuccessResponse>(&bytes) {
 						http::response::ok_response(payload.result.to_string())
->>>>>>> 98ea4a68
 					} else {
-						let error = serde_json::from_slice::<ErrorResponse>(&bytes)
-							.map(|payload| payload.error)
-							.unwrap_or_else(|_| ErrorObject::from(ErrorCode::InternalError));
-						http::response::error_response(error)
+						internal_proxy_error(&bytes)
 					};
+
+					response.extensions_mut().extend(parts.extensions);
 
 					Ok(response)
 				}
@@ -219,4 +204,22 @@
 			}
 		}
 	}
+}
+
+fn internal_proxy_error(bytes: &[u8]) -> HttpResponse {
+	#[derive(serde::Deserialize)]
+	struct ErrorResponse<'a> {
+		#[serde(borrow)]
+		error: ErrorObject<'a>,
+	}
+
+	let error = serde_json::from_slice::<ErrorResponse>(&bytes)
+		.map(|payload| payload.error)
+		.unwrap_or_else(|_| ErrorObject::from(ErrorCode::InternalError));
+
+	http::response::from_template(
+		StatusCode::INTERNAL_SERVER_ERROR,
+		serde_json::to_string(&error).expect("JSON serialization infallible; qed"),
+		"application/json; charset=utf-8",
+	)
 }