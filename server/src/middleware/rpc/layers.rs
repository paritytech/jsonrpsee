// Copyright 2019-2021 Parity Technologies (UK) Ltd.
//
// Permission is hereby granted, free of charge, to any
// person obtaining a copy of this software and associated
// documentation files (the "Software"), to deal in the
// Software without restriction, including without
// limitation the rights to use, copy, modify, merge,
// publish, distribute, sublicense, and/or sell copies of
// the Software, and to permit persons to whom the Software
// is furnished to do so, subject to the following
// conditions:
//
// The above copyright notice and this permission notice
// shall be included in all copies or substantial portions
// of the Software.
//
// THE SOFTWARE IS PROVIDED "AS IS", WITHOUT WARRANTY OF
// ANY KIND, EXPRESS OR IMPLIED, INCLUDING BUT NOT LIMITED
// TO THE WARRANTIES OF MERCHANTABILITY, FITNESS FOR A
// PARTICULAR PURPOSE AND NONINFRINGEMENT. IN NO EVENT
// SHALL THE AUTHORS OR COPYRIGHT HOLDERS BE LIABLE FOR ANY
// CLAIM, DAMAGES OR OTHER LIABILITY, WHETHER IN AN ACTION
// OF CONTRACT, TORT OR OTHERWISE, ARISING FROM, OUT OF OR
// IN CONNECTION WITH THE SOFTWARE OR THE USE OR OTHER
// DEALINGS IN THE SOFTWARE.

<<<<<<< HEAD
use std::error::Error as StdError;
use std::future::Future;
=======
>>>>>>> ac0caafd
use std::pin::Pin;
use std::sync::Arc;
use std::task::{Context, Poll};

<<<<<<< HEAD
use futures_util::ready;
=======
use futures_util::{ready, Future};
>>>>>>> ac0caafd
use jsonrpsee_core::server::{
	BoundedSubscriptions, MethodCallback, MethodResponse, MethodSink, Methods, SubscriptionState,
};
use jsonrpsee_core::tracing::{rx_log_from_json, tx_log_from_str};
use jsonrpsee_core::traits::IdProvider;
use jsonrpsee_types::error::{reject_too_many_subscriptions, ErrorCode};
use jsonrpsee_types::{ErrorObject, Request};
use pin_project::pin_project;
<<<<<<< HEAD
use tower::Layer;
=======
use tower::BoxError;
>>>>>>> ac0caafd

use super::{RpcServiceT, TransportProtocol};

/// JSON-RPC service middleware.
#[derive(Clone, Debug)]
pub struct RpcService {
	conn_id: usize,
	methods: Methods,
	max_response_body_size: usize,
	cfg: RpcServiceCfg,
}

/// Configuration of the RpcService.
#[derive(Clone, Debug)]
pub(crate) enum RpcServiceCfg {
	/// The server supports only calls.
	OnlyCalls,
	/// The server supports both method calls and subscriptions.
	CallsAndSubscriptions {
		bounded_subscriptions: BoundedSubscriptions,
		sink: MethodSink,
		id_provider: Arc<dyn IdProvider>,
		_pending_calls: tokio::sync::mpsc::Sender<()>,
	},
}

impl RpcService {
	/// Create a new service with doesn't support subscriptions.
	pub(crate) fn new(methods: Methods, max_response_body_size: usize, conn_id: usize, cfg: RpcServiceCfg) -> Self {
		Self { methods, max_response_body_size, conn_id, cfg }
	}
}

#[async_trait::async_trait]
impl<'a> RpcServiceT<'a> for RpcService {
	async fn call(&self, req: Request<'a>, _transport: TransportProtocol) -> MethodResponse {
		let params = req.params();
		let name = req.method_name();
		let id = req.id().clone();

		match self.methods.method_with_name(name) {
			None => MethodResponse::error(id, ErrorObject::from(ErrorCode::MethodNotFound)),
			Some((_name, method)) => match method {
				MethodCallback::Async(callback) => {
					let id = id.into_owned();
					let params = params.into_owned();
					let conn_id = self.conn_id;
					let max_response_body_size = self.max_response_body_size;

					(callback)(id, params, conn_id, max_response_body_size).await
				}
				MethodCallback::Sync(callback) => {
					let max_response_body_size = self.max_response_body_size;
					(callback)(id, params, max_response_body_size)
				}
				MethodCallback::Subscription(callback) => {
					let RpcServiceCfg::CallsAndSubscriptions {
						bounded_subscriptions,
						sink,
						id_provider,
						_pending_calls,
					} = &self.cfg
					else {
						tracing::warn!("Subscriptions not supported");
						return MethodResponse::error(id, ErrorObject::from(ErrorCode::InternalError));
					};

					if let Some(p) = bounded_subscriptions.acquire() {
						let conn_state = SubscriptionState {
							conn_id: self.conn_id,
							id_provider: &*id_provider.clone(),
							subscription_permit: p,
						};

						match callback(id, params, sink.clone(), conn_state).await {
							Ok(r) => r,
							Err(id) => MethodResponse::error(id, ErrorObject::from(ErrorCode::InternalError)),
						}
					} else {
						let max = bounded_subscriptions.max();
						MethodResponse::error(id, reject_too_many_subscriptions(max))
					}
				}
				MethodCallback::Unsubscription(callback) => {
					// Don't adhere to any resource or subscription limits; always let unsubscribing happen!

					let RpcServiceCfg::CallsAndSubscriptions { .. } = self.cfg else {
						tracing::warn!("Subscriptions not supported");
						return MethodResponse::error(id, ErrorObject::from(ErrorCode::InternalError));
					};

					let conn_id = self.conn_id;
					let max_response_body_size = self.max_response_body_size;
					callback(id, params, conn_id, max_response_body_size)
				}
			},
		}
	}
}

/// RPC logger layer.
#[derive(Copy, Clone, Debug)]
pub struct RpcLoggerLayer(u32);

impl RpcLoggerLayer {
	/// Create a new logging layer.
	pub fn new(max: u32) -> Self {
		Self(max)
	}
}

impl<S> tower::Layer<S> for RpcLoggerLayer {
	type Service = RpcLogger<S>;

	fn layer(&self, service: S) -> Self::Service {
		RpcLogger { service, max: self.0 }
	}
}

/// A middleware that logs each RPC call and response.
#[derive(Debug)]
pub struct RpcLogger<S> {
	max: u32,
	service: S,
}

#[async_trait::async_trait]
impl<'a, S> RpcServiceT<'a> for RpcLogger<S>
where
	S: RpcServiceT<'a> + Send + Sync,
{
	#[tracing::instrument(name = "method_call", skip(self, request, transport), level = "trace")]
	async fn call(&self, request: Request<'a>, transport: TransportProtocol) -> MethodResponse {
		rx_log_from_json(&request, self.max);
		let rp = self.service.call(request, transport).await;
		tx_log_from_str(&rp.result, self.max);
		rp
	}
}

/// Similar to [`tower::util::Either`] but
<<<<<<< HEAD
/// adjusted to satisfy the traits bound [`RpcServiceT].
=======
/// adjusted to satisfy the trait bound [`RpcServiceT].
//
// NOTE: This is introduced because it doesn't
// work to implement tower::Layer for
// external types such as future::Either.
>>>>>>> ac0caafd
#[pin_project(project = EitherProj)]
#[derive(Clone, Debug)]
pub enum Either<A, B> {
	/// One type of backing [`RpcServiceT`].
	A(#[pin] A),
	/// The other type of backing [`RpcServiceT`].
	B(#[pin] B),
}

impl<A, B, T, AE, BE> Future for Either<A, B>
where
	A: Future<Output = Result<T, AE>>,
<<<<<<< HEAD
	AE: Into<Box<dyn StdError + Send + Sync>>,
	B: Future<Output = Result<T, BE>>,
	BE: Into<Box<dyn StdError + Send + Sync>>,
{
	type Output = Result<T, Box<dyn StdError + Send + Sync>>;
=======
	AE: Into<BoxError>,
	B: Future<Output = Result<T, BE>>,
	BE: Into<BoxError>,
{
	type Output = Result<T, BoxError>;
>>>>>>> ac0caafd

	fn poll(self: Pin<&mut Self>, cx: &mut Context<'_>) -> Poll<Self::Output> {
		match self.project() {
			EitherProj::A(fut) => Poll::Ready(Ok(ready!(fut.poll(cx)).map_err(Into::into)?)),
			EitherProj::B(fut) => Poll::Ready(Ok(ready!(fut.poll(cx)).map_err(Into::into)?)),
		}
	}
}

<<<<<<< HEAD
impl<S, A, B> Layer<S> for Either<A, B>
where
	A: Layer<S>,
	B: Layer<S>,
=======
impl<S, A, B> tower::Layer<S> for Either<A, B>
where
	A: tower::Layer<S>,
	B: tower::Layer<S>,
>>>>>>> ac0caafd
{
	type Service = Either<A::Service, B::Service>;

	fn layer(&self, inner: S) -> Self::Service {
		match self {
			Either::A(layer) => Either::A(layer.layer(inner)),
			Either::B(layer) => Either::B(layer.layer(inner)),
		}
	}
}

#[async_trait::async_trait]
impl<'a, A, B> RpcServiceT<'a> for Either<A, B>
where
	A: RpcServiceT<'a> + Send + Sync,
	B: RpcServiceT<'a> + Send + Sync,
{
	async fn call(&self, request: Request<'a>, transport: TransportProtocol) -> MethodResponse {
		match self {
			Either::A(service) => service.call(request, transport).await,
			Either::B(service) => service.call(request, transport).await,
		}
	}
}<|MERGE_RESOLUTION|>--- conflicted
+++ resolved
@@ -24,20 +24,11 @@
 // IN CONNECTION WITH THE SOFTWARE OR THE USE OR OTHER
 // DEALINGS IN THE SOFTWARE.
 
-<<<<<<< HEAD
-use std::error::Error as StdError;
-use std::future::Future;
-=======
->>>>>>> ac0caafd
 use std::pin::Pin;
 use std::sync::Arc;
 use std::task::{Context, Poll};
 
-<<<<<<< HEAD
-use futures_util::ready;
-=======
 use futures_util::{ready, Future};
->>>>>>> ac0caafd
 use jsonrpsee_core::server::{
 	BoundedSubscriptions, MethodCallback, MethodResponse, MethodSink, Methods, SubscriptionState,
 };
@@ -46,11 +37,7 @@
 use jsonrpsee_types::error::{reject_too_many_subscriptions, ErrorCode};
 use jsonrpsee_types::{ErrorObject, Request};
 use pin_project::pin_project;
-<<<<<<< HEAD
-use tower::Layer;
-=======
 use tower::BoxError;
->>>>>>> ac0caafd
 
 use super::{RpcServiceT, TransportProtocol};
 
@@ -192,15 +179,11 @@
 }
 
 /// Similar to [`tower::util::Either`] but
-<<<<<<< HEAD
-/// adjusted to satisfy the traits bound [`RpcServiceT].
-=======
 /// adjusted to satisfy the trait bound [`RpcServiceT].
 //
 // NOTE: This is introduced because it doesn't
 // work to implement tower::Layer for
 // external types such as future::Either.
->>>>>>> ac0caafd
 #[pin_project(project = EitherProj)]
 #[derive(Clone, Debug)]
 pub enum Either<A, B> {
@@ -213,19 +196,11 @@
 impl<A, B, T, AE, BE> Future for Either<A, B>
 where
 	A: Future<Output = Result<T, AE>>,
-<<<<<<< HEAD
-	AE: Into<Box<dyn StdError + Send + Sync>>,
-	B: Future<Output = Result<T, BE>>,
-	BE: Into<Box<dyn StdError + Send + Sync>>,
-{
-	type Output = Result<T, Box<dyn StdError + Send + Sync>>;
-=======
 	AE: Into<BoxError>,
 	B: Future<Output = Result<T, BE>>,
 	BE: Into<BoxError>,
 {
 	type Output = Result<T, BoxError>;
->>>>>>> ac0caafd
 
 	fn poll(self: Pin<&mut Self>, cx: &mut Context<'_>) -> Poll<Self::Output> {
 		match self.project() {
@@ -235,17 +210,10 @@
 	}
 }
 
-<<<<<<< HEAD
-impl<S, A, B> Layer<S> for Either<A, B>
-where
-	A: Layer<S>,
-	B: Layer<S>,
-=======
 impl<S, A, B> tower::Layer<S> for Either<A, B>
 where
 	A: tower::Layer<S>,
 	B: tower::Layer<S>,
->>>>>>> ac0caafd
 {
 	type Service = Either<A::Service, B::Service>;
 
