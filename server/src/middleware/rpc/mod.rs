// Copyright 2019-2021 Parity Technologies (UK) Ltd.
//
// Permission is hereby granted, free of charge, to any
// person obtaining a copy of this software and associated
// documentation files (the "Software"), to deal in the
// Software without restriction, including without
// limitation the rights to use, copy, modify, merge,
// publish, distribute, sublicense, and/or sell copies of
// the Software, and to permit persons to whom the Software
// is furnished to do so, subject to the following
// conditions:
//
// The above copyright notice and this permission notice
// shall be included in all copies or substantial portions
// of the Software.
//
// THE SOFTWARE IS PROVIDED "AS IS", WITHOUT WARRANTY OF
// ANY KIND, EXPRESS OR IMPLIED, INCLUDING BUT NOT LIMITED
// TO THE WARRANTIES OF MERCHANTABILITY, FITNESS FOR A
// PARTICULAR PURPOSE AND NONINFRINGEMENT. IN NO EVENT
// SHALL THE AUTHORS OR COPYRIGHT HOLDERS BE LIABLE FOR ANY
// CLAIM, DAMAGES OR OTHER LIABILITY, WHETHER IN AN ACTION
// OF CONTRACT, TORT OR OTHERWISE, ARISING FROM, OUT OF OR
// IN CONNECTION WITH THE SOFTWARE OR THE USE OR OTHER
// DEALINGS IN THE SOFTWARE.

//! Various middleware implementations for JSON-RPC specific purposes.

pub mod layer;
pub use layer::*;

use futures_util::Future;
use jsonrpsee_core::server::MethodResponse;
use jsonrpsee_types::Request;
use layer::either::Either;

use tower::layer::util::{Identity, Stack};
use tower::layer::LayerFn;

/// Similar to the [`tower::Service`] but specific for jsonrpsee and
/// doesn't requires `&mut self` for performance reasons.
pub trait RpcServiceT<'a> {
<<<<<<< HEAD
	fn call(&self, request: Request<'a>) -> impl Future<Output = MethodResponse> + Send;
=======
	/// The future response value.
	type Future: Future<Output = MethodResponse> + Send;

	/// Process a single JSON-RPC call it may be a subscription or regular call.
	/// In this interface they are treated in the same way but it's possible to
	/// distinguish those based on the `MethodResponse`.
	fn call(&self, request: Request<'a>) -> Self::Future;
>>>>>>> a99f49dd
}

/// Similar to [`tower::ServiceBuilder`] but doesn't
/// support any tower middleware implementations.
#[derive(Debug, Clone)]
pub struct RpcServiceBuilder<L>(tower::ServiceBuilder<L>);

impl Default for RpcServiceBuilder<Identity> {
	fn default() -> Self {
		RpcServiceBuilder(tower::ServiceBuilder::new())
	}
}

impl RpcServiceBuilder<Identity> {
	/// Create a new [`RpcServiceBuilder`].
	pub fn new() -> Self {
		Self(tower::ServiceBuilder::new())
	}
}

impl<L> RpcServiceBuilder<L> {
	/// Optionally add a new layer `T` to the [`RpcServiceBuilder`].
	///
	/// See the documentation for [`tower::ServiceBuilder::option_layer`] for more details.
	pub fn option_layer<T>(self, layer: Option<T>) -> RpcServiceBuilder<Stack<Either<T, Identity>, L>> {
		let layer = if let Some(layer) = layer { Either::Left(layer) } else { Either::Right(Identity::new()) };
		self.layer(layer)
	}

	/// Add a new layer `T` to the [`RpcServiceBuilder`].
	///
	/// See the documentation for [`tower::ServiceBuilder::layer`] for more details.
	pub fn layer<T>(self, layer: T) -> RpcServiceBuilder<Stack<T, L>> {
		RpcServiceBuilder(self.0.layer(layer))
	}

	/// Add a [`tower::Layer`] built from a function that accepts a service and returns another service.
	///
	/// See the documentation for [`tower::ServiceBuilder::layer_fn`] for more details.
	pub fn layer_fn<F>(self, f: F) -> RpcServiceBuilder<Stack<LayerFn<F>, L>> {
		RpcServiceBuilder(self.0.layer_fn(f))
	}

	/// Add a logging layer to [`RpcServiceBuilder`]
	///
	/// This logs each request and response for every call.
	///
	pub fn rpc_logger(self, max_log_len: u32) -> RpcServiceBuilder<Stack<RpcLoggerLayer, L>> {
		RpcServiceBuilder(self.0.layer(RpcLoggerLayer::new(max_log_len)))
	}

	/// Wrap the service `S` with the middleware.
	pub(crate) fn service<S>(&self, service: S) -> L::Service
	where
		L: tower::Layer<S>,
	{
		self.0.service(service)
	}
}<|MERGE_RESOLUTION|>--- conflicted
+++ resolved
@@ -39,18 +39,9 @@
 
 /// Similar to the [`tower::Service`] but specific for jsonrpsee and
 /// doesn't requires `&mut self` for performance reasons.
-pub trait RpcServiceT<'a> {
-<<<<<<< HEAD
+pub trait RpcServiceT<'a>: Send {
+	/// ..
 	fn call(&self, request: Request<'a>) -> impl Future<Output = MethodResponse> + Send;
-=======
-	/// The future response value.
-	type Future: Future<Output = MethodResponse> + Send;
-
-	/// Process a single JSON-RPC call it may be a subscription or regular call.
-	/// In this interface they are treated in the same way but it's possible to
-	/// distinguish those based on the `MethodResponse`.
-	fn call(&self, request: Request<'a>) -> Self::Future;
->>>>>>> a99f49dd
 }
 
 /// Similar to [`tower::ServiceBuilder`] but doesn't
