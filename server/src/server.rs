// Copyright 2019-2021 Parity Technologies (UK) Ltd.
//
// Permission is hereby granted, free of charge, to any
// person obtaining a copy of this software and associated
// documentation files (the "Software"), to deal in the
// Software without restriction, including without
// limitation the rights to use, copy, modify, merge,
// publish, distribute, sublicense, and/or sell copies of
// the Software, and to permit persons to whom the Software
// is furnished to do so, subject to the following
// conditions:
//
// The above copyright notice and this permission notice
// shall be included in all copies or substantial portions
// of the Software.
//
// THE SOFTWARE IS PROVIDED "AS IS", WITHOUT WARRANTY OF
// ANY KIND, EXPRESS OR IMPLIED, INCLUDING BUT NOT LIMITED
// TO THE WARRANTIES OF MERCHANTABILITY, FITNESS FOR A
// PARTICULAR PURPOSE AND NONINFRINGEMENT. IN NO EVENT
// SHALL THE AUTHORS OR COPYRIGHT HOLDERS BE LIABLE FOR ANY
// CLAIM, DAMAGES OR OTHER LIABILITY, WHETHER IN AN ACTION
// OF CONTRACT, TORT OR OTHERWISE, ARISING FROM, OUT OF OR
// IN CONNECTION WITH THE SOFTWARE OR THE USE OR OTHER
// DEALINGS IN THE SOFTWARE.

use std::error::Error as StdError;
use std::future::Future;
use std::io;
use std::net::{SocketAddr, TcpListener as StdTcpListener};
use std::pin::Pin;
use std::sync::Arc;
use std::task::{Context, Poll};
use std::time::Duration;

use crate::future::{ConnectionGuard, ServerHandle, StopHandle};
use crate::logger::{Logger, TransportProtocol};
use crate::transport::{http, ws};

use futures_util::future::{self, Either, FutureExt};
use futures_util::io::{BufReader, BufWriter};

use futures_util::stream::{FuturesUnordered, StreamExt};
use hyper::body::HttpBody;
use jsonrpsee_core::id_providers::RandomIntegerIdProvider;

use jsonrpsee_core::server::{AllowHosts, Methods};
use jsonrpsee_core::traits::IdProvider;
use jsonrpsee_core::{http_helpers, TEN_MB_SIZE_BYTES};

use soketto::handshake::http::is_upgrade_request;
use tokio::net::{TcpListener, TcpStream, ToSocketAddrs};
use tokio::sync::{watch, OwnedSemaphorePermit};
use tokio_util::compat::TokioAsyncReadCompatExt;
use tower::layer::util::Identity;
use tower::{Layer, Service};
use tracing::{instrument, Instrument};

/// Default maximum connections allowed.
const MAX_CONNECTIONS: u32 = 100;

/// JSON RPC server.
pub struct Server<B = Identity, L = ()> {
	listener: TcpListener,
	cfg: Settings,
	logger: L,
	id_provider: Arc<dyn IdProvider>,
	service_builder: tower::ServiceBuilder<B>,
}

impl Server<Identity, ()> {
	/// Create a builder for the server.
	pub fn builder() -> Builder {
		Builder::new()
	}
}

impl<L> std::fmt::Debug for Server<L> {
	fn fmt(&self, f: &mut std::fmt::Formatter<'_>) -> std::fmt::Result {
		f.debug_struct("Server")
			.field("listener", &self.listener)
			.field("cfg", &self.cfg)
			.field("id_provider", &self.id_provider)
			.finish()
	}
}

impl<B, L> Server<B, L> {
	/// Returns socket address to which the server is bound.
	pub fn local_addr(&self) -> io::Result<SocketAddr> {
		self.listener.local_addr()
	}
}

impl<S, B, L> Server<S, L>
where
	L: Logger,
	S: Layer<TowerService<L>> + Send + 'static,
	<S as Layer<TowerService<L>>>::Service: Send
		+ Service<
			hyper::Request<hyper::Body>,
			Response = hyper::Response<B>,
			Error = Box<(dyn StdError + Send + Sync + 'static)>,
		>,
	<<S as Layer<TowerService<L>>>::Service as Service<hyper::Request<hyper::Body>>>::Future: Send,
	B: HttpBody + Send + 'static,
	<B as HttpBody>::Error: Send + Sync + StdError,
	<B as HttpBody>::Data: Send,
{
	/// Start responding to connections requests.
	///
	/// This will run on the tokio runtime until the server is stopped or the `ServerHandle` is dropped.
	pub fn start(mut self, methods: impl Into<Methods>) -> ServerHandle {
		let methods = methods.into();
		let (stop_tx, stop_rx) = watch::channel(());
		let local_addr = self.local_addr();

		let stop_handle = StopHandle::new(stop_rx);

		match self.cfg.tokio_runtime.take() {
			Some(rt) => rt.spawn(self.start_inner(methods, stop_handle)),
			None => tokio::spawn(self.start_inner(methods, stop_handle)),
		};

<<<<<<< HEAD
		ServerHandle::new(stop_tx, local_addr.map_err(|e| e.to_string()))
=======
		ServerHandle::new(stop_tx)
>>>>>>> e81bdae2
	}

	async fn start_inner(self, methods: Methods, stop_handle: StopHandle) {
		let max_request_body_size = self.cfg.max_request_body_size;
		let max_response_body_size = self.cfg.max_response_body_size;
		let max_log_length = self.cfg.max_log_length;
		let max_subscriptions_per_connection = self.cfg.max_subscriptions_per_connection;
		let allow_hosts = self.cfg.allow_hosts;
		let logger = self.logger;
		let batch_requests_config = self.cfg.batch_requests_config;
		let id_provider = self.id_provider;

		let mut id: u32 = 0;
		let connection_guard = ConnectionGuard::new(self.cfg.max_connections as usize);
		let listener = self.listener;

		let mut connections = FuturesUnordered::new();
		let stopped = stop_handle.clone().shutdown();
		tokio::pin!(stopped);

		loop {
			match try_accept_conn(&listener, stopped).await {
				AcceptConnection::Established { socket, remote_addr, stop } => {
					let data = ProcessConnection {
						remote_addr,
						methods: methods.clone(),
						allow_hosts: allow_hosts.clone(),
						max_request_body_size,
						max_response_body_size,
						max_log_length,
						max_subscriptions_per_connection,
						batch_requests_config,
						id_provider: id_provider.clone(),
						ping_interval: self.cfg.ping_interval,
						stop_handle: stop_handle.clone(),
						conn_id: id,
						logger: logger.clone(),
						max_connections: self.cfg.max_connections,
						enable_http: self.cfg.enable_http,
						enable_ws: self.cfg.enable_ws,
						message_buffer_capacity: self.cfg.message_buffer_capacity,
					};
					process_connection(&self.service_builder, &connection_guard, data, socket, &mut connections);
					id = id.wrapping_add(1);
					stopped = stop;
				}
				AcceptConnection::Err((e, stop)) => {
					tracing::debug!("Error while awaiting a new connection: {:?}", e);
					stopped = stop;
				}
				AcceptConnection::Shutdown => break,
			}
		}

		// FuturesUnordered won't poll anything until this line but because the
		// tasks are spawned (so that they can progress independently)
		// then this just makes sure that all tasks are completed before
		// returning from this function.
		while connections.next().await.is_some() {}
	}
}

/// JSON-RPC Websocket server settings.
#[derive(Debug, Clone)]
struct Settings {
	/// Maximum size in bytes of a request.
	max_request_body_size: u32,
	/// Maximum size in bytes of a response.
	max_response_body_size: u32,
	/// Maximum number of incoming connections allowed.
	max_connections: u32,
	/// Max length for logging for requests and responses
	///
	/// Logs bigger than this limit will be truncated.
	max_log_length: u32,
	/// Maximum number of subscriptions per connection.
	max_subscriptions_per_connection: u32,
	/// Host filtering.
	allow_hosts: AllowHosts,
	/// Whether batch requests are supported by this server or not.
	batch_requests_config: BatchRequestConfig,
	/// Custom tokio runtime to run the server on.
	tokio_runtime: Option<tokio::runtime::Handle>,
	/// The interval at which `Ping` frames are submitted.
	ping_interval: Duration,
	/// Enable HTTP.
	enable_http: bool,
	/// Enable WS.
	enable_ws: bool,
	/// Number of messages that server is allowed to `buffer` until backpressure kicks in.
	message_buffer_capacity: u32,
}

/// Configuration for batch request handling.
#[derive(Debug, Copy, Clone)]
pub enum BatchRequestConfig {
	/// Batch requests are disabled.
	Disabled,
	/// Each batch request is limited to `len` and any batch request bigger than `len` will not be processed.
	Limit(u32),
	/// The batch request is unlimited.
	Unlimited,
}

impl Default for Settings {
	fn default() -> Self {
		Self {
			max_request_body_size: TEN_MB_SIZE_BYTES,
			max_response_body_size: TEN_MB_SIZE_BYTES,
			max_log_length: 4096,
			max_connections: MAX_CONNECTIONS,
			max_subscriptions_per_connection: 1024,
			batch_requests_config: BatchRequestConfig::Unlimited,
			allow_hosts: AllowHosts::Any,
			tokio_runtime: None,
			ping_interval: Duration::from_secs(60),
			enable_http: true,
			enable_ws: true,
			message_buffer_capacity: 1024,
		}
	}
}

/// Builder to configure and create a JSON-RPC server
#[derive(Debug)]
pub struct Builder<S = Identity, L = ()> {
	settings: Settings,
	logger: L,
	id_provider: Arc<dyn IdProvider>,
	service_builder: tower::ServiceBuilder<S>,
}

impl Default for Builder {
	fn default() -> Self {
		Builder {
			settings: Settings::default(),
			logger: (),
			id_provider: Arc::new(RandomIntegerIdProvider),
			service_builder: tower::ServiceBuilder::new(),
		}
	}
}

impl Builder {
	/// Create a default server builder.
	pub fn new() -> Self {
		Self::default()
	}
}

impl<S, L> Builder<S, L> {
	/// Set the maximum size of a request body in bytes. Default is 10 MiB.
	pub fn max_request_body_size(mut self, size: u32) -> Self {
		self.settings.max_request_body_size = size;
		self
	}

	/// Set the maximum size of a response body in bytes. Default is 10 MiB.
	pub fn max_response_body_size(mut self, size: u32) -> Self {
		self.settings.max_response_body_size = size;
		self
	}

	/// Set the maximum number of connections allowed. Default is 100.
	pub fn max_connections(mut self, max: u32) -> Self {
		self.settings.max_connections = max;
		self
	}

	/// Configure how [batch requests](https://www.jsonrpc.org/specification#batch) shall be handled
	/// by the server.
	///
	/// Default: batch requests are allowed and can be arbitrary big but the maximum payload size is limited.
	pub fn set_batch_request_config(mut self, cfg: BatchRequestConfig) -> Self {
		self.settings.batch_requests_config = cfg;
		self
	}

	/// Set the maximum number of connections allowed. Default is 1024.
	pub fn max_subscriptions_per_connection(mut self, max: u32) -> Self {
		self.settings.max_subscriptions_per_connection = max;
		self
	}

	/// Add a logger to the builder [`Logger`](../jsonrpsee_core/logger/trait.Logger.html).
	///
	/// ```
	/// use std::{time::Instant, net::SocketAddr};
	///
	/// use jsonrpsee_server::logger::{Logger, HttpRequest, MethodKind, Params, TransportProtocol};
	/// use jsonrpsee_server::ServerBuilder;
	///
	/// #[derive(Clone)]
	/// struct MyLogger;
	///
	/// impl Logger for MyLogger {
	///     type Instant = Instant;
	///
	///     fn on_connect(&self, remote_addr: SocketAddr, request: &HttpRequest, transport: TransportProtocol) {
	///          println!("[MyLogger::on_call] remote_addr: {:?}, headers: {:?}, transport: {}", remote_addr, request, transport);
	///     }
	///
	///     fn on_request(&self, transport: TransportProtocol) -> Self::Instant {
	///          Instant::now()
	///     }
	///
	///     fn on_call(&self, method_name: &str, params: Params, kind: MethodKind, transport: TransportProtocol) {
	///          println!("[MyLogger::on_call] method: '{}' params: {:?}, kind: {:?}, transport: {}", method_name, params, kind, transport);
	///     }
	///
	///     fn on_result(&self, method_name: &str, success: bool, started_at: Self::Instant, transport: TransportProtocol) {
	///          println!("[MyLogger::on_result] '{}', worked? {}, time elapsed {:?}, transport: {}", method_name, success, started_at.elapsed(), transport);
	///     }
	///
	///     fn on_response(&self, result: &str, started_at: Self::Instant, transport: TransportProtocol) {
	///          println!("[MyLogger::on_response] result: {}, time elapsed {:?}, transport: {}", result, started_at.elapsed(), transport);
	///     }
	///
	///     fn on_disconnect(&self, remote_addr: SocketAddr, transport: TransportProtocol) {
	///          println!("[MyLogger::on_disconnect] remote_addr: {:?}, transport: {}", remote_addr, transport);
	///     }
	/// }
	///
	/// let builder = ServerBuilder::new().set_logger(MyLogger);
	/// ```
	pub fn set_logger<T: Logger>(self, logger: T) -> Builder<S, T> {
		Builder {
			settings: self.settings,
			logger,
			id_provider: self.id_provider,
			service_builder: self.service_builder,
		}
	}

	/// Configure a custom [`tokio::runtime::Handle`] to run the server on.
	///
	/// Default: [`tokio::spawn`]
	pub fn custom_tokio_runtime(mut self, rt: tokio::runtime::Handle) -> Self {
		self.settings.tokio_runtime = Some(rt);
		self
	}

	/// Configure the interval at which pings are submitted.
	///
	/// This option is used to keep the connection alive, and is just submitting `Ping` frames,
	/// without making any assumptions about when a `Pong` frame should be received.
	///
	/// Default: 60 seconds.
	///
	/// # Examples
	///
	/// ```rust
	/// use std::time::Duration;
	/// use jsonrpsee_server::ServerBuilder;
	///
	/// // Set the ping interval to 10 seconds.
	/// let builder = ServerBuilder::default().ping_interval(Duration::from_secs(10));
	/// ```
	pub fn ping_interval(mut self, interval: Duration) -> Self {
		self.settings.ping_interval = interval;
		self
	}

	/// Configure custom `subscription ID` provider for the server to use
	/// to when getting new subscription calls.
	///
	/// You may choose static dispatch or dynamic dispatch because
	/// `IdProvider` is implemented for `Box<T>`.
	///
	/// Default: [`RandomIntegerIdProvider`].
	///
	/// # Examples
	///
	/// ```rust
	/// use jsonrpsee_server::{ServerBuilder, RandomStringIdProvider, IdProvider};
	///
	/// // static dispatch
	/// let builder1 = ServerBuilder::default().set_id_provider(RandomStringIdProvider::new(16));
	///
	/// // or dynamic dispatch
	/// let builder2 = ServerBuilder::default().set_id_provider(Box::new(RandomStringIdProvider::new(16)));
	/// ```
	///
	pub fn set_id_provider<I: IdProvider + 'static>(mut self, id_provider: I) -> Self {
		self.id_provider = Arc::new(id_provider);
		self
	}

	/// Sets host filtering.
	pub fn set_host_filtering(mut self, allow: AllowHosts) -> Self {
		self.settings.allow_hosts = allow;
		self
	}

	/// Configure a custom [`tower::ServiceBuilder`] middleware for composing layers to be applied to the RPC service.
	///
	/// Default: No tower layers are applied to the RPC service.
	///
	/// # Examples
	///
	/// ```rust
	///
	/// use std::time::Duration;
	/// use std::net::SocketAddr;
	///
	/// #[tokio::main]
	/// async fn main() {
	///     let builder = tower::ServiceBuilder::new().timeout(Duration::from_secs(2));
	///
	///     let server = jsonrpsee_server::ServerBuilder::new()
	///         .set_middleware(builder)
	///         .build("127.0.0.1:0".parse::<SocketAddr>().unwrap())
	///         .await
	///         .unwrap();
	/// }
	/// ```
	pub fn set_middleware<T>(self, service_builder: tower::ServiceBuilder<T>) -> Builder<T, L> {
		Builder { settings: self.settings, logger: self.logger, id_provider: self.id_provider, service_builder }
	}

	/// Configure the server to only serve JSON-RPC HTTP requests.
	///
	/// Default: both http and ws are enabled.
	pub fn http_only(mut self) -> Self {
		self.settings.enable_http = true;
		self.settings.enable_ws = false;
		self
	}

	/// Configure the server to only serve JSON-RPC WebSocket requests.
	///
	/// That implies that server just denies HTTP requests which isn't a WebSocket upgrade request
	///
	/// Default: both http and ws are enabled.
	pub fn ws_only(mut self) -> Self {
		self.settings.enable_http = false;
		self.settings.enable_ws = true;
		self
	}

	/// The server enforces backpressure which means that
	/// `n` messages can be buffered and if the client
	/// can't keep with up the server.
	///
	/// This `capacity` is applied per connection and
	/// applies globally on the connection which implies
	/// all JSON-RPC messages.
	///
	/// For example if a subscription produces plenty of new items
	/// and the client can't keep up then no new messages are handled.
	///
	/// If this limit is exceeded then the server will "back-off"
	/// and only accept new messages once the client reads pending messages.
	///
	/// # Panics
	///
	/// Panics if the buffer capacity is 0.
	///
	pub fn set_message_buffer_capacity(mut self, c: u32) -> Self {
		self.settings.message_buffer_capacity = c;
		self
	}

	/// Set maximum length for logging calls and responses.
	///
	/// Logs bigger than this limit will be truncated.
	pub fn set_max_logging_length(mut self, max: u32) -> Self {
		self.settings.max_log_length = max;
		self
	}
}

impl<S, B, L> Builder<S, L>
where
	L: Logger,
	S: Layer<TowerService<L>> + Send + 'static,
	<S as Layer<TowerService<L>>>::Service: Send
		+ Service<
			hyper::Request<hyper::Body>,
			Response = hyper::Response<B>,
			Error = Box<(dyn StdError + Send + Sync + 'static)>,
		>,
	<<S as Layer<TowerService<L>>>::Service as Service<hyper::Request<hyper::Body>>>::Future: Send,
	B: HttpBody + Send + 'static,
	<B as HttpBody>::Error: Send + Sync + StdError,
	<B as HttpBody>::Data: Send,
{
	/// Finalize the configuration and starts the server.
	///
	/// ```rust
	/// #[tokio::main]
	/// async fn main() {
	///   let listener = std::net::TcpListener::bind("127.0.0.1:0").unwrap();
	///   let occupied_addr = listener.local_addr().unwrap();
	///   let addrs: &[std::net::SocketAddr] = &[
	///       occupied_addr,
	///       "127.0.0.1:0".parse().unwrap(),
	///   ];
	///   assert!(jsonrpsee_server::ServerBuilder::default().build(occupied_addr).await.is_err());
	///   assert!(jsonrpsee_server::ServerBuilder::default().build(addrs).await.is_ok());
	/// }
	/// ```
	///
	pub async fn build(self, addrs: impl ToSocketAddrs, rpc_module: impl Into<Methods>) -> io::Result<ServerHandle> {
		let listener = TcpListener::bind(addrs).await?;

		let server = Server {
			listener,
			cfg: self.settings,
			logger: self.logger,
			id_provider: self.id_provider,
			service_builder: self.service_builder,
		};

		Ok(server.start(rpc_module))
	}

	/// Finalizes the configuration of the server with customized TCP settings on the socket.
	///
	///
	/// ```rust
	/// use jsonrpsee_server::ServerBuilder;
	/// use socket2::{Domain, Socket, Type};
	/// use std::time::Duration;
	///
	/// #[tokio::main]
	/// async fn main() {
	///   let addr = "127.0.0.1:0".parse().unwrap();
	///   let domain = Domain::for_address(addr);
	///   let socket = Socket::new(domain, Type::STREAM, None).unwrap();
	///   socket.set_nonblocking(true).unwrap();
	///
	///   let address = addr.into();
	///   socket.bind(&address).unwrap();
	///
	///   socket.listen(4096).unwrap();
	///
	///   let server = ServerBuilder::new().build_from_tcp(socket).unwrap();
	/// }
	/// ```
	pub fn build_from_tcp(self, listener: impl Into<StdTcpListener>) -> io::Result<Server<S, L>> {
		let listener = TcpListener::from_std(listener.into())?;

		Ok(Server {
			listener,
			cfg: self.settings,
			logger: self.logger,
			id_provider: self.id_provider,
			service_builder: self.service_builder,
		})
	}
}

/// Data required by the server to handle requests.
#[derive(Debug, Clone)]
pub(crate) struct ServiceData<L: Logger> {
	/// Remote server address.
	pub(crate) remote_addr: SocketAddr,
	/// Registered server methods.
	pub(crate) methods: Methods,
	/// Access control.
	pub(crate) allow_hosts: AllowHosts,
	/// Max request body size.
	pub(crate) max_request_body_size: u32,
	/// Max response body size.
	pub(crate) max_response_body_size: u32,
	/// Max length for logging for request and response
	///
	/// Logs bigger than this limit will be truncated.
	pub(crate) max_log_length: u32,
	/// Maximum number of subscriptions per connection.
	pub(crate) max_subscriptions_per_connection: u32,
	/// Whether batch requests are supported by this server or not.
	pub(crate) batch_requests_config: BatchRequestConfig,
	/// Subscription ID provider.
	pub(crate) id_provider: Arc<dyn IdProvider>,
	/// Ping interval
	pub(crate) ping_interval: Duration,
	/// Stop handle.
	pub(crate) stop_handle: StopHandle,
	/// Connection ID
	pub(crate) conn_id: u32,
	/// Logger.
	pub(crate) logger: L,
	/// Handle to hold a `connection permit`.
	pub(crate) conn: Arc<OwnedSemaphorePermit>,
	/// Enable HTTP.
	pub(crate) enable_http: bool,
	/// Enable WS.
	pub(crate) enable_ws: bool,
	/// Number of messages that server is allowed `buffer` until backpressure kicks in.
	pub(crate) message_buffer_capacity: u32,
}

/// JsonRPSee service compatible with `tower`.
///
/// # Note
/// This is similar to [`hyper::service::service_fn`].
#[derive(Debug, Clone)]
pub struct TowerService<L: Logger> {
	inner: ServiceData<L>,
}

impl<L: Logger> hyper::service::Service<hyper::Request<hyper::Body>> for TowerService<L> {
	type Response = hyper::Response<hyper::Body>;

	// The following associated type is required by the `impl<B, U, L: Logger> Server<B, L>` bounds.
	// It satisfies the server's bounds when the `tower::ServiceBuilder<B>` is not set (ie `B: Identity`).
	type Error = Box<dyn StdError + Send + Sync + 'static>;

	type Future = Pin<Box<dyn Future<Output = Result<Self::Response, Self::Error>> + Send>>;

	/// Opens door for back pressure implementation.
	fn poll_ready(&mut self, _: &mut Context) -> Poll<Result<(), Self::Error>> {
		Poll::Ready(Ok(()))
	}

	fn call(&mut self, request: hyper::Request<hyper::Body>) -> Self::Future {
		tracing::trace!("{:?}", request);

		let host = match http_helpers::read_header_value(request.headers(), hyper::header::HOST) {
			Some(host) => host,
			None if request.version() == hyper::Version::HTTP_2 => match request.uri().host() {
				Some(host) => host,
				None => return async move { Ok(http::response::malformed()) }.boxed(),
			},
			None => return async move { Ok(http::response::malformed()) }.boxed(),
		};

		if let Err(e) = self.inner.allow_hosts.verify(host) {
			tracing::debug!("Denied request: {}", e);
			return async { Ok(http::response::host_not_allowed()) }.boxed();
		}

		let is_upgrade_request = is_upgrade_request(&request);

		if self.inner.enable_ws && is_upgrade_request {
			let mut server = soketto::handshake::http::Server::new();

			let response = match server.receive_request(&request) {
				Ok(response) => {
					self.inner.logger.on_connect(self.inner.remote_addr, &request, TransportProtocol::WebSocket);
					let data = self.inner.clone();

					tokio::spawn(
						async move {
							let upgraded = match hyper::upgrade::on(request).await {
								Ok(u) => u,
								Err(e) => {
									tracing::debug!("Could not upgrade connection: {}", e);
									return;
								}
							};

							let stream = BufReader::new(BufWriter::new(upgraded.compat()));
							let mut ws_builder = server.into_builder(stream);
							ws_builder.set_max_message_size(data.max_request_body_size as usize);
							let (sender, receiver) = ws_builder.finish();

							ws::background_task::<L>(sender, receiver, data).await;
						}
						.in_current_span(),
					);

					response.map(|()| hyper::Body::empty())
				}
				Err(e) => {
					tracing::debug!("Could not upgrade connection: {}", e);
					hyper::Response::new(hyper::Body::from(format!("Could not upgrade connection: {e}")))
				}
			};

			async { Ok(response) }.boxed()
		} else if self.inner.enable_http && !is_upgrade_request {
			// The request wasn't an upgrade request; let's treat it as a standard HTTP request:
			let data = http::HandleRequest {
				methods: self.inner.methods.clone(),
				max_request_body_size: self.inner.max_request_body_size,
				max_response_body_size: self.inner.max_response_body_size,
				max_log_length: self.inner.max_log_length,
				batch_requests_config: self.inner.batch_requests_config,
				logger: self.inner.logger.clone(),
				conn: self.inner.conn.clone(),
				remote_addr: self.inner.remote_addr,
			};

			self.inner.logger.on_connect(self.inner.remote_addr, &request, TransportProtocol::Http);

			Box::pin(http::handle_request(request, data).map(Ok))
		} else {
			Box::pin(async { http::response::denied() }.map(Ok))
		}
	}
}

struct ProcessConnection<L> {
	/// Remote server address.
	remote_addr: SocketAddr,
	/// Registered server methods.
	methods: Methods,
	/// Access control.
	allow_hosts: AllowHosts,
	/// Max request body size.
	max_request_body_size: u32,
	/// Max response body size.
	max_response_body_size: u32,
	/// Max length for logging for request and response
	///
	/// Logs bigger than this limit will be truncated.
	max_log_length: u32,
	/// Maximum number of subscriptions per connection.
	max_subscriptions_per_connection: u32,
	/// Whether batch requests are supported by this server or not.
	batch_requests_config: BatchRequestConfig,
	/// Subscription ID provider.
	id_provider: Arc<dyn IdProvider>,
	/// Ping interval
	ping_interval: Duration,
	/// Stop handle.
	stop_handle: StopHandle,
	/// Max connections,
	max_connections: u32,
	/// Connection ID
	conn_id: u32,
	/// Logger.
	logger: L,
	/// Allow JSON-RPC HTTP requests.
	enable_http: bool,
	/// Allow JSON-RPC WS request and WS upgrade requests.
	enable_ws: bool,
	/// Number of messages that server is allowed `buffer` until backpressure kicks in.
	message_buffer_capacity: u32,
}

#[instrument(name = "connection", skip_all, fields(remote_addr = %cfg.remote_addr, conn_id = %cfg.conn_id), level = "INFO")]
fn process_connection<'a, L: Logger, B, U>(
	service_builder: &tower::ServiceBuilder<B>,
	connection_guard: &ConnectionGuard,
	cfg: ProcessConnection<L>,
	socket: TcpStream,
	connections: &mut FuturesUnordered<tokio::task::JoinHandle<()>>,
) where
	B: Layer<TowerService<L>> + Send + 'static,
	<B as Layer<TowerService<L>>>::Service: Send
		+ Service<
			hyper::Request<hyper::Body>,
			Response = hyper::Response<U>,
			Error = Box<(dyn StdError + Send + Sync + 'static)>,
		>,
	<<B as Layer<TowerService<L>>>::Service as Service<hyper::Request<hyper::Body>>>::Future: Send,
	U: HttpBody + Send + 'static,
	<U as HttpBody>::Error: Send + Sync + StdError,
	<U as HttpBody>::Data: Send,
{
	if let Err(e) = socket.set_nodelay(true) {
		tracing::warn!("Could not set NODELAY on socket: {:?}", e);
		return;
	}

	let conn = match connection_guard.try_acquire() {
		Some(conn) => conn,
		None => {
			tracing::debug!("Too many connections. Please try again later.");
			connections.push(tokio::spawn(http::reject_connection(socket).in_current_span()));
			return;
		}
	};

	let max_conns = cfg.max_connections as usize;
	let curr_conns = max_conns - connection_guard.available_connections();
	tracing::debug!("Accepting new connection {}/{}", curr_conns, max_conns);

	let tower_service = TowerService {
		inner: ServiceData {
			remote_addr: cfg.remote_addr,
			methods: cfg.methods,
			allow_hosts: cfg.allow_hosts,
			max_request_body_size: cfg.max_request_body_size,
			max_response_body_size: cfg.max_response_body_size,
			max_log_length: cfg.max_log_length,
			max_subscriptions_per_connection: cfg.max_subscriptions_per_connection,
			batch_requests_config: cfg.batch_requests_config,
			id_provider: cfg.id_provider,
			ping_interval: cfg.ping_interval,
			stop_handle: cfg.stop_handle.clone(),
			conn_id: cfg.conn_id,
			logger: cfg.logger,
			conn: Arc::new(conn),
			enable_http: cfg.enable_http,
			enable_ws: cfg.enable_ws,
			message_buffer_capacity: cfg.message_buffer_capacity,
		},
	};

	let service = service_builder.service(tower_service);

	connections.push(tokio::spawn(to_http_service(socket, service, cfg.stop_handle).in_current_span()));
}

// Attempts to create a HTTP connection from a socket.
async fn to_http_service<S, B>(socket: TcpStream, service: S, stop_handle: StopHandle)
where
	S: Service<hyper::Request<hyper::Body>, Response = hyper::Response<B>> + Send + 'static,
	S::Error: Into<Box<dyn std::error::Error + Send + Sync>>,
	S::Future: Send,
	B: HttpBody + Send + 'static,
	<B as HttpBody>::Error: Send + Sync + StdError,
	<B as HttpBody>::Data: Send,
{
	let conn = hyper::server::conn::Http::new().serve_connection(socket, service).with_upgrades();
	let stopped = stop_handle.shutdown();

	tokio::pin!(stopped);

	let res = match future::select(conn, stopped).await {
		Either::Left((conn, _)) => conn,
		Either::Right((_, mut conn)) => {
			// NOTE: the connection should continue to be polled until shutdown can finish.
			// Thus, both lines below are needed and not a nit.
			Pin::new(&mut conn).graceful_shutdown();
			conn.await
		}
	};

	if let Err(e) = res {
		tracing::debug!("HTTP serve connection failed {:?}", e);
	}
}

enum AcceptConnection<S> {
	Shutdown,
	Established { socket: TcpStream, remote_addr: SocketAddr, stop: S },
	Err((std::io::Error, S)),
}

async fn try_accept_conn<S>(listener: &TcpListener, stopped: S) -> AcceptConnection<S>
where
	S: Future + Unpin,
{
	let accept = listener.accept();
	tokio::pin!(accept);

	match futures_util::future::select(accept, stopped).await {
		Either::Left((res, stop)) => match res {
			Ok((socket, remote_addr)) => AcceptConnection::Established { socket, remote_addr, stop },
			Err(e) => AcceptConnection::Err((e, stop)),
		},
		Either::Right(_) => AcceptConnection::Shutdown,
	}
}<|MERGE_RESOLUTION|>--- conflicted
+++ resolved
@@ -33,7 +33,7 @@
 use std::task::{Context, Poll};
 use std::time::Duration;
 
-use crate::future::{ConnectionGuard, ServerHandle, StopHandle};
+use crate::future::{ConnectionGuard, StopHandle};
 use crate::logger::{Logger, TransportProtocol};
 use crate::transport::{http, ws};
 
@@ -46,7 +46,7 @@
 
 use jsonrpsee_core::server::{AllowHosts, Methods};
 use jsonrpsee_core::traits::IdProvider;
-use jsonrpsee_core::{http_helpers, TEN_MB_SIZE_BYTES};
+use jsonrpsee_core::{http_helpers, Error, TEN_MB_SIZE_BYTES};
 
 use soketto::handshake::http::is_upgrade_request;
 use tokio::net::{TcpListener, TcpStream, ToSocketAddrs};
@@ -59,8 +59,51 @@
 /// Default maximum connections allowed.
 const MAX_CONNECTIONS: u32 = 100;
 
+/// Server handle.
+///
+/// When all [`StopHandle`]'s have been `dropped` or `stop` has been called
+/// the server will be stopped.
+#[derive(Debug, Clone)]
+pub struct Server {
+	stop: Arc<watch::Sender<()>>,
+	// NOTE: `io::Error` is not clone so it's put in an Arc to workaround that.
+	local_addr: Result<SocketAddr, Arc<io::Error>>,
+}
+
+impl Server {
+	/// Create a new server handle.
+	fn new(stop: watch::Sender<()>, local_addr: Result<SocketAddr, Arc<io::Error>>) -> Self {
+		Self { stop: Arc::new(stop), local_addr }
+	}
+
+	/// Create a builder for the server
+	pub fn builder() -> Builder<Identity, ()> {
+		Builder::default()
+	}
+
+	/// Tell the server to stop without waiting for the server to stop.
+	pub fn stop(&self) -> Result<(), Error> {
+		self.stop.send(()).map_err(|_| Error::AlreadyStopped)
+	}
+
+	/// Wait for the server to stop.
+	pub async fn stopped(self) {
+		self.stop.closed().await
+	}
+
+	/// Check if the server has been stopped.
+	pub fn is_stopped(&self) -> bool {
+		self.stop.is_closed()
+	}
+
+	/// Get the local address of the server.
+	pub fn local_addr(&self) -> Result<SocketAddr, Arc<io::Error>> {
+		self.local_addr.clone()
+	}
+}
+
 /// JSON RPC server.
-pub struct Server<B = Identity, L = ()> {
+struct ServerNotStarted<B = Identity, L = ()> {
 	listener: TcpListener,
 	cfg: Settings,
 	logger: L,
@@ -68,14 +111,7 @@
 	service_builder: tower::ServiceBuilder<B>,
 }
 
-impl Server<Identity, ()> {
-	/// Create a builder for the server.
-	pub fn builder() -> Builder {
-		Builder::new()
-	}
-}
-
-impl<L> std::fmt::Debug for Server<L> {
+impl<L> std::fmt::Debug for ServerNotStarted<L> {
 	fn fmt(&self, f: &mut std::fmt::Formatter<'_>) -> std::fmt::Result {
 		f.debug_struct("Server")
 			.field("listener", &self.listener)
@@ -85,14 +121,7 @@
 	}
 }
 
-impl<B, L> Server<B, L> {
-	/// Returns socket address to which the server is bound.
-	pub fn local_addr(&self) -> io::Result<SocketAddr> {
-		self.listener.local_addr()
-	}
-}
-
-impl<S, B, L> Server<S, L>
+impl<S, B, L> ServerNotStarted<S, L>
 where
 	L: Logger,
 	S: Layer<TowerService<L>> + Send + 'static,
@@ -109,11 +138,11 @@
 {
 	/// Start responding to connections requests.
 	///
-	/// This will run on the tokio runtime until the server is stopped or the `ServerHandle` is dropped.
-	pub fn start(mut self, methods: impl Into<Methods>) -> ServerHandle {
+	/// This will run on the tokio runtime until the server is stopped or the `Server` is dropped.
+	fn start(mut self, methods: impl Into<Methods>) -> Server {
 		let methods = methods.into();
 		let (stop_tx, stop_rx) = watch::channel(());
-		let local_addr = self.local_addr();
+		let local_addr = self.listener.local_addr();
 
 		let stop_handle = StopHandle::new(stop_rx);
 
@@ -122,11 +151,7 @@
 			None => tokio::spawn(self.start_inner(methods, stop_handle)),
 		};
 
-<<<<<<< HEAD
-		ServerHandle::new(stop_tx, local_addr.map_err(|e| e.to_string()))
-=======
-		ServerHandle::new(stop_tx)
->>>>>>> e81bdae2
+		Server::new(stop_tx, local_addr.map_err(|e| Arc::new(e)))
 	}
 
 	async fn start_inner(self, methods: Methods, stop_handle: StopHandle) {
@@ -383,7 +408,7 @@
 	/// use jsonrpsee_server::ServerBuilder;
 	///
 	/// // Set the ping interval to 10 seconds.
-	/// let builder = ServerBuilder::default().ping_interval(Duration::from_secs(10));
+	/// let builder = Server::builder().ping_interval(Duration::from_secs(10));
 	/// ```
 	pub fn ping_interval(mut self, interval: Duration) -> Self {
 		self.settings.ping_interval = interval;
@@ -404,10 +429,10 @@
 	/// use jsonrpsee_server::{ServerBuilder, RandomStringIdProvider, IdProvider};
 	///
 	/// // static dispatch
-	/// let builder1 = ServerBuilder::default().set_id_provider(RandomStringIdProvider::new(16));
+	/// let builder1 = Server::builder().set_id_provider(RandomStringIdProvider::new(16));
 	///
 	/// // or dynamic dispatch
-	/// let builder2 = ServerBuilder::default().set_id_provider(Box::new(RandomStringIdProvider::new(16)));
+	/// let builder2 = Server::builder().set_id_provider(Box::new(RandomStringIdProvider::new(16)));
 	/// ```
 	///
 	pub fn set_id_provider<I: IdProvider + 'static>(mut self, id_provider: I) -> Self {
@@ -525,15 +550,15 @@
 	///       occupied_addr,
 	///       "127.0.0.1:0".parse().unwrap(),
 	///   ];
-	///   assert!(jsonrpsee_server::ServerBuilder::default().build(occupied_addr).await.is_err());
-	///   assert!(jsonrpsee_server::ServerBuilder::default().build(addrs).await.is_ok());
+	///   assert!(jsonrpsee_server::Server::builder().build(occupied_addr).await.is_err());
+	///   assert!(jsonrpsee_server::Server::builder().build(addrs).await.is_ok());
 	/// }
 	/// ```
 	///
-	pub async fn build(self, addrs: impl ToSocketAddrs, rpc_module: impl Into<Methods>) -> io::Result<ServerHandle> {
+	pub async fn build(self, addrs: impl ToSocketAddrs, rpc_module: impl Into<Methods>) -> io::Result<Server> {
 		let listener = TcpListener::bind(addrs).await?;
 
-		let server = Server {
+		let server = ServerNotStarted {
 			listener,
 			cfg: self.settings,
 			logger: self.logger,
@@ -567,16 +592,22 @@
 	///   let server = ServerBuilder::new().build_from_tcp(socket).unwrap();
 	/// }
 	/// ```
-	pub fn build_from_tcp(self, listener: impl Into<StdTcpListener>) -> io::Result<Server<S, L>> {
+	pub fn build_from_tcp(
+		self,
+		listener: impl Into<StdTcpListener>,
+		rpc_module: impl Into<Methods>,
+	) -> io::Result<Server> {
 		let listener = TcpListener::from_std(listener.into())?;
 
-		Ok(Server {
+		let server = ServerNotStarted {
 			listener,
 			cfg: self.settings,
 			logger: self.logger,
 			id_provider: self.id_provider,
 			service_builder: self.service_builder,
-		})
+		};
+
+		Ok(server.start(rpc_module))
 	}
 }
 
