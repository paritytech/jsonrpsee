// Copyright 2019-2021 Parity Technologies (UK) Ltd.
//
// Permission is hereby granted, free of charge, to any
// person obtaining a copy of this software and associated
// documentation files (the "Software"), to deal in the
// Software without restriction, including without
// limitation the rights to use, copy, modify, merge,
// publish, distribute, sublicense, and/or sell copies of
// the Software, and to permit persons to whom the Software
// is furnished to do so, subject to the following
// conditions:
//
// The above copyright notice and this permission notice
// shall be included in all copies or substantial portions
// of the Software.
//
// THE SOFTWARE IS PROVIDED "AS IS", WITHOUT WARRANTY OF
// ANY KIND, EXPRESS OR IMPLIED, INCLUDING BUT NOT LIMITED
// TO THE WARRANTIES OF MERCHANTABILITY, FITNESS FOR A
// PARTICULAR PURPOSE AND NONINFRINGEMENT. IN NO EVENT
// SHALL THE AUTHORS OR COPYRIGHT HOLDERS BE LIABLE FOR ANY
// CLAIM, DAMAGES OR OTHER LIABILITY, WHETHER IN AN ACTION
// OF CONTRACT, TORT OR OTHERWISE, ARISING FROM, OUT OF OR
// IN CONNECTION WITH THE SOFTWARE OR THE USE OR OTHER
// DEALINGS IN THE SOFTWARE.

use std::time::Duration;

use crate::server::BatchRequestConfig;
use crate::tests::helpers::{deser_call, init_logger, server_with_context};
use crate::types::SubscriptionId;
use crate::{RpcModule, ServerBuilder};
use jsonrpsee_core::server::{SendTimeoutError, SubscriptionMessage};
use jsonrpsee_core::{traits::IdProvider, Error};
use jsonrpsee_test_utils::helpers::*;
use jsonrpsee_test_utils::mocks::{Id, WebSocketTestClient, WebSocketTestError};
use jsonrpsee_test_utils::TimeoutFutureExt;
use jsonrpsee_types::SubscriptionResponse;
use serde_json::Value as JsonValue;

use super::helpers::server;

#[tokio::test]
async fn can_set_the_max_request_body_size() {
	init_logger();

	let addr = "127.0.0.1:0";
	// Rejects all requests larger than 100 bytes
	let server = ServerBuilder::default().max_request_body_size(100).build(addr).await.unwrap();
	let mut module = RpcModule::new(());
	module.register_method("anything", |_p, _cx| "a".repeat(100)).unwrap();
	let addr = server.local_addr().unwrap();
	let handle = server.start(module).unwrap();

	let mut client = WebSocketTestClient::new(addr).await.unwrap();

	// Invalid: too long
	let req = format!(r#"{{"jsonrpc":"2.0","method":"{}","id":1}}"#, "a".repeat(100));
	let response = client.send_request_text(req).await.unwrap();
	assert_eq!(response, oversized_request(100));

	// Max request body size should not override the max response body size
	let req = r#"{"jsonrpc":"2.0","method":"anything","id":1}"#;
	let response = client.send_request_text(req).await.unwrap();
	assert_eq!(response, ok_response(JsonValue::String("a".repeat(100)), Id::Num(1)));

	handle.stop().unwrap();
	handle.stopped().await;
}

#[tokio::test]
async fn can_set_the_max_response_body_size() {
	init_logger();

	let addr = "127.0.0.1:0";
	// Set the max response body size to 100 bytes
	let server = ServerBuilder::default().max_response_body_size(100).build(addr).await.unwrap();
	let mut module = RpcModule::new(());
	module.register_method("anything", |_p, _cx| "a".repeat(101)).unwrap();
	let addr = server.local_addr().unwrap();
	let server_handle = server.start(module).unwrap();

	let mut client = WebSocketTestClient::new(addr).await.unwrap();

	// Oversized response.
	let req = r#"{"jsonrpc":"2.0", "method":"anything", "id":1}"#;
	let response = client.send_request_text(req).await.unwrap();
	assert_eq!(response, oversized_response(Id::Num(1), 100));

	server_handle.stop().unwrap();
	server_handle.stopped().await;
}

#[tokio::test]
async fn can_set_the_max_response_size_to_batch() {
	init_logger();

	let addr = "127.0.0.1:0";
	// Set the max response body size to 100 bytes
	let server = ServerBuilder::default().max_response_body_size(100).build(addr).await.unwrap();
	let mut module = RpcModule::new(());
	module.register_method("anything", |_p, _cx| "a".repeat(51)).unwrap();
	let addr = server.local_addr().unwrap();
	let server_handle = server.start(module).unwrap();

	let mut client = WebSocketTestClient::new(addr).await.unwrap();

	// Two response will end up in a response bigger than 100 bytes.
	let req = r#"[{"jsonrpc":"2.0", "method":"anything", "id":1},{"jsonrpc":"2.0", "method":"anything", "id":2}]"#;
	let response = client.send_request_text(req).await.unwrap();
	assert_eq!(response, invalid_request(Id::Null));

	server_handle.stop().unwrap();
	server_handle.stopped().await;
}

#[tokio::test]
async fn can_set_max_connections() {
	init_logger();

	let addr = "127.0.0.1:0";
	// Server that accepts max 2 connections
	let server = ServerBuilder::default().max_connections(2).build(addr).await.unwrap();
	let mut module = RpcModule::new(());
	module.register_method("anything", |_p, _cx| ()).unwrap();
	let addr = server.local_addr().unwrap();

	let server_handle = server.start(module).unwrap();

	let conn1 = WebSocketTestClient::new(addr).await;
	let conn2 = WebSocketTestClient::new(addr).await;
	let conn3 = WebSocketTestClient::new(addr).await;
	assert!(conn1.is_ok());
	assert!(conn2.is_ok());
	// Third connection is rejected
	assert!(conn3.is_err());
	if !matches!(conn3, Err(WebSocketTestError::RejectedWithStatusCode(429))) {
		panic!("Expected RejectedWithStatusCode(429), got: {conn3:#?}");
	}

	// Decrement connection count
	drop(conn2);

	tokio::time::sleep(std::time::Duration::from_millis(100)).await;

	// Can connect again
	let conn4 = WebSocketTestClient::new(addr).await;
	assert!(conn4.is_ok());

	server_handle.stop().unwrap();
	server_handle.stopped().await;
}

#[tokio::test]
async fn single_method_calls_works() {
	let addr = server().await;
	let mut client = WebSocketTestClient::new(addr).with_default_timeout().await.unwrap().unwrap();

	for i in 0..10 {
		let req = format!(r#"{{"jsonrpc":"2.0","method":"say_hello","id":{i}}}"#);
		let response = client.send_request_text(req).with_default_timeout().await.unwrap().unwrap();

		assert_eq!(response, ok_response(JsonValue::String("hello".to_owned()), Id::Num(i)));
	}
}

#[tokio::test]
async fn async_method_calls_works() {
	init_logger();
	let addr = server().await;
	let mut client = WebSocketTestClient::new(addr).await.unwrap();

	for i in 0..10 {
		let req = format!(r#"{{"jsonrpc":"2.0","method":"say_hello_async","id":{i}}}"#);
		let response = client.send_request_text(req).await.unwrap();

		assert_eq!(response, ok_response(JsonValue::String("hello".to_owned()), Id::Num(i)));
	}
}

#[tokio::test]
async fn slow_method_calls_works() {
	let addr = server().await;
	let mut client = WebSocketTestClient::new(addr).with_default_timeout().await.unwrap().unwrap();

	let req = r#"{"jsonrpc":"2.0","method":"sleep_for","params":[1000],"id":123}"#;
	let response = client.send_request_text(req).with_default_timeout().await.unwrap().unwrap();

	assert_eq!(response, ok_response(JsonValue::String("Yawn!".to_owned()), Id::Num(123)));
}

#[tokio::test]
async fn batch_method_call_works() {
	let addr = server().await;
	let mut client = WebSocketTestClient::new(addr).with_default_timeout().await.unwrap().unwrap();

	let mut batch = vec![r#"{"jsonrpc":"2.0","method":"sleep_for","params":[1000],"id":123}"#.to_string()];
	for i in 1..4 {
		batch.push(format!(r#"{{"jsonrpc":"2.0","method":"say_hello","id":{i}}}"#));
	}
	let batch = format!("[{}]", batch.join(","));
	let response = client.send_request_text(batch).with_default_timeout().await.unwrap().unwrap();
	assert_eq!(
		response,
		r#"[{"jsonrpc":"2.0","result":"Yawn!","id":123},{"jsonrpc":"2.0","result":"hello","id":1},{"jsonrpc":"2.0","result":"hello","id":2},{"jsonrpc":"2.0","result":"hello","id":3}]"#
	);
}

#[tokio::test]
async fn batch_method_call_where_some_calls_fail() {
	let addr = server().await;
	let mut client = WebSocketTestClient::new(addr).with_default_timeout().await.unwrap().unwrap();

	let batch = vec![
		r#"{"jsonrpc":"2.0","method":"say_hello","id":1}"#,
		r#"{"jsonrpc":"2.0","method":"call_fail","id":2}"#,
		r#"{"jsonrpc":"2.0","method":"add","params":[34, 45],"id":3}"#,
	];
	let batch = format!("[{}]", batch.join(","));

	let response = client.send_request_text(batch).with_default_timeout().await.unwrap().unwrap();

	assert_eq!(
		response,
		r#"[{"jsonrpc":"2.0","result":"hello","id":1},{"jsonrpc":"2.0","error":{"code":-32000,"message":"MyAppError"},"id":2},{"jsonrpc":"2.0","result":79,"id":3}]"#
	);
}

#[tokio::test]
async fn garbage_request_fails() {
	let addr = server().await;
	let mut client = WebSocketTestClient::new(addr).await.unwrap();

	let req = r#"dsdfs fsdsfds"#;
	let response = client.send_request_text(req).await.unwrap();
	assert_eq!(response, parse_error(Id::Null));

	let req = r#"{ "#;
	let response = client.send_request_text(req).await.unwrap();
	assert_eq!(response, parse_error(Id::Null));

	let req = r#"{}"#;
	let response = client.send_request_text(req).await.unwrap();
	assert_eq!(response, parse_error(Id::Null));

	let req = r#"{sds}"#;
	let response = client.send_request_text(req).await.unwrap();
	assert_eq!(response, parse_error(Id::Null));

	let req = r#"["#;
	let response = client.send_request_text(req).await.unwrap();
	assert_eq!(response, parse_error(Id::Null));

	let req = r#"[dsds]"#;
	let response = client.send_request_text(req).await.unwrap();
	assert_eq!(response, parse_error(Id::Null));

	let req = r#"[]"#;
	let response = client.send_request_text(req).await.unwrap();
	assert_eq!(response, invalid_request(Id::Null));

	let req = r#"[{"jsonrpc":"2.0","method":"add", "params":[1, 2],"id":1}"#;
	let response = client.send_request_text(req).await.unwrap();
	assert_eq!(response, parse_error(Id::Null));
}

#[tokio::test]
async fn whitespace_is_not_significant() {
	init_logger();

	let addr = server().await;
	let mut client = WebSocketTestClient::new(addr).await.unwrap();

	let req = r#"         {"jsonrpc":"2.0","method":"add", "params":[1, 2],"id":1}"#;
	let response = client.send_request_text(req).await.unwrap();
	assert_eq!(response, ok_response(JsonValue::Number(3u32.into()), Id::Num(1)));

	let req = r#" [{"jsonrpc":"2.0","method":"add", "params":[1, 2],"id":1}]"#;
	let response = client.send_request_text(req).await.unwrap();
	assert_eq!(response, r#"[{"jsonrpc":"2.0","result":3,"id":1}]"#);

	// Up to 127 whitespace chars are accepted.
	let req = format!("{}{}", " ".repeat(127), r#"{"jsonrpc":"2.0","method":"add", "params":[1, 2],"id":1}"#);
	let response = client.send_request_text(req).await.unwrap();
	assert_eq!(response, ok_response(JsonValue::Number(3u32.into()), Id::Num(1)));

	// More than 127 whitespace chars are not accepted.
	let req = format!("{}{}", " ".repeat(128), r#"{"jsonrpc":"2.0","method":"add", "params":[1, 2],"id":1}"#);
	let response = client.send_request_text(req).await.unwrap();
	assert_eq!(response, parse_error(Id::Null));
}

#[tokio::test]
async fn single_method_call_with_params_works() {
	let addr = server().await;
	let mut client = WebSocketTestClient::new(addr).with_default_timeout().await.unwrap().unwrap();

	let req = r#"{"jsonrpc":"2.0","method":"add", "params":[1, 2],"id":1}"#;
	let response = client.send_request_text(req).with_default_timeout().await.unwrap().unwrap();
	assert_eq!(response, ok_response(JsonValue::Number(3.into()), Id::Num(1)));
}

#[tokio::test]
async fn single_method_call_with_faulty_params_returns_err() {
	let addr = server().await;
	let mut client = WebSocketTestClient::new(addr).with_default_timeout().await.unwrap().unwrap();
	let expected = r#"{"jsonrpc":"2.0","error":{"code":-32602,"message":"Invalid params","data":"invalid type: string \"should be a number\", expected u64 at line 1 column 21"},"id":1}"#;

	let req = r#"{"jsonrpc":"2.0","method":"add", "params":["should be a number"],"id":1}"#;
	let response = client.send_request_text(req).with_default_timeout().await.unwrap().unwrap();
	assert_eq!(response, expected);
}

#[tokio::test]
async fn single_method_call_with_faulty_context() {
	let addr = server_with_context().await;
	let mut client = WebSocketTestClient::new(addr).with_default_timeout().await.unwrap().unwrap();

	let req = r#"{"jsonrpc":"2.0","method":"should_err", "params":[],"id":1}"#;
	let response = client.send_request_text(req).with_default_timeout().await.unwrap().unwrap();
	assert_eq!(response, call_execution_failed("MyAppError", Id::Num(1)));
}

#[tokio::test]
async fn single_method_call_with_ok_context() {
	let addr = server_with_context().await;
	let mut client = WebSocketTestClient::new(addr).with_default_timeout().await.unwrap().unwrap();

	let req = r#"{"jsonrpc":"2.0","method":"should_ok", "params":[],"id":1}"#;
	let response = client.send_request_text(req).with_default_timeout().await.unwrap().unwrap();
	assert_eq!(response, ok_response("ok".into(), Id::Num(1)));
}

#[tokio::test]
async fn async_method_call_with_ok_context() {
	let addr = server_with_context().await;
	let mut client = WebSocketTestClient::new(addr).await.unwrap();

	let req = r#"{"jsonrpc":"2.0","method":"should_ok_async", "params":[],"id":1}"#;
	let response = client.send_request_text(req).await.unwrap();
	assert_eq!(response, ok_response("ok!".into(), Id::Num(1)));
}

#[tokio::test]
async fn async_method_call_with_params() {
	let addr = server().await;
	let mut client = WebSocketTestClient::new(addr).await.unwrap();

	let req = r#"{"jsonrpc":"2.0","method":"add_async", "params":[1, 2],"id":1}"#;
	let response = client.send_request_text(req).await.unwrap();
	assert_eq!(response, ok_response(JsonValue::Number(3.into()), Id::Num(1)));
}

#[tokio::test]
async fn async_method_call_that_fails() {
	let addr = server_with_context().await;
	let mut client = WebSocketTestClient::new(addr).await.unwrap();

	let req = r#"{"jsonrpc":"2.0","method":"err_async", "params":[],"id":1}"#;
	let response = client.send_request_text(req).await.unwrap();
	assert_eq!(response, call_execution_failed("MyAppError", Id::Num(1)));
}

#[tokio::test]
async fn single_method_send_binary() {
	let addr = server().await;
	let mut client = WebSocketTestClient::new(addr).with_default_timeout().await.unwrap().unwrap();

	let req = r#"{"jsonrpc":"2.0","method":"add", "params":[1, 2],"id":1}"#;
	let response = client.send_request_binary(req.as_bytes()).with_default_timeout().await.unwrap().unwrap();
	assert_eq!(response, ok_response(JsonValue::Number(3.into()), Id::Num(1)));
}

#[tokio::test]
async fn should_return_method_not_found() {
	let addr = server().await;
	let mut client = WebSocketTestClient::new(addr).with_default_timeout().await.unwrap().unwrap();

	let req = r#"{"jsonrpc":"2.0","method":"bar","id":"foo"}"#;
	let response = client.send_request_text(req).with_default_timeout().await.unwrap().unwrap();
	assert_eq!(response, method_not_found(Id::Str("foo".into())));
}

#[tokio::test]
async fn invalid_json_id_missing_value() {
	let addr = server().await;
	let mut client = WebSocketTestClient::new(addr).with_default_timeout().await.unwrap().unwrap();

	let req = r#"{"jsonrpc":"2.0","method":"say_hello","id"}"#;
	let response = client.send_request_text(req).with_default_timeout().await.unwrap().unwrap();
	// If there was an error in detecting the id in the Request object (e.g. Parse error/Invalid Request), it MUST be
	// Null.
	assert_eq!(response, parse_error(Id::Null));
}

#[tokio::test]
async fn invalid_request_object() {
	let addr = server().await;
	let mut client = WebSocketTestClient::new(addr).with_default_timeout().await.unwrap().unwrap();

	let req = r#"{"method":"bar","id":1}"#;
	let response = client.send_request_text(req).with_default_timeout().await.unwrap().unwrap();
	assert_eq!(response, invalid_request(Id::Num(1)));
}

#[tokio::test]
async fn unknown_field_is_ok() {
	let addr = server().await;
	let mut client = WebSocketTestClient::new(addr).with_default_timeout().await.unwrap().unwrap();

	let req = r#"{"jsonrpc":"2.0","method":"say_hello","id":1,"is_not_request_object":1}"#;
	let response = client.send_request_text(req).with_default_timeout().await.unwrap().unwrap();
	assert_eq!(response, ok_response(JsonValue::String("hello".to_owned()), Id::Num(1)));
}

#[tokio::test]
async fn register_methods_works() {
	let mut module = RpcModule::new(());
	assert!(module.register_method("say_hello", |_, _| "lo").is_ok());
	assert!(module.register_method("say_hello", |_, _| "lo").is_err());
	assert!(module
		.register_subscription("subscribe_hello", "subscribe_hello", "unsubscribe_hello", |_, _, _| async { Ok(()) })
		.is_ok());
	assert!(module
		.register_subscription("subscribe_hello_again", "subscribe_hello_again", "unsubscribe_hello", |_, _, _| async {
			Ok(())
		})
		.is_err());
	assert!(
		module.register_method("subscribe_hello_again", |_, _| "lo").is_ok(),
		"Failed register_subscription should not have side-effects"
	);
}

#[tokio::test]
async fn register_same_subscribe_unsubscribe_is_err() {
	let mut module = RpcModule::new(());
	assert!(matches!(
		module
			.register_subscription("subscribe_hello", "subscribe_hello", "subscribe_hello", |_, _, _| async { Ok(()) }),
		Err(Error::SubscriptionNameConflict(_))
	));
}

#[tokio::test]
async fn parse_error_request_should_not_close_connection() {
	let addr = server().await;
	let mut client = WebSocketTestClient::new(addr).with_default_timeout().await.unwrap().unwrap();

	let invalid_request = r#"{"jsonrpc":"2.0","method":"bar","params":[1,"id":99}"#;
	let response1 = client.send_request_text(invalid_request).with_default_timeout().await.unwrap().unwrap();
	assert_eq!(response1, parse_error(Id::Null));
	let request = r#"{"jsonrpc":"2.0","method":"say_hello","id":33}"#;
	let response2 = client.send_request_text(request).with_default_timeout().await.unwrap().unwrap();
	assert_eq!(response2, ok_response(JsonValue::String("hello".to_owned()), Id::Num(33)));
}

#[tokio::test]
async fn invalid_request_should_not_close_connection() {
	let addr = server().await;
	let mut client = WebSocketTestClient::new(addr).with_default_timeout().await.unwrap().unwrap();

	let req = r#"{"method":"bar","id":1}"#;
	let response = client.send_request_text(req).with_default_timeout().await.unwrap().unwrap();
	assert_eq!(response, invalid_request(Id::Num(1)));
	let request = r#"{"jsonrpc":"2.0","method":"say_hello","id":33}"#;
	let response = client.send_request_text(request).with_default_timeout().await.unwrap().unwrap();
	assert_eq!(response, ok_response(JsonValue::String("hello".to_owned()), Id::Num(33)));
}

#[tokio::test]
async fn valid_request_that_fails_to_execute_should_not_close_connection() {
	let addr = server().await;
	let mut client = WebSocketTestClient::new(addr).with_default_timeout().await.unwrap().unwrap();

	// Good request, executes fine
	let request = r#"{"jsonrpc":"2.0","method":"say_hello","id":33}"#;
	let response = client.send_request_text(request).with_default_timeout().await.unwrap().unwrap();
	assert_eq!(response, ok_response(JsonValue::String("hello".to_owned()), Id::Num(33)));

	// Good request, but causes error.
	let req = r#"{"jsonrpc":"2.0","method":"call_fail","params":[],"id":123}"#;
	let response = client.send_request_text(req).with_default_timeout().await.unwrap().unwrap();
	assert_eq!(response, r#"{"jsonrpc":"2.0","error":{"code":-32000,"message":"MyAppError"},"id":123}"#);

	// Connection is still good.
	let request = r#"{"jsonrpc":"2.0","method":"say_hello","id":333}"#;
	let response = client.send_request_text(request).with_default_timeout().await.unwrap().unwrap();
	assert_eq!(response, ok_response(JsonValue::String("hello".to_owned()), Id::Num(333)));
}

#[tokio::test]
async fn can_register_modules() {
	let cx = String::new();
	let mut mod1 = RpcModule::new(cx);

	let cx2 = Vec::<u8>::new();
	let mut mod2 = RpcModule::new(cx2);

	assert_eq!(mod1.method_names().count(), 0);
	assert_eq!(mod2.method_names().count(), 0);
	mod1.register_method("bla", |_, cx| format!("Gave me {cx}")).unwrap();
	mod1.register_method("bla2", |_, cx| format!("Gave me {cx}")).unwrap();
	mod2.register_method("yada", |_, cx| format!("Gave me {cx:?}")).unwrap();

	// Won't register, name clashes
	mod2.register_method("bla", |_, cx| format!("Gave me {cx:?}")).unwrap();

	assert_eq!(mod1.method_names().count(), 2);
	let err = mod1.merge(mod2).unwrap_err();
	assert!(matches!(err, Error::MethodAlreadyRegistered(err) if err == "bla"));
	assert_eq!(mod1.method_names().count(), 2);
}

#[tokio::test]
async fn unsubscribe_twice_should_indicate_error() {
	init_logger();
	let addr = server().await;
	let mut client = WebSocketTestClient::new(addr).with_default_timeout().await.unwrap().unwrap();

	let sub_call = call("subscribe_hello", Vec::<()>::new(), Id::Num(0));
	let sub_id: u64 = deser_call(client.send_request_text(sub_call).await.unwrap());

	let unsub_call = call("unsubscribe_hello", vec![sub_id], Id::Num(1));
	let unsub_1: bool = deser_call(client.send_request_text(unsub_call).await.unwrap());
	assert!(unsub_1);

	let unsub_call = call("unsubscribe_hello", vec![sub_id], Id::Num(2));
	let unsub_2: bool = deser_call(client.send_request_text(unsub_call).await.unwrap());

	assert!(!unsub_2);
}

#[tokio::test]
async fn unsubscribe_wrong_sub_id_type() {
	init_logger();
	let addr = server().await;
	let mut client = WebSocketTestClient::new(addr).with_default_timeout().await.unwrap().unwrap();

	let unsub: bool =
		deser_call(client.send_request_text(call("unsubscribe_hello", vec![13.99_f64], Id::Num(0))).await.unwrap());
	assert!(!unsub);
}

#[tokio::test]
async fn custom_subscription_id_works() {
	#[derive(Debug, Clone)]
	struct HardcodedSubscriptionId;

	impl IdProvider for HardcodedSubscriptionId {
		fn next_id(&self) -> SubscriptionId<'static> {
			"0xdeadbeef".to_string().into()
		}
	}

	init_logger();
	let server = ServerBuilder::default()
		.set_id_provider(HardcodedSubscriptionId)
		.build("127.0.0.1:0")
		.with_default_timeout()
		.await
		.unwrap()
		.unwrap();
	let addr = server.local_addr().unwrap();
	let mut module = RpcModule::new(());
	module
		.register_subscription("subscribe_hello", "subscribe_hello", "unsubscribe_hello", |_, sink, _| async {
			let sink = sink.accept().await.unwrap();

			assert!(matches!(sink.subscription_id(), SubscriptionId::Str(id) if id == "0xdeadbeef"));

			loop {
				let _ = &sink;
				tokio::time::sleep(std::time::Duration::from_secs(30)).await;
			}
		})
		.unwrap();
	let _handle = server.start(module).unwrap();

	let mut client = WebSocketTestClient::new(addr).with_default_timeout().await.unwrap().unwrap();

	let sub = client.send_request_text(call("subscribe_hello", Vec::<()>::new(), Id::Num(0))).await.unwrap();
	assert_eq!(&sub, r#"{"jsonrpc":"2.0","result":"0xdeadbeef","id":0}"#);
	let unsub = client.send_request_text(call("unsubscribe_hello", vec!["0xdeadbeef"], Id::Num(1))).await.unwrap();
	assert_eq!(&unsub, r#"{"jsonrpc":"2.0","result":true,"id":1}"#);
}

#[tokio::test]
async fn disabled_batches() {
	// Disable batches support.
	let server = ServerBuilder::default()
		.set_batch_request_config(BatchRequestConfig::Disabled)
		.build("127.0.0.1:0")
		.with_default_timeout()
		.await
		.unwrap()
		.unwrap();

	let mut module = RpcModule::new(());
	module.register_method("should_ok", |_, _ctx| "ok").unwrap();
	let addr = server.local_addr().unwrap();

	let server_handle = server.start(module).unwrap();

	// Send a valid batch.
	let mut client = WebSocketTestClient::new(addr).with_default_timeout().await.unwrap().unwrap();
	let req = r#"[
		{"jsonrpc":"2.0","method":"should_ok", "params":[],"id":1},
		{"jsonrpc":"2.0","method":"should_ok", "params":[],"id":2}
	]"#;
	let response = client.send_request_text(req).with_default_timeout().await.unwrap().unwrap();
	assert_eq!(response, batches_not_supported());

	server_handle.stop().unwrap();
	server_handle.stopped().await;
}

#[tokio::test]
async fn batch_limit_works() {
	// Disable batches support.
	let server = ServerBuilder::default()
		.set_batch_request_config(BatchRequestConfig::Limit(1))
		.build("127.0.0.1:0")
		.with_default_timeout()
		.await
		.unwrap()
		.unwrap();

	let mut module = RpcModule::new(());
	module.register_method("should_ok", |_, _ctx| "ok").unwrap();
	let addr = server.local_addr().unwrap();

	let server_handle = server.start(module).unwrap();

	// Send a valid batch.
	let mut client = WebSocketTestClient::new(addr).with_default_timeout().await.unwrap().unwrap();
	let req = r#"[
		{"jsonrpc":"2.0","method":"should_ok", "params":[],"id":1},
		{"jsonrpc":"2.0","method":"should_ok", "params":[],"id":2}
	]"#;
	let response = client.send_request_text(req).with_default_timeout().await.unwrap().unwrap();
	assert_eq!(response, batches_too_large(1));

	server_handle.stop().unwrap();
	server_handle.stopped().await;
}

#[tokio::test]
async fn invalid_batch_calls() {
	init_logger();

	let addr = server().await;
	let mut client = WebSocketTestClient::new(addr).with_default_timeout().await.unwrap().unwrap();

	// batch with no requests
	let req = r#"[]"#;
	let response = client.send_request_text(req).with_default_timeout().await.unwrap().unwrap();
	assert_eq!(response, invalid_request(Id::Null));

	// batch with invalid request
	let req = r#"[123]"#;
	let response = client.send_request_text(req).with_default_timeout().await.unwrap().unwrap();
	assert_eq!(response, invalid_batch(vec![Id::Null]));

	// batch with invalid request
	let req = r#"[1, 2, 3]"#;
	let response = client.send_request_text(req).with_default_timeout().await.unwrap().unwrap();
	assert_eq!(response, invalid_batch(vec![Id::Null, Id::Null, Id::Null]));

	// invalid JSON in batch
	let req = r#"[
		{"jsonrpc": "2.0", "method": "sum", "params": [1,2,4], "id": "1"},
		{"jsonrpc": "2.0", "method"
	  ]"#;
	let response = client.send_request_text(req).with_default_timeout().await.unwrap().unwrap();
	assert_eq!(response, parse_error(Id::Null));
}

#[tokio::test]
async fn batch_with_mixed_calls() {
	init_logger();

	let addr = server().with_default_timeout().await.unwrap();
	let mut client = WebSocketTestClient::new(addr).with_default_timeout().await.unwrap().unwrap();
	// mixed notifications, method calls and valid json should be valid.
	let req = r#"[
			{"jsonrpc": "2.0", "method": "add", "params": [1,2,4], "id": "1"},
			{"jsonrpc": "2.0", "method": "add", "params": [7]},
			{"foo": "boo"},
			{"jsonrpc": "2.0", "method": "foo.get", "params": {"name": "myself"}, "id": "5"}
		]"#;
	let res = r#"[{"jsonrpc":"2.0","result":7,"id":"1"},{"jsonrpc":"2.0","error":{"code":-32600,"message":"Invalid request"},"id":null},{"jsonrpc":"2.0","error":{"code":-32601,"message":"Method not found"},"id":"5"}]"#;
	let response = client.send_request_text(req.to_string()).with_default_timeout().await.unwrap().unwrap();
	assert_eq!(response, res);
}

#[tokio::test]
async fn batch_notif_without_params_works() {
	init_logger();

	let addr = server().with_default_timeout().await.unwrap();
	let mut client = WebSocketTestClient::new(addr).with_default_timeout().await.unwrap().unwrap();
	// mixed notifications, method calls and valid json should be valid.
	let req = r#"[
			{"jsonrpc": "2.0", "method": "add", "params": [1,2,4], "id": "1"},
			{"jsonrpc": "2.0", "method": "add"}
		]"#;
	let res = r#"[{"jsonrpc":"2.0","result":7,"id":"1"}]"#;
	let response = client.send_request_text(req.to_string()).with_default_timeout().await.unwrap().unwrap();
	assert_eq!(response, res);
}

#[tokio::test]
async fn ws_server_backpressure_works() {
	init_logger();

	let (backpressure_tx, mut backpressure_rx) = tokio::sync::mpsc::channel::<()>(1);

	let server = ServerBuilder::default()
		.set_message_buffer_capacity(5)
		.build("127.0.0.1:0")
		.with_default_timeout()
		.await
		.unwrap()
		.unwrap();

	let mut module = RpcModule::new(backpressure_tx);

	module
		.register_subscription(
			"subscribe_with_backpressure_aggregation",
			"n",
			"unsubscribe_with_backpressure_aggregation",
			move |_, pending, mut backpressure_tx| async move {
				let sink = pending.accept().await?;
				let n = SubscriptionMessage::from_json(&1)?;
				let bp = SubscriptionMessage::from_json(&2)?;

				let mut msg = n.clone();

				loop {
					tokio::select! {
						biased;
						_ = sink.closed() => {
							// User closed connection.
							break Ok(());
						},
						res = sink.send_timeout(msg.clone(), std::time::Duration::from_millis(100)) => {
							match res {
								// msg == 1
								Ok(_) => {
									msg = n.clone();
								}
								Err(SendTimeoutError::Closed(_)) => break Ok(()),
								// msg == 2
								Err(SendTimeoutError::Timeout(_)) => {
									let b_tx = std::sync::Arc::make_mut(&mut backpressure_tx);
									let _ = b_tx.send(()).await;
									msg = bp.clone();
								}
							};
						},
					}
				}
			},
		)
		.unwrap();
	let addr = server.local_addr().unwrap();

	let _server_handle = server.start(module).unwrap();

	// Send a valid batch.
	let mut client = WebSocketTestClient::new(addr).with_default_timeout().await.unwrap().unwrap();
	let req = r#"
		{"jsonrpc":"2.0","method":"subscribe_with_backpressure_aggregation", "params":[],"id":1}"#;
	client.send(req).with_default_timeout().await.unwrap().unwrap();

	backpressure_rx.recv().await.unwrap();

	let now = std::time::Instant::now();
	let mut msg;

	// Assert that first `item == 2` was sent and then
	// the client start reading the socket again the buffered items should be sent.
	// Thus, eventually `item == 1` should be sent again.
	let mut seen_backpressure_item = false;
	let mut seen_item_after_backpressure = false;

	while now.elapsed() < std::time::Duration::from_secs(10) {
		msg = client.receive().with_default_timeout().await.unwrap().unwrap();
		if let Ok(sub_notif) = serde_json::from_str::<SubscriptionResponse<usize>>(&msg) {
			match sub_notif.params.result {
				1 if seen_backpressure_item => {
					seen_item_after_backpressure = true;
					break;
				}
				2 => {
					seen_backpressure_item = true;
				}
				_ => (),
			}
		}
	}

	assert!(seen_backpressure_item);
	assert!(seen_item_after_backpressure);
}

#[tokio::test]
async fn notif_is_ignored() {
	init_logger();
	let addr = server().await;
	let mut client = WebSocketTestClient::new(addr).with_default_timeout().await.unwrap().unwrap();

	// This call should not be answered and a timeout is regarded as "not answered"
	assert!(client.send_request_text(r#"{"jsonrpc":"2.0","method":"bar"}"#).with_default_timeout().await.is_err());
}

#[tokio::test]
async fn close_client_with_pending_calls_works() {
	const MAX_TIMEOUT: Duration = Duration::from_secs(60);
	const CONCURRENT_CALLS: usize = 10;
	init_logger();

<<<<<<< HEAD
	let (handle, addr) = {
		let server = ServerBuilder::default()
			.ping_interval(std::time::Duration::from_secs(60 * 60))
			.build("127.0.0.1:0")
			.with_default_timeout()
			.await
			.unwrap()
			.unwrap();

		let mut module = RpcModule::new(());

		module
			.register_async_method("infinite_call", |_, _| async move {
				futures_util::future::pending::<()>().await;
				"ok"
			})
			.unwrap();
		let addr = server.local_addr().unwrap();

		(server.start(module).unwrap(), addr)
	};
=======
	let (tx, mut rx) = tokio::sync::mpsc::unbounded_channel();
>>>>>>> 457d2d2e

	let (handle, addr) = server_with_infinite_call(MAX_TIMEOUT.checked_mul(10).unwrap(), tx).await;
	let mut client = WebSocketTestClient::new(addr).with_default_timeout().await.unwrap().unwrap();

	for _ in 0..10 {
		let req = r#"{"jsonrpc":"2.0","method":"infinite_call","id":1}"#;
		client.send(req).with_default_timeout().await.unwrap().unwrap();
	}

	// Assert that the server has received the calls.
	for _ in 0..CONCURRENT_CALLS {
		assert!(rx.recv().await.is_some());
	}

	client.close().await.unwrap();
	assert!(client.receive().await.is_err());

	// Stop the server and ensure that the server doesn't wait for futures to complete
	// when the connection has already been closed.
	handle.stop().unwrap();
	assert!(handle.stopped().with_timeout(MAX_TIMEOUT).await.is_ok());
}

#[tokio::test]
async fn drop_client_with_pending_calls_works() {
	const MAX_TIMEOUT: Duration = Duration::from_secs(60);
	const CONCURRENT_CALLS: usize = 10;
	init_logger();

	let (tx, mut rx) = tokio::sync::mpsc::unbounded_channel();
	let (handle, addr) = server_with_infinite_call(MAX_TIMEOUT.checked_mul(10).unwrap(), tx).await;

	{
		let mut client = WebSocketTestClient::new(addr).with_default_timeout().await.unwrap().unwrap();

		for _ in 0..CONCURRENT_CALLS {
			let req = r#"{"jsonrpc":"2.0","method":"infinite_call","id":1}"#;
			client.send(req).with_default_timeout().await.unwrap().unwrap();
		}
		// Assert that the server has received the calls.
		for _ in 0..CONCURRENT_CALLS {
			assert!(rx.recv().await.is_some());
		}
	}

	// Stop the server and ensure that the server doesn't wait for futures to complete
	// when the connection has already been closed.
	handle.stop().unwrap();
	assert!(handle.stopped().with_timeout(MAX_TIMEOUT).await.is_ok());
}

async fn server_with_infinite_call(
	timeout: Duration,
	tx: tokio::sync::mpsc::UnboundedSender<()>,
) -> (crate::ServerHandle, std::net::SocketAddr) {
	let server = ServerBuilder::default()
		// Make sure that the ping_interval doesn't force the connection to be closed
		.ping_interval(timeout)
		.build("127.0.0.1:0")
		.with_default_timeout()
		.await
		.unwrap()
		.unwrap();

	let mut module = RpcModule::new(tx);

	module
		.register_async_method("infinite_call", |_, mut ctx| async move {
			let tx = std::sync::Arc::make_mut(&mut ctx);
			tx.send(()).unwrap();
			futures_util::future::pending::<()>().await;
			"ok"
		})
		.unwrap();
	let addr = server.local_addr().unwrap();

	(server.start(module).unwrap(), addr)
}<|MERGE_RESOLUTION|>--- conflicted
+++ resolved
@@ -822,31 +822,7 @@
 	const CONCURRENT_CALLS: usize = 10;
 	init_logger();
 
-<<<<<<< HEAD
-	let (handle, addr) = {
-		let server = ServerBuilder::default()
-			.ping_interval(std::time::Duration::from_secs(60 * 60))
-			.build("127.0.0.1:0")
-			.with_default_timeout()
-			.await
-			.unwrap()
-			.unwrap();
-
-		let mut module = RpcModule::new(());
-
-		module
-			.register_async_method("infinite_call", |_, _| async move {
-				futures_util::future::pending::<()>().await;
-				"ok"
-			})
-			.unwrap();
-		let addr = server.local_addr().unwrap();
-
-		(server.start(module).unwrap(), addr)
-	};
-=======
 	let (tx, mut rx) = tokio::sync::mpsc::unbounded_channel();
->>>>>>> 457d2d2e
 
 	let (handle, addr) = server_with_infinite_call(MAX_TIMEOUT.checked_mul(10).unwrap(), tx).await;
 	let mut client = WebSocketTestClient::new(addr).with_default_timeout().await.unwrap().unwrap();
