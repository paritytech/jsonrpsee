--- conflicted
+++ resolved
@@ -1,16 +1,13 @@
 use std::convert::Infallible;
-<<<<<<< HEAD
 
 use http::Method;
 use jsonrpsee_core::{http_helpers::read_body, GenericTransportError};
 
 use crate::{
-	middleware::rpc::{Context, RpcService, RpcServiceBuilder, RpcServiceCfg, RpcServiceT, TransportProtocol},
+	middleware::rpc::{RpcService, RpcServiceBuilder, RpcServiceCfg, RpcServiceT, TransportProtocol},
 	server::handle_rpc_call,
 	ServiceData,
 };
-=======
->>>>>>> 8a24e245
 
 /// Checks that content type of received request is valid for JSON-RPC.
 pub fn content_type_is_json(request: &hyper::Request<hyper::Body>) -> bool {
@@ -38,7 +35,6 @@
 	}
 }
 
-<<<<<<< HEAD
 /// Process a JSON-RPC HTTP request.
 pub async fn handle_request<L>(
 	request: hyper::Request<hyper::Body>,
@@ -50,15 +46,7 @@
 	<L as tower::Layer<RpcService>>::Service: Send + Sync + 'static,
 	for<'a> <L as tower::Layer<RpcService>>::Service: RpcServiceT<'a>,
 {
-	let ServiceData { remote_addr, methods, stop_handle, conn_id, conn_permit, cfg } = svc;
-
-	let ctx = Context {
-		transport: TransportProtocol::Http,
-		remote_addr,
-		conn_id: conn_id as usize,
-		headers: request.headers().clone(),
-		uri: request.uri().clone(),
-	};
+	let ServiceData { methods, stop_handle, conn_id, conn_permit, cfg } = svc;
 
 	let rpc_service = rpc_service.service(RpcService::new(
 		methods,
@@ -86,7 +74,15 @@
 				}
 			};
 
-			let rp = handle_rpc_call(&body, is_single, batch_config, max_response_size, &rpc_service, &ctx).await;
+			let rp = handle_rpc_call(
+				&body,
+				is_single,
+				batch_config,
+				max_response_size,
+				&rpc_service,
+				TransportProtocol::Http,
+			)
+			.await;
 
 			// If the response is empty it means that it was a notification or empty batch.
 			// For HTTP these are just ACK:ed with a empty body.
@@ -105,9 +101,6 @@
 
 /// HTTP response helpers.
 pub mod response {
-=======
-pub(crate) mod response {
->>>>>>> 8a24e245
 	use jsonrpsee_types::error::{reject_too_big_request, ErrorCode};
 	use jsonrpsee_types::{ErrorObjectOwned, Id, Response, ResponsePayload};
 
