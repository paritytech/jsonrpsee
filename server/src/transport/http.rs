use std::convert::Infallible;
use std::net::SocketAddr;
use std::sync::Arc;

use crate::logger::{self, Logger, TransportProtocol};

use futures_util::future::Either;
use futures_util::stream::{FuturesOrdered, StreamExt};
use hyper::Method;
use jsonrpsee_core::error::GenericTransportError;
use jsonrpsee_core::http_helpers::read_body;
use jsonrpsee_core::server::helpers::{batch_response_error, prepare_error, BatchResponseBuilder, MethodResponse};
use jsonrpsee_core::server::{MethodCallback, Methods};
use jsonrpsee_core::tracing::{rx_log_from_json, tx_log_from_str};
use jsonrpsee_core::JsonRawValue;
use jsonrpsee_types::error::{ErrorCode, BATCHES_NOT_SUPPORTED_CODE, BATCHES_NOT_SUPPORTED_MSG};
use jsonrpsee_types::{ErrorObject, Id, InvalidRequest, Notification, Params, Request};
use tokio::sync::OwnedSemaphorePermit;
use tracing::instrument;

type Notif<'a> = Notification<'a, Option<&'a JsonRawValue>>;

/// Checks that content type of received request is valid for JSON-RPC.
pub(crate) fn content_type_is_json(request: &hyper::Request<hyper::Body>) -> bool {
	is_json(request.headers().get(hyper::header::CONTENT_TYPE))
}

/// Returns true if the `content_type` header indicates a valid JSON message.
pub(crate) fn is_json(content_type: Option<&hyper::header::HeaderValue>) -> bool {
	content_type.and_then(|val| val.to_str().ok()).map_or(false, |content| {
		content.eq_ignore_ascii_case("application/json")
			|| content.eq_ignore_ascii_case("application/json; charset=utf-8")
			|| content.eq_ignore_ascii_case("application/json;charset=utf-8")
	})
}

pub(crate) async fn reject_connection(socket: tokio::net::TcpStream) {
	async fn reject(_req: hyper::Request<hyper::Body>) -> Result<hyper::Response<hyper::Body>, Infallible> {
		Ok(response::too_many_requests())
	}

	if let Err(e) = hyper::server::conn::Http::new().serve_connection(socket, hyper::service::service_fn(reject)).await
	{
		tracing::warn!("Error when trying to deny connection: {:?}", e);
	}
}

#[derive(Debug)]
pub(crate) struct ProcessValidatedRequest<'a, L: Logger> {
	pub(crate) request: hyper::Request<hyper::Body>,
	pub(crate) logger: &'a L,
	pub(crate) methods: Methods,
	pub(crate) max_request_body_size: u32,
	pub(crate) max_response_body_size: u32,
	pub(crate) max_log_length: u32,
	pub(crate) batch_requests_supported: bool,
	pub(crate) request_start: L::Instant,
}

/// Process a verified request, it implies a POST request with content type JSON.
pub(crate) async fn process_validated_request<L: Logger>(
	input: ProcessValidatedRequest<'_, L>,
) -> hyper::Response<hyper::Body> {
	let ProcessValidatedRequest {
		request,
		logger,
		methods,
		max_request_body_size,
		max_response_body_size,
		max_log_length,
		batch_requests_supported,
		request_start,
	} = input;

	let (parts, body) = request.into_parts();

	let (body, is_single) = match read_body(&parts.headers, body, max_request_body_size).await {
		Ok(r) => r,
		Err(GenericTransportError::TooLarge) => return response::too_large(max_request_body_size),
		Err(GenericTransportError::Malformed) => return response::malformed(),
		Err(GenericTransportError::Inner(e)) => {
			tracing::error!("Internal error reading request body: {}", e);
			return response::internal_error();
		}
	};

	// Single request or notification
	if is_single {
		let call =
			CallData { conn_id: 0, logger, methods: &methods, max_response_body_size, max_log_length, request_start };
		let response = process_single_request(body, call).await;
		logger.on_response(&response.result, request_start, TransportProtocol::Http);
		response::ok_response(response.result)
	}
	// Batch of requests or notifications
	else if !batch_requests_supported {
		let err = MethodResponse::error(
			Id::Null,
			ErrorObject::borrowed(BATCHES_NOT_SUPPORTED_CODE, &BATCHES_NOT_SUPPORTED_MSG, None),
		);
		logger.on_response(&err.result, request_start, TransportProtocol::Http);
		response::ok_response(err.result)
	}
	// Batch of requests or notifications
	else {
		let response = process_batch_request(Batch {
			data: body,
			call: CallData {
				conn_id: 0,
				logger,
				methods: &methods,
				max_response_body_size,
				max_log_length,
				request_start,
			},
		})
		.await;
		logger.on_response(&response, request_start, TransportProtocol::Http);
		response::ok_response(response)
	}
}

#[derive(Debug, Clone)]
pub(crate) struct Batch<'a, L: Logger> {
	data: Vec<u8>,
	call: CallData<'a, L>,
}

#[derive(Debug, Clone)]
pub(crate) struct CallData<'a, L: Logger> {
	conn_id: usize,
	logger: &'a L,
	methods: &'a Methods,
	max_response_body_size: u32,
	max_log_length: u32,
	request_start: L::Instant,
}

// Batch responses must be sent back as a single message so we read the results from each
// request in the batch and read the results off of a new channel, `rx_batch`, and then send the
// complete batch response back to the client over `tx`.
#[instrument(name = "batch", skip(b), level = "TRACE")]
pub(crate) async fn process_batch_request<L>(b: Batch<'_, L>) -> String
where
	L: Logger,
{
	let Batch { data, call } = b;

	if let Ok(batch) = serde_json::from_slice::<Vec<&JsonRawValue>>(&data) {
		let mut got_notif = false;
		let mut batch_response = BatchResponseBuilder::new_with_limit(call.max_response_body_size as usize);

		let mut pending_calls: FuturesOrdered<_> = batch
			.into_iter()
			.filter_map(|v| {
				if let Ok(req) = serde_json::from_str::<Request>(v.get()) {
					Some(Either::Right(execute_call(req, call.clone())))
				} else if let Ok(_notif) = serde_json::from_str::<Notif>(v.get()) {
					// notifications should not be answered.
					got_notif = true;
					None
				} else {
					// valid JSON but could be not parsable as `InvalidRequest`
					let id = match serde_json::from_str::<InvalidRequest>(v.get()) {
						Ok(err) => err.id,
						Err(_) => Id::Null,
					};

					Some(Either::Left(async {
						MethodResponse::error(id, ErrorObject::from(ErrorCode::InvalidRequest))
					}))
				}
			})
			.collect();

		while let Some(response) = pending_calls.next().await {
			if let Err(too_large) = batch_response.append(&response) {
				return too_large;
			}
		}

		if got_notif && batch_response.is_empty() {
			String::new()
		} else {
			batch_response.finish()
		}
	} else {
		batch_response_error(Id::Null, ErrorObject::from(ErrorCode::ParseError))
	}
}

pub(crate) async fn process_single_request<L: Logger>(data: Vec<u8>, call: CallData<'_, L>) -> MethodResponse {
	if let Ok(req) = serde_json::from_slice::<Request>(&data) {
		execute_call_with_tracing(req, call).await
	} else if let Ok(notif) = serde_json::from_slice::<Notif>(&data) {
		execute_notification(notif, call.max_log_length)
	} else {
		let (id, code) = prepare_error(&data);
		MethodResponse::error(id, ErrorObject::from(code))
	}
}

#[instrument(name = "method_call", fields(method = req.method.as_ref()), skip(call, req), level = "TRACE")]
pub(crate) async fn execute_call_with_tracing<'a, L: Logger>(
	req: Request<'a>,
	call: CallData<'_, L>,
) -> MethodResponse {
	execute_call(req, call).await
}

pub(crate) async fn execute_call<L: Logger>(req: Request<'_>, call: CallData<'_, L>) -> MethodResponse {
	let CallData { methods, logger, max_response_body_size, max_log_length, conn_id, request_start } = call;

	rx_log_from_json(&req, call.max_log_length);

	let params = Params::new(req.params.map(|params| params.get()));
	let name = &req.method;
	let id = req.id;

	let response = match methods.method_with_name(name) {
		None => {
			logger.on_call(name, params.clone(), logger::MethodKind::Unknown, TransportProtocol::Http);
			MethodResponse::error(id, ErrorObject::from(ErrorCode::MethodNotFound))
		}
		Some((name, method)) => match method {
			MethodCallback::Sync(callback) => {
				logger.on_call(name, params.clone(), logger::MethodKind::MethodCall, TransportProtocol::Http);
				(callback)(id, params, max_response_body_size as usize)
			}
			MethodCallback::Async(callback) => {
				logger.on_call(name, params.clone(), logger::MethodKind::MethodCall, TransportProtocol::Http);

				let id = id.into_owned();
				let params = params.into_owned();

				(callback)(id, params, conn_id, max_response_body_size as usize).await
			}
			MethodCallback::Subscription(_) | MethodCallback::Unsubscription(_) => {
				logger.on_call(name, params.clone(), logger::MethodKind::Unknown, TransportProtocol::Http);
				tracing::error!("Subscriptions not supported on HTTP");
				MethodResponse::error(id, ErrorObject::from(ErrorCode::InternalError))
			}
		},
	};

	tx_log_from_str(&response.result, max_log_length);
	logger.on_result(name, response.success, request_start, TransportProtocol::Http);
	response
}

#[instrument(name = "notification", fields(method = notif.method.as_ref()), skip(notif, max_log_length), level = "TRACE")]
fn execute_notification(notif: Notif, max_log_length: u32) -> MethodResponse {
	rx_log_from_json(&notif, max_log_length);
	let response = MethodResponse { result: String::new(), success: true };
	tx_log_from_str(&response.result, max_log_length);
	response
}

pub(crate) struct HandleRequest<L: Logger> {
	pub(crate) methods: Methods,
	pub(crate) max_request_body_size: u32,
	pub(crate) max_response_body_size: u32,
	pub(crate) max_log_length: u32,
	pub(crate) batch_requests_supported: bool,
	pub(crate) logger: L,
	pub(crate) conn: Arc<OwnedSemaphorePermit>,
	pub(crate) remote_addr: SocketAddr,
}

pub(crate) async fn handle_request<L: Logger>(
	request: hyper::Request<hyper::Body>,
	input: HandleRequest<L>,
) -> hyper::Response<hyper::Body> {
	let HandleRequest {
		methods,
		max_request_body_size,
		max_response_body_size,
		max_log_length,
		batch_requests_supported,
		logger,
		conn,
		remote_addr,
	} = input;

	let request_start = logger.on_request(TransportProtocol::Http);

	// Only the `POST` method is allowed.
	let res = match *request.method() {
		Method::POST if content_type_is_json(&request) => {
			process_validated_request(ProcessValidatedRequest {
				request,
				methods,
				max_request_body_size,
				max_response_body_size,
				max_log_length,
				batch_requests_supported,
				logger: &logger,
				request_start,
			})
			.await
		}
		// Error scenarios:
		Method::POST => response::unsupported_content_type(),
		_ => response::method_not_allowed(),
	};

	drop(conn);
	logger.on_disconnect(remote_addr, TransportProtocol::Http);

	res
}

pub(crate) mod response {
	use jsonrpsee_types::error::{reject_too_big_request, ErrorCode};
<<<<<<< HEAD
	use jsonrpsee_types::{ErrorObject, Id, ResponsePayloadSer, ResponseSer};
=======
	use jsonrpsee_types::{ErrorObjectOwned, Id, Response, ResponsePayload};
>>>>>>> 881390f1

	const JSON: &str = "application/json; charset=utf-8";
	const TEXT: &str = "text/plain";

	/// Create a response for json internal error.
	pub(crate) fn internal_error() -> hyper::Response<hyper::Body> {
<<<<<<< HEAD
		let err = ResponsePayloadSer::error(ErrorObject::from(ErrorCode::InternalError));
		let rp = ResponseSer::new(&err, &Id::Null);
=======
		let err = ResponsePayload::error(ErrorObjectOwned::from(ErrorCode::InternalError));
		let rp = Response::new(err, Id::Null);
>>>>>>> 881390f1
		let error = serde_json::to_string(&rp).expect("built from known-good data; qed");

		from_template(hyper::StatusCode::INTERNAL_SERVER_ERROR, error, JSON)
	}

	/// Create a text/plain response for not allowed hosts.
	pub(crate) fn host_not_allowed() -> hyper::Response<hyper::Body> {
		from_template(hyper::StatusCode::FORBIDDEN, "Provided Host header is not whitelisted.\n".to_owned(), TEXT)
	}

	/// Create a text/plain response for disallowed method used.
	pub(crate) fn method_not_allowed() -> hyper::Response<hyper::Body> {
		from_template(
			hyper::StatusCode::METHOD_NOT_ALLOWED,
			"Used HTTP Method is not allowed. POST or OPTIONS is required\n".to_owned(),
			TEXT,
		)
	}

	/// Create a json response for oversized requests (413)
	pub(crate) fn too_large(limit: u32) -> hyper::Response<hyper::Body> {
<<<<<<< HEAD
		let err = ResponsePayloadSer::error(reject_too_big_request(limit));
		let rp = ResponseSer::new(&err, &Id::Null);
=======
		let err = ResponsePayload::error(reject_too_big_request(limit));
		let rp = Response::new(err, Id::Null);
>>>>>>> 881390f1
		let error = serde_json::to_string(&rp).expect("built from known-good data; qed");

		from_template(hyper::StatusCode::PAYLOAD_TOO_LARGE, error, JSON)
	}

	/// Create a json response for empty or malformed requests (400)
	pub(crate) fn malformed() -> hyper::Response<hyper::Body> {
<<<<<<< HEAD
		let err = ErrorCode::ParseError.into();
		let rp = ResponseSer::new(&err, &Id::Null);
=======
		let err = ResponsePayload::error(ErrorObjectOwned::from(ErrorCode::ParseError));
		let rp = Response::new(err, Id::Null);
>>>>>>> 881390f1
		let error = serde_json::to_string(&rp).expect("built from known-good data; qed");

		from_template(hyper::StatusCode::BAD_REQUEST, error, JSON)
	}

	/// Create a response body.
	fn from_template<S: Into<hyper::Body>>(
		status: hyper::StatusCode,
		body: S,
		content_type: &'static str,
	) -> hyper::Response<hyper::Body> {
		hyper::Response::builder()
			.status(status)
			.header("content-type", hyper::header::HeaderValue::from_static(content_type))
			.body(body.into())
			// Parsing `StatusCode` and `HeaderValue` is infalliable but
			// parsing body content is not.
			.expect("Unable to parse response body for type conversion")
	}

	/// Create a valid JSON response.
	pub(crate) fn ok_response(body: String) -> hyper::Response<hyper::Body> {
		from_template(hyper::StatusCode::OK, body, JSON)
	}

	/// Create a response for unsupported content type.
	pub(crate) fn unsupported_content_type() -> hyper::Response<hyper::Body> {
		from_template(
			hyper::StatusCode::UNSUPPORTED_MEDIA_TYPE,
			"Supplied content type is not allowed. Content-Type: application/json is required\n".to_owned(),
			TEXT,
		)
	}

	/// Create a response for when the server is busy and can't accept more requests.
	pub(crate) fn too_many_requests() -> hyper::Response<hyper::Body> {
		from_template(
			hyper::StatusCode::TOO_MANY_REQUESTS,
			"Too many connections. Please try again later.".to_owned(),
			TEXT,
		)
	}

	/// Create a response for when the server denied the request.
	pub(crate) fn denied() -> hyper::Response<hyper::Body> {
		from_template(hyper::StatusCode::FORBIDDEN, "".to_owned(), TEXT)
	}
}<|MERGE_RESOLUTION|>--- conflicted
+++ resolved
@@ -312,24 +312,15 @@
 
 pub(crate) mod response {
 	use jsonrpsee_types::error::{reject_too_big_request, ErrorCode};
-<<<<<<< HEAD
-	use jsonrpsee_types::{ErrorObject, Id, ResponsePayloadSer, ResponseSer};
-=======
 	use jsonrpsee_types::{ErrorObjectOwned, Id, Response, ResponsePayload};
->>>>>>> 881390f1
 
 	const JSON: &str = "application/json; charset=utf-8";
 	const TEXT: &str = "text/plain";
 
 	/// Create a response for json internal error.
 	pub(crate) fn internal_error() -> hyper::Response<hyper::Body> {
-<<<<<<< HEAD
-		let err = ResponsePayloadSer::error(ErrorObject::from(ErrorCode::InternalError));
-		let rp = ResponseSer::new(&err, &Id::Null);
-=======
 		let err = ResponsePayload::error(ErrorObjectOwned::from(ErrorCode::InternalError));
 		let rp = Response::new(err, Id::Null);
->>>>>>> 881390f1
 		let error = serde_json::to_string(&rp).expect("built from known-good data; qed");
 
 		from_template(hyper::StatusCode::INTERNAL_SERVER_ERROR, error, JSON)
@@ -351,13 +342,8 @@
 
 	/// Create a json response for oversized requests (413)
 	pub(crate) fn too_large(limit: u32) -> hyper::Response<hyper::Body> {
-<<<<<<< HEAD
-		let err = ResponsePayloadSer::error(reject_too_big_request(limit));
-		let rp = ResponseSer::new(&err, &Id::Null);
-=======
 		let err = ResponsePayload::error(reject_too_big_request(limit));
 		let rp = Response::new(err, Id::Null);
->>>>>>> 881390f1
 		let error = serde_json::to_string(&rp).expect("built from known-good data; qed");
 
 		from_template(hyper::StatusCode::PAYLOAD_TOO_LARGE, error, JSON)
@@ -365,13 +351,8 @@
 
 	/// Create a json response for empty or malformed requests (400)
 	pub(crate) fn malformed() -> hyper::Response<hyper::Body> {
-<<<<<<< HEAD
-		let err = ErrorCode::ParseError.into();
-		let rp = ResponseSer::new(&err, &Id::Null);
-=======
 		let err = ResponsePayload::error(ErrorObjectOwned::from(ErrorCode::ParseError));
 		let rp = Response::new(err, Id::Null);
->>>>>>> 881390f1
 		let error = serde_json::to_string(&rp).expect("built from known-good data; qed");
 
 		from_template(hyper::StatusCode::BAD_REQUEST, error, JSON)
