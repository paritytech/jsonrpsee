use std::sync::Arc;
use std::time::{Duration, Instant};

use crate::logger::{self, Logger, TransportProtocol};
use crate::server::{BatchRequestConfig, ServiceData};
use crate::PingConfig;

use futures_util::future::{self, Either, Fuse};
use futures_util::io::{BufReader, BufWriter};
use futures_util::stream::FuturesOrdered;
use futures_util::{Future, FutureExt, StreamExt};
use hyper::upgrade::Upgraded;
use jsonrpsee_core::server::helpers::{
	batch_response_error, prepare_error, BatchResponseBuilder, MethodResponse, MethodSink,
};
use jsonrpsee_core::server::{BoundedSubscriptions, CallOrSubscription, MethodCallback, Methods, SubscriptionState};
use jsonrpsee_core::tracing::{rx_log_from_json, tx_log_from_str};
use jsonrpsee_core::traits::IdProvider;
use jsonrpsee_core::{Error, JsonRawValue};
use jsonrpsee_types::error::{
	reject_too_big_batch_request, reject_too_big_request, reject_too_many_subscriptions, ErrorCode,
	BATCHES_NOT_SUPPORTED_CODE, BATCHES_NOT_SUPPORTED_MSG,
};
use jsonrpsee_types::{ErrorObject, Id, InvalidRequest, Notification, Params, Request};
use soketto::connection::Error as SokettoError;
use soketto::data::ByteSlice125;

use tokio::sync::{mpsc, oneshot};
use tokio_stream::wrappers::{IntervalStream, ReceiverStream};
use tokio_util::compat::Compat;
use tracing::instrument;

pub(crate) type Sender = soketto::Sender<BufReader<BufWriter<Compat<Upgraded>>>>;
pub(crate) type Receiver = soketto::Receiver<BufReader<BufWriter<Compat<Upgraded>>>>;

type Notif<'a> = Notification<'a, Option<&'a JsonRawValue>>;

pub(crate) async fn send_message(sender: &mut Sender, response: String) -> Result<(), Error> {
	sender.send_text_owned(response).await?;
	sender.flush().await.map_err(Into::into)
}

pub(crate) async fn send_ping(sender: &mut Sender) -> Result<(), Error> {
	tracing::debug!("Send ping");
	// Submit empty slice as "optional" parameter.
	let slice: &[u8] = &[];
	// Byte slice fails if the provided slice is larger than 125 bytes.
	let byte_slice = ByteSlice125::try_from(slice).expect("Empty slice should fit into ByteSlice125");
	sender.send_ping(byte_slice).await?;
	sender.flush().await.map_err(Into::into)
}

#[derive(Debug, Clone)]
pub(crate) struct Batch<'a, L: Logger> {
	pub(crate) data: &'a [u8],
	pub(crate) call: CallData<'a, L>,
	pub(crate) max_len: usize,
}

#[derive(Debug, Clone)]
pub(crate) struct CallData<'a, L: Logger> {
	pub(crate) conn_id: usize,
	pub(crate) bounded_subscriptions: &'a BoundedSubscriptions,
	pub(crate) id_provider: &'a dyn IdProvider,
	pub(crate) methods: &'a Methods,
	pub(crate) max_response_body_size: u32,
	pub(crate) max_log_length: u32,
	pub(crate) sink: &'a MethodSink,
	pub(crate) logger: &'a L,
	pub(crate) request_start: L::Instant,
}

// Batch responses must be sent back as a single message so we read the results from each
// request in the batch and read the results off of a new channel, `rx_batch`, and then send the
// complete batch response back to the client over `tx`.
#[instrument(name = "batch", skip(b), level = "TRACE")]
pub(crate) async fn process_batch_request<L: Logger>(b: Batch<'_, L>) -> Option<String> {
	let Batch { data, call, max_len } = b;

	if let Ok(batch) = serde_json::from_slice::<Vec<&JsonRawValue>>(data) {
		if batch.len() > max_len {
			return Some(batch_response_error(Id::Null, reject_too_big_batch_request(max_len)));
		}

		let mut got_notif = false;
		let mut batch_response = BatchResponseBuilder::new_with_limit(call.max_response_body_size as usize);

		let mut pending_calls: FuturesOrdered<_> = batch
			.into_iter()
			.filter_map(|v| {
				if let Ok(req) = serde_json::from_str::<Request>(v.get()) {
					Some(Either::Right(async { execute_call(req, call.clone()).await.into_response() }))
				} else if let Ok(_notif) = serde_json::from_str::<Notif>(v.get()) {
					// notifications should not be answered.
					got_notif = true;
					None
				} else {
					// valid JSON but could be not parsable as `InvalidRequest`
					let id = match serde_json::from_str::<InvalidRequest>(v.get()) {
						Ok(err) => err.id,
						Err(_) => Id::Null,
					};

					Some(Either::Left(async {
						MethodResponse::error(id, ErrorObject::from(ErrorCode::InvalidRequest))
					}))
				}
			})
			.collect();

		while let Some(response) = pending_calls.next().await {
			if let Err(too_large) = batch_response.append(&response) {
				return Some(too_large);
			}
		}

		if got_notif && batch_response.is_empty() {
			None
		} else {
			Some(batch_response.finish())
		}
	} else {
		Some(batch_response_error(Id::Null, ErrorObject::from(ErrorCode::ParseError)))
	}
}

pub(crate) async fn process_single_request<L: Logger>(
	data: &[u8],
	call: CallData<'_, L>,
) -> Option<CallOrSubscription> {
	if let Ok(req) = serde_json::from_slice::<Request>(data) {
		Some(execute_call_with_tracing(req, call).await)
	} else if serde_json::from_slice::<Notif>(data).is_ok() {
		None
	} else {
		let (id, code) = prepare_error(data);
		Some(CallOrSubscription::Call(MethodResponse::error(id, ErrorObject::from(code))))
	}
}

#[instrument(name = "method_call", fields(method = req.method.as_ref()), skip(call, req), level = "TRACE")]
pub(crate) async fn execute_call_with_tracing<'a, L: Logger>(
	req: Request<'a>,
	call: CallData<'_, L>,
) -> CallOrSubscription {
	execute_call(req, call).await
}

/// Execute a call which returns result of the call with a additional sink
/// to fire a signal once the subscription call has been answered.
///
/// Returns `(MethodResponse, None)` on every call that isn't a subscription
/// Otherwise `(MethodResponse, Some(PendingSubscriptionCallTx)`.
pub(crate) async fn execute_call<'a, L: Logger>(req: Request<'a>, call: CallData<'_, L>) -> CallOrSubscription {
	let CallData {
		methods,
		max_response_body_size,
		max_log_length,
		conn_id,
		id_provider,
		sink,
		logger,
		request_start,
		bounded_subscriptions,
	} = call;

	rx_log_from_json(&req, call.max_log_length);

	let params = Params::new(req.params.map(|params| params.get()));
	let name = &req.method;
	let id = req.id;

	let response = match methods.method_with_name(name) {
		None => {
			logger.on_call(name, params.clone(), logger::MethodKind::Unknown, TransportProtocol::WebSocket);
			let response = MethodResponse::error(id, ErrorObject::from(ErrorCode::MethodNotFound));
			CallOrSubscription::Call(response)
		}
		Some((name, method)) => match method {
			MethodCallback::Sync(callback) => {
				logger.on_call(name, params.clone(), logger::MethodKind::MethodCall, TransportProtocol::WebSocket);
				CallOrSubscription::Call((callback)(id, params, max_response_body_size as usize))
			}
			MethodCallback::Async(callback) => {
				logger.on_call(name, params.clone(), logger::MethodKind::MethodCall, TransportProtocol::WebSocket);

				let id = id.into_owned();
				let params = params.into_owned();

				let response = (callback)(id, params, conn_id, max_response_body_size as usize).await;
				CallOrSubscription::Call(response)
			}
			MethodCallback::Subscription(callback) => {
				logger.on_call(name, params.clone(), logger::MethodKind::Subscription, TransportProtocol::WebSocket);

				if let Some(p) = bounded_subscriptions.acquire() {
					let conn_state = SubscriptionState { conn_id, id_provider, subscription_permit: p };
					match callback(id, params, sink.clone(), conn_state).await {
						Ok(r) => CallOrSubscription::Subscription(r),
						Err(id) => {
							let response = MethodResponse::error(id, ErrorObject::from(ErrorCode::InternalError));
							CallOrSubscription::Call(response)
						}
					}
				} else {
					let response =
						MethodResponse::error(id, reject_too_many_subscriptions(bounded_subscriptions.max()));
					CallOrSubscription::Call(response)
				}
			}
			MethodCallback::Unsubscription(callback) => {
				logger.on_call(name, params.clone(), logger::MethodKind::Unsubscription, TransportProtocol::WebSocket);

				// Don't adhere to any resource or subscription limits; always let unsubscribing happen!
				let result = callback(id, params, conn_id, max_response_body_size as usize);
				CallOrSubscription::Call(result)
			}
		},
	};

	let r = response.as_response();

	tx_log_from_str(&r.result, max_log_length);
	logger.on_result(name, r.success_or_error, request_start, TransportProtocol::WebSocket);
	response
}

pub(crate) async fn background_task<L: Logger>(sender: Sender, mut receiver: Receiver, svc: ServiceData<L>) {
	let ServiceData {
		methods,
		max_request_body_size,
		max_response_body_size,
		max_log_length,
		max_subscriptions_per_connection,
		batch_requests_config,
		stop_handle,
		id_provider,
		ping_config,
		conn_id,
		logger,
		remote_addr,
		message_buffer_capacity,
		conn,
		..
	} = svc;

	let (tx, rx) = mpsc::channel::<String>(message_buffer_capacity as usize);
	let (conn_tx, conn_rx) = oneshot::channel();
	let sink = MethodSink::new_with_limit(tx, max_response_body_size, max_log_length);
	let bounded_subscriptions = BoundedSubscriptions::new(max_subscriptions_per_connection);
	let (call_complete, pending_calls) = mpsc::channel::<()>(1);

	// Spawn another task that sends out the responses on the Websocket.
	let send_task_handle = tokio::spawn(send_task(rx, sender, ping_config.ping_interval(), conn_rx));

	// Buffer for incoming data.
	let mut data = Vec::with_capacity(100);
	let stopped = stop_handle.clone().shutdown();

	let params = Arc::new(ExecuteCallParams {
		batch_requests_config,
		conn_id,
		methods,
		max_log_length,
		max_response_body_size,
		sink: sink.clone(),
		id_provider,
		logger: logger.clone(),
		bounded_subscriptions,
	});

	tokio::pin!(stopped);

	let result = loop {
		data.clear();

		// This is a guard to ensure that the underlying socket is only read if there is space in
		// the buffer for messages to be sent back to them.
		//
		// Thus, this check enforces that if the client can't keep up with receiving messages,
		// then no new messages will be read from them.
		//
		// TCP retransmission mechanism will take care of the rest and adjust the window size accordingly.
		let Some(stop) = wait_until_connection_buffer_has_capacity(&sink, stopped).await else {
			break Ok(Shutdown::ConnectionClosed);
		};

		stopped = stop;

		match try_recv(&mut receiver, &mut data, stopped, ping_config).await {
			Receive::Shutdown => break Ok(Shutdown::Stopped),
			Receive::Ok(stop) => {
				stopped = stop;
			}
			Receive::Err(err, stop) => {
				stopped = stop;

				match err {
					SokettoError::Closed => {
						tracing::debug!("WS transport: remote peer terminated the connection: {}", conn_id);
						break Ok(Shutdown::ConnectionClosed);
					}
					SokettoError::MessageTooLarge { current, maximum } => {
						tracing::debug!(
							"WS transport error: request length: {} exceeded max limit: {} bytes",
							current,
							maximum
						);
						if sink.send_error(Id::Null, reject_too_big_request(max_request_body_size)).await.is_err() {
							break Ok(Shutdown::ConnectionClosed);
						}

						continue;
					}
					err => {
						tracing::debug!("WS transport error: {}; terminate connection: {}", err, conn_id);
						break Err(err);
					}
				};
			}
		};

<<<<<<< HEAD
		tokio::spawn(execute_unchecked_call(params.clone(), std::mem::take(&mut data), call_complete.clone()));
=======
		pending_calls.push(tokio::spawn(execute_unchecked_call(params.clone(), std::mem::take(&mut data))));
>>>>>>> 5be98669
	};

	// Drive all running methods to completion.
	// **NOTE** Do not return early in this function. This `await` needs to run to guarantee
	// proper drop behaviour.
	graceful_shutdown(result, pending_calls, receiver, data, conn_tx, send_task_handle).await;

	logger.on_disconnect(remote_addr, TransportProtocol::WebSocket);
	drop(conn);
	drop(stop_handle);
}

/// A task that waits for new messages via the `rx channel` and sends them out on the `WebSocket`.
async fn send_task(
	rx: mpsc::Receiver<String>,
	mut ws_sender: Sender,
	ping_interval: Duration,
	stop: oneshot::Receiver<()>,
) {
	// Interval to send out continuously `pings`.
	let mut ping_interval = tokio::time::interval(ping_interval);
	// This returns immediately so make sure it doesn't resolve before the ping_interval has been elapsed.
	ping_interval.tick().await;

	let ping_interval = IntervalStream::new(ping_interval);
	let rx = ReceiverStream::new(rx);

	tokio::pin!(ping_interval, rx, stop);

	// Received messages from the WebSocket.
	let mut rx_item = rx.next();
	let next_ping = ping_interval.next();
	let mut futs = future::select(next_ping, stop);

	loop {
		// Ensure select is cancel-safe by fetching and storing the `rx_item` that did not finish yet.
		// Note: Although, this is cancel-safe already, avoid using `select!` macro for future proofing.
		match future::select(rx_item, futs).await {
			// Received message.
			Either::Left((Some(response), not_ready)) => {
				// If websocket message send fail then terminate the connection.
				if let Err(err) = send_message(&mut ws_sender, response).await {
					tracing::debug!("WS transport error: send failed: {}", err);
					break;
				}

				rx_item = rx.next();
				futs = not_ready;
			}

			// Nothing else to receive.
			Either::Left((None, _)) => {
				break;
			}

			// Handle timer intervals.
			Either::Right((Either::Left((_instant, _stopped)), next_rx)) => {
				stop = _stopped;
				if let Err(err) = send_ping(&mut ws_sender).await {
					tracing::debug!("WS transport error: send ping failed: {}", err);
					break;
				}

				rx_item = next_rx;
				futs = future::select(ping_interval.next(), stop);
			}
			Either::Right((Either::Right((_stopped, _)), _)) => {
				// server has stopped
				break;
			}
		}
	}

	// Terminate connection and send close message.
	let _ = ws_sender.close().await;
	rx.close();
}

enum Receive<S> {
	Shutdown,
	Err(SokettoError, S),
	Ok(S),
}

// Wait until there is capacity in connection buffer to send one message.
//
// Fails if the server was stopped.
async fn wait_until_connection_buffer_has_capacity<S>(sink: &MethodSink, stopped: S) -> Option<S>
where
	S: Future<Output = ()> + Unpin,
{
	let reserve = sink.has_capacity();
	tokio::pin!(reserve);

	match futures_util::future::select(reserve, stopped).await {
		Either::Left((Ok(_), s)) => Some(s),
		_ => None,
	}
}

/// Attempts to read data from WebSocket fails if the server was stopped.
async fn try_recv<S>(receiver: &mut Receiver, data: &mut Vec<u8>, mut stopped: S, ping_config: PingConfig) -> Receive<S>
where
	S: Future<Output = ()> + Unpin,
{
	let mut last_active = Instant::now();

	let receive = futures_util::stream::unfold((receiver, data), |(receiver, data)| async {
		match receiver.receive(data).await {
			Ok(soketto::Incoming::Data(_)) => None,
			Ok(soketto::Incoming::Pong(_)) => Some((Ok(()), (receiver, data))),
			Ok(soketto::Incoming::Closed(_)) => Some((Err(SokettoError::Closed), (receiver, data))),
			// The closing reason is already logged by `soketto` trace log level.
			// Return the `Closed` error to avoid logging unnecessary warnings on clean shutdown.
			Err(e) => Some((Err(e), (receiver, data))),
		}
	});

	tokio::pin!(receive);

	let inactivity_check =
		Box::pin(ping_config.inactive_limit().map(|d| tokio::time::sleep(d).fuse()).unwrap_or_else(Fuse::terminated));
	let mut futs = futures_util::future::select(receive.next(), inactivity_check);

	loop {
		match futures_util::future::select(futs, stopped).await {
			// The message has been received, we are done
			Either::Left((Either::Left((None, _)), s)) => break Receive::Ok(s),
			// Got a pong response, update our "last seen" timestamp.
			Either::Left((Either::Left((Some(Ok(())), inactive)), s)) => {
				last_active = Instant::now();
				stopped = s;
				futs = futures_util::future::select(receive.next(), inactive);
			}
			// Received an error, terminate the connection.
			Either::Left((Either::Left((Some(Err(e)), _)), s)) => break Receive::Err(e, s),
			// Max inactivity timeout fired, check if the connection has been idle too long.
			Either::Left((Either::Right((_instant, rcv)), s)) => {
				let inactive_limit_exceeded =
					ping_config.inactive_limit().map_or(false, |duration| last_active.elapsed() > duration);

				if inactive_limit_exceeded {
					break Receive::Err(SokettoError::Closed, s);
				}

				stopped = s;
				// use really large duration instead of Duration::MAX to
				// solve the panic issue with interval initialization
				let inactivity_check = Box::pin(
					ping_config.inactive_limit().map(|d| tokio::time::sleep(d).fuse()).unwrap_or_else(Fuse::terminated),
				);
				futs = futures_util::future::select(rcv, inactivity_check);
			}
			// Server has been stopped.
			Either::Right(_) => break Receive::Shutdown,
		}
	}
}

struct ExecuteCallParams<L: Logger> {
	batch_requests_config: BatchRequestConfig,
	conn_id: u32,
	id_provider: Arc<dyn IdProvider>,
	methods: Methods,
	max_response_body_size: u32,
	max_log_length: u32,
	sink: MethodSink,
	logger: L,
	bounded_subscriptions: BoundedSubscriptions,
}

<<<<<<< HEAD
async fn execute_unchecked_call<L: Logger>(
	params: Arc<ExecuteCallParams<L>>,
	data: Vec<u8>,
	drop_on_completion: mpsc::Sender<()>,
) {
=======
async fn execute_unchecked_call<L: Logger>(params: Arc<ExecuteCallParams<L>>, data: Vec<u8>) {
>>>>>>> 5be98669
	let request_start = params.logger.on_request(TransportProtocol::WebSocket);
	let first_non_whitespace = data.iter().enumerate().take(128).find(|(_, byte)| !byte.is_ascii_whitespace());

	let call_data = CallData {
		bounded_subscriptions: &params.bounded_subscriptions,
		conn_id: params.conn_id as usize,
		max_response_body_size: params.max_response_body_size,
		max_log_length: params.max_log_length,
		methods: &params.methods,
		sink: &params.sink,
		id_provider: &*params.id_provider,
		logger: &params.logger,
		request_start,
	};

	match first_non_whitespace {
		Some((start, b'{')) => {
			if let Some(rp) = process_single_request(&data[start..], call_data).await {
				match rp {
					CallOrSubscription::Subscription(r) => {
						params.logger.on_response(&r.result, request_start, TransportProtocol::WebSocket);
					}

					CallOrSubscription::Call(r) => {
						params.logger.on_response(&r.result, request_start, TransportProtocol::WebSocket);
						_ = params.sink.send(r.result).await;
					}
				}
			}
		}
		Some((start, b'[')) => {
			let limit = match params.batch_requests_config {
				BatchRequestConfig::Disabled => {
					let response = MethodResponse::error(
						Id::Null,
						ErrorObject::borrowed(BATCHES_NOT_SUPPORTED_CODE, BATCHES_NOT_SUPPORTED_MSG, None),
					);
					params.logger.on_response(&response.result, request_start, TransportProtocol::WebSocket);
					_ = params.sink.send(response.result).await;
					return;
				}
				BatchRequestConfig::Limit(limit) => limit as usize,
				BatchRequestConfig::Unlimited => usize::MAX,
			};

			let response = process_batch_request(Batch { data: &data[start..], call: call_data, max_len: limit }).await;

			if let Some(response) = response {
				tx_log_from_str(&response, params.max_log_length);
				params.logger.on_response(&response, request_start, TransportProtocol::WebSocket);
				_ = params.sink.send(response).await;
			}
		}
		_ => {
			_ = params.sink.send_error(Id::Null, ErrorCode::ParseError.into()).await;
		}
	};

	drop(drop_on_completion);
}

#[derive(Debug, Copy, Clone)]
pub(crate) enum Shutdown {
	Stopped,
	ConnectionClosed,
}

/// Enforce a graceful shutdown.
///
/// This will return once the connection has been terminated or all pending calls have been executed.
async fn graceful_shutdown(
	result: Result<Shutdown, SokettoError>,
	pending_calls: mpsc::Receiver<()>,
	receiver: Receiver,
	data: Vec<u8>,
	mut conn_tx: oneshot::Sender<()>,
	send_task_handle: tokio::task::JoinHandle<()>,
) {
	let pending_calls = ReceiverStream::new(pending_calls);

	match result {
		Ok(Shutdown::ConnectionClosed) | Err(SokettoError::Closed) => (),
		Ok(Shutdown::Stopped) | Err(_) => {
			// Soketto doesn't have a way to signal when the connection is closed
			// thus just throw away the data and terminate the stream once the connection has
			// been terminated.
			//
			// The receiver is not cancel-safe such that it's used in a stream to enforce that.
			let disconnect_stream = futures_util::stream::unfold((receiver, data), |(mut receiver, mut data)| async {
				if let Err(SokettoError::Closed) = receiver.receive(&mut data).await {
					None
				} else {
					Some(((), (receiver, data)))
				}
			});

			let graceful_shutdown = pending_calls.for_each(|_| async {});
			let disconnect = disconnect_stream.for_each(|_| async {});

			// All pending calls has been finished or the connection closed.
			// Fine to terminate
			tokio::select! {
				_ = graceful_shutdown => {}
				_ = disconnect => {}
				_ = conn_tx.closed() => {}
			}
		}
	};

	// Send a message to close down the "send task".
	_ = conn_tx.send(());
	// Ensure that send task has been closed.
	_ = send_task_handle.await;
}<|MERGE_RESOLUTION|>--- conflicted
+++ resolved
@@ -248,7 +248,11 @@
 	let (conn_tx, conn_rx) = oneshot::channel();
 	let sink = MethodSink::new_with_limit(tx, max_response_body_size, max_log_length);
 	let bounded_subscriptions = BoundedSubscriptions::new(max_subscriptions_per_connection);
-	let (call_complete, pending_calls) = mpsc::channel::<()>(1);
+
+	// On each method call the `pending_calls` is cloned
+	// then all pending_calls are dropped then a graceful shutdown
+	// has occured.
+	let (pending_calls, pending_calls_completed) = mpsc::channel::<()>(1);
 
 	// Spawn another task that sends out the responses on the Websocket.
 	let send_task_handle = tokio::spawn(send_task(rx, sender, ping_config.ping_interval(), conn_rx));
@@ -320,17 +324,14 @@
 			}
 		};
 
-<<<<<<< HEAD
-		tokio::spawn(execute_unchecked_call(params.clone(), std::mem::take(&mut data), call_complete.clone()));
-=======
-		pending_calls.push(tokio::spawn(execute_unchecked_call(params.clone(), std::mem::take(&mut data))));
->>>>>>> 5be98669
+		tokio::spawn(execute_unchecked_call(params.clone(), std::mem::take(&mut data), pending_calls.clone()));
 	};
 
 	// Drive all running methods to completion.
 	// **NOTE** Do not return early in this function. This `await` needs to run to guarantee
 	// proper drop behaviour.
-	graceful_shutdown(result, pending_calls, receiver, data, conn_tx, send_task_handle).await;
+	drop(pending_calls);
+	graceful_shutdown(result, pending_calls_completed, receiver, data, conn_tx, send_task_handle).await;
 
 	logger.on_disconnect(remote_addr, TransportProtocol::WebSocket);
 	drop(conn);
@@ -496,15 +497,11 @@
 	bounded_subscriptions: BoundedSubscriptions,
 }
 
-<<<<<<< HEAD
 async fn execute_unchecked_call<L: Logger>(
 	params: Arc<ExecuteCallParams<L>>,
 	data: Vec<u8>,
 	drop_on_completion: mpsc::Sender<()>,
 ) {
-=======
-async fn execute_unchecked_call<L: Logger>(params: Arc<ExecuteCallParams<L>>, data: Vec<u8>) {
->>>>>>> 5be98669
 	let request_start = params.logger.on_request(TransportProtocol::WebSocket);
 	let first_non_whitespace = data.iter().enumerate().take(128).find(|(_, byte)| !byte.is_ascii_whitespace());
 
