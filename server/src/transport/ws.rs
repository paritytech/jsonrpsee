use std::sync::Arc;
use std::time::Duration;

use crate::future::StopHandle;
use crate::logger::{self, Logger, TransportProtocol};
use crate::server::{BatchRequestConfig, ServiceData};

use futures_util::future::{self, Either};
use futures_util::io::{BufReader, BufWriter};
use futures_util::stream::{FuturesOrdered, FuturesUnordered};
use futures_util::{Future, StreamExt};
use hyper::upgrade::Upgraded;
use jsonrpsee_core::server::helpers::{
	batch_response_error, prepare_error, BatchResponseBuilder, MethodResponse, MethodSink,
};
use jsonrpsee_core::server::{
	BoundedSubscriptions, CallOrSubscription, MethodCallback, MethodSinkPermit, Methods, SubscriptionState,
};
use jsonrpsee_core::tracing::{rx_log_from_json, tx_log_from_str};
use jsonrpsee_core::traits::IdProvider;
use jsonrpsee_core::{Error, JsonRawValue};
use jsonrpsee_types::error::{
	reject_too_big_batch_request, reject_too_big_request, reject_too_many_subscriptions, ErrorCode,
	BATCHES_NOT_SUPPORTED_CODE, BATCHES_NOT_SUPPORTED_MSG,
};
use jsonrpsee_types::{ErrorObject, Id, InvalidRequest, Notification, Params, Request};
use soketto::connection::Error as SokettoError;
use soketto::data::ByteSlice125;
use tokio::sync::mpsc::UnboundedReceiver;
use tokio::sync::{mpsc, oneshot};
use tokio_stream::wrappers::{IntervalStream, ReceiverStream};
use tokio_util::compat::Compat;
use tracing::instrument;

pub(crate) type Sender = soketto::Sender<BufReader<BufWriter<Compat<Upgraded>>>>;
pub(crate) type Receiver = soketto::Receiver<BufReader<BufWriter<Compat<Upgraded>>>>;

type Notif<'a> = Notification<'a, Option<&'a JsonRawValue>>;

pub(crate) async fn send_message(sender: &mut Sender, response: String) -> Result<(), Error> {
	sender.send_text_owned(response).await?;
	sender.flush().await.map_err(Into::into)
}

pub(crate) async fn send_ping(sender: &mut Sender) -> Result<(), Error> {
	tracing::debug!("Send ping");
	// Submit empty slice as "optional" parameter.
	let slice: &[u8] = &[];
	// Byte slice fails if the provided slice is larger than 125 bytes.
	let byte_slice = ByteSlice125::try_from(slice).expect("Empty slice should fit into ByteSlice125");
	sender.send_ping(byte_slice).await?;
	sender.flush().await.map_err(Into::into)
}

#[derive(Debug, Clone)]
pub(crate) struct Batch<'a, L: Logger> {
	pub(crate) data: Vec<u8>,
	pub(crate) call: CallData<'a, L>,
	pub(crate) max_len: usize,
}

#[derive(Debug, Clone)]
pub(crate) struct CallData<'a, L: Logger> {
	pub(crate) conn_id: usize,
	pub(crate) bounded_subscriptions: BoundedSubscriptions,
	pub(crate) id_provider: &'a dyn IdProvider,
	pub(crate) methods: &'a Methods,
	pub(crate) max_response_body_size: u32,
	pub(crate) max_log_length: u32,
	pub(crate) sink: &'a MethodSink,
	pub(crate) logger: &'a L,
	pub(crate) request_start: L::Instant,
}

// Batch responses must be sent back as a single message so we read the results from each
// request in the batch and read the results off of a new channel, `rx_batch`, and then send the
// complete batch response back to the client over `tx`.
#[instrument(name = "batch", skip(b), level = "TRACE")]
pub(crate) async fn process_batch_request<L: Logger>(b: Batch<'_, L>) -> Option<String> {
	let Batch { data, call, max_len } = b;

	if let Ok(batch) = serde_json::from_slice::<Vec<&JsonRawValue>>(&data) {
		if batch.len() > max_len {
			return Some(batch_response_error(Id::Null, reject_too_big_batch_request(max_len)));
		}

		let mut got_notif = false;
		let mut batch_response = BatchResponseBuilder::new_with_limit(call.max_response_body_size as usize);

		let mut pending_calls: FuturesOrdered<_> = batch
			.into_iter()
			.filter_map(|v| {
				if let Ok(req) = serde_json::from_str::<Request>(v.get()) {
					Some(Either::Right(async { execute_call(req, call.clone()).await.into_response() }))
				} else if let Ok(_notif) = serde_json::from_str::<Notif>(v.get()) {
					// notifications should not be answered.
					got_notif = true;
					None
				} else {
					// valid JSON but could be not parsable as `InvalidRequest`
					let id = match serde_json::from_str::<InvalidRequest>(v.get()) {
						Ok(err) => err.id,
						Err(_) => Id::Null,
					};

					Some(Either::Left(async {
						MethodResponse::error(id, ErrorObject::from(ErrorCode::InvalidRequest))
					}))
				}
			})
			.collect();

		while let Some(response) = pending_calls.next().await {
			if let Err(too_large) = batch_response.append(&response) {
				return Some(too_large);
			}
		}

		if got_notif && batch_response.is_empty() {
			None
		} else {
			Some(batch_response.finish())
		}
	} else {
		Some(batch_response_error(Id::Null, ErrorObject::from(ErrorCode::ParseError)))
	}
}

pub(crate) async fn process_single_request<L: Logger>(
	data: Vec<u8>,
	call: CallData<'_, L>,
) -> Option<CallOrSubscription> {
	if let Ok(req) = serde_json::from_slice::<Request>(&data) {
		Some(execute_call_with_tracing(req, call).await)
	} else if serde_json::from_slice::<Notif>(&data).is_ok() {
		None
	} else {
		let (id, code) = prepare_error(&data);
		Some(CallOrSubscription::Call(MethodResponse::error(id, ErrorObject::from(code))))
	}
}

#[instrument(name = "method_call", fields(method = req.method.as_ref()), skip(call, req), level = "TRACE")]
pub(crate) async fn execute_call_with_tracing<'a, L: Logger>(
	req: Request<'a>,
	call: CallData<'_, L>,
) -> CallOrSubscription {
	execute_call(req, call).await
}

/// Execute a call which returns result of the call with a additional sink
/// to fire a signal once the subscription call has been answered.
///
/// Returns `(MethodResponse, None)` on every call that isn't a subscription
/// Otherwise `(MethodResponse, Some(PendingSubscriptionCallTx)`.
pub(crate) async fn execute_call<'a, L: Logger>(req: Request<'a>, call: CallData<'_, L>) -> CallOrSubscription {
	let CallData {
		methods,
		max_response_body_size,
		max_log_length,
		conn_id,
		id_provider,
		sink,
		logger,
		request_start,
		bounded_subscriptions,
	} = call;

	rx_log_from_json(&req, call.max_log_length);

	let params = Params::new(req.params.map(|params| params.get()));
	let name = &req.method;
	let id = req.id;

	let response = match methods.method_with_name(name) {
		None => {
			logger.on_call(name, params.clone(), logger::MethodKind::Unknown, TransportProtocol::WebSocket);
			let response = MethodResponse::error(id, ErrorObject::from(ErrorCode::MethodNotFound));
			CallOrSubscription::Call(response)
		}
		Some((name, method)) => match method {
			MethodCallback::Sync(callback) => {
				logger.on_call(name, params.clone(), logger::MethodKind::MethodCall, TransportProtocol::WebSocket);
				CallOrSubscription::Call((callback)(id, params, max_response_body_size as usize))
			}
			MethodCallback::Async(callback) => {
				logger.on_call(name, params.clone(), logger::MethodKind::MethodCall, TransportProtocol::WebSocket);

				let id = id.into_owned();
				let params = params.into_owned();

				let response = (callback)(id, params, conn_id, max_response_body_size as usize).await;
				CallOrSubscription::Call(response)
			}
			MethodCallback::Subscription(callback) => {
				logger.on_call(name, params.clone(), logger::MethodKind::Subscription, TransportProtocol::WebSocket);

				if let Some(p) = bounded_subscriptions.acquire() {
					let conn_state = SubscriptionState { conn_id, id_provider, subscription_permit: p };
					match callback(id, params, sink.clone(), conn_state).await {
						Ok(r) => CallOrSubscription::Subscription(r),
						Err(id) => {
							let response = MethodResponse::error(id, ErrorObject::from(ErrorCode::InternalError));
							CallOrSubscription::Call(response)
						}
					}
				} else {
					let response =
						MethodResponse::error(id, reject_too_many_subscriptions(bounded_subscriptions.max()));
					CallOrSubscription::Call(response)
				}
			}
			MethodCallback::Unsubscription(callback) => {
				logger.on_call(name, params.clone(), logger::MethodKind::Unsubscription, TransportProtocol::WebSocket);

				// Don't adhere to any resource or subscription limits; always let unsubscribing happen!
				let result = callback(id, params, conn_id, max_response_body_size as usize);
				CallOrSubscription::Call(result)
			}
		},
	};

	let r = response.as_response();

	tx_log_from_str(&r.result, max_log_length);
	logger.on_result(name, r.success, request_start, TransportProtocol::WebSocket);
	response
}

pub(crate) async fn background_task<L: Logger>(
	sender: Sender,
	mut receiver: Receiver,
	svc: ServiceData<L>,
) -> Result<(), Error> {
	let ServiceData {
		methods,
		max_request_body_size,
		max_response_body_size,
		max_log_length,
		max_subscriptions_per_connection,
		batch_requests_config,
		stop_handle,
		id_provider,
		ping_interval,
		conn_id,
		logger,
		remote_addr,
		message_buffer_capacity,
		conn,
		..
	} = svc;

	let (method_executor, method_consumer) = mpsc::unbounded_channel::<MethodOp<L>>();
	let (tx, rx) = mpsc::channel::<String>(message_buffer_capacity as usize);
	let (conn_tx, conn_rx) = oneshot::channel();
	let sink = MethodSink::new_with_limit(tx, max_response_body_size, max_log_length);
	let bounded_subscriptions = BoundedSubscriptions::new(max_subscriptions_per_connection);

	// Spawn another task that sends out the responses on the Websocket.
	tokio::spawn(send_task(rx, sender, stop_handle.clone(), ping_interval, conn_rx));

	let params = ExecuteParams {
		conn_id,
		methods,
		max_log_length,
		max_response_body_size,
		bounded_subscriptions,
		sink: sink.clone(),
		id_provider,
		logger: logger.clone(),
	};
	tokio::spawn(method_executor_task(params, method_consumer));

	// Buffer for incoming data.
	let mut data = Vec::with_capacity(100);
	let stopped = stop_handle.shutdown();

	tokio::pin!(stopped);

	let result = loop {
		data.clear();

		let sink_permit = match wait_for_reserve(&sink, stopped).await {
			Some((permit, stop)) => {
				stopped = stop;
				permit
			}
			None => break Ok(()),
		};

		match try_recv(&mut receiver, &mut data, stopped).await {
			Receive::Shutdown => break Ok(()),
			Receive::Ok(stop) => {
				stopped = stop;
			}
			Receive::Err(err, stop) => {
				stopped = stop;

				match err {
					SokettoError::Closed => {
						tracing::debug!("WS transport: remote peer terminated the connection: {}", conn_id);
						break Ok(());
					}
					SokettoError::MessageTooLarge { current, maximum } => {
						tracing::debug!(
							"WS transport error: request length: {} exceeded max limit: {} bytes",
							current,
							maximum
						);
						sink_permit.send_error(Id::Null, reject_too_big_request(max_request_body_size));

						continue;
					}
					err => {
						tracing::debug!("WS transport error: {}; terminate connection: {}", err, conn_id);
						break Err(err.into());
					}
				};
			}
		}

		let request_start = logger.on_request(TransportProtocol::WebSocket);
		let first_non_whitespace = data.iter().find(|byte| !byte.is_ascii_whitespace());

		match first_non_whitespace {
			Some(b'{') => {
				let data = std::mem::take(&mut data);
				if method_executor.send(MethodOp::Call { data, sink_permit, start: request_start }).is_err() {
					break Ok(());
				}
			}
			Some(b'[') => {
				let limit = match batch_requests_config {
					BatchRequestConfig::Disabled => {
						let response = MethodResponse::error(
							Id::Null,
							ErrorObject::borrowed(BATCHES_NOT_SUPPORTED_CODE, &BATCHES_NOT_SUPPORTED_MSG, None),
						);
						logger.on_response(&response.result, request_start, TransportProtocol::WebSocket);
						sink_permit.send_raw(response.result);
						continue;
					}
					BatchRequestConfig::Limit(limit) => limit as usize,
					BatchRequestConfig::Unlimited => usize::MAX,
				};

				// Make sure the following variables are not moved into async closure below.
				let data = std::mem::take(&mut data);
<<<<<<< HEAD
				if method_executor.send(MethodOp::Batch { data, sink_permit, start: request_start }).is_err() {
					break Ok(());
				}
=======
				let bounded_subscriptions = bounded_subscriptions.clone();

				let fut = async move {
					let response = process_batch_request(Batch {
						data,
						call: CallData {
							conn_id: conn_id as usize,
							bounded_subscriptions,
							max_response_body_size,
							max_log_length,
							methods,
							sink: &sink,
							id_provider: &*id_provider,
							logger,
							request_start,
						},
						max_len: limit,
					})
					.await;

					if let Some(response) = response {
						tx_log_from_str(&response, max_log_length);
						logger.on_response(&response, request_start, TransportProtocol::WebSocket);
						sink_permit.send_raw(response);
					}
				};

				method_executor.add(Box::pin(fut));
>>>>>>> bddbcaf7
			}
			_ => {
				sink_permit.send_error(Id::Null, ErrorCode::ParseError.into());
			}
		}
	};

	logger.on_disconnect(remote_addr, TransportProtocol::WebSocket);

	let _ = conn_tx.send(());
	drop(conn);
	result
}

/// A task that waits for new messages via the `rx channel` and sends them out on the `WebSocket`.
async fn send_task(
	rx: mpsc::Receiver<String>,
	mut ws_sender: Sender,
	stop_handle: StopHandle,
	ping_interval: Duration,
	conn_closed: oneshot::Receiver<()>,
) {
	// Interval to send out continuously `pings`.
	let ping_interval = IntervalStream::new(tokio::time::interval(ping_interval));
	let stopped = stop_handle.shutdown();
	let rx = ReceiverStream::new(rx);

	tokio::pin!(ping_interval, stopped, rx, conn_closed);

	// Received messages from the WebSocket.
	let mut rx_item = rx.next();
	let next_ping = ping_interval.next();
	let mut futs = future::select(next_ping, future::select(stopped, conn_closed));

	loop {
		// Ensure select is cancel-safe by fetching and storing the `rx_item` that did not finish yet.
		// Note: Although, this is cancel-safe already, avoid using `select!` macro for future proofing.
		match future::select(rx_item, futs).await {
			// Received message.
			Either::Left((Some(response), not_ready)) => {
				// If websocket message send fail then terminate the connection.
				if let Err(err) = send_message(&mut ws_sender, response).await {
					tracing::debug!("WS transport error: send failed: {}", err);
					break;
				}

				rx_item = rx.next();
				futs = not_ready;
			}

			// Nothing else to receive.
			Either::Left((None, _)) => {
				break;
			}

			// Handle timer intervals.
			Either::Right((Either::Left((_, stop)), next_rx)) => {
				if let Err(err) = send_ping(&mut ws_sender).await {
					tracing::debug!("WS transport error: send ping failed: {}", err);
					break;
				}
				rx_item = next_rx;
				futs = future::select(ping_interval.next(), stop);
			}

			// Server is stopped or closed
			Either::Right((Either::Right(_), _)) => {
				break;
			}
		}
	}

	// Terminate connection and send close message.
	let _ = ws_sender.close().await;
	rx.close();
}

enum Receive<S> {
	Shutdown,
	Err(SokettoError, S),
	Ok(S),
}

async fn wait_for_reserve<S>(sink: &MethodSink, stopped: S) -> Option<(MethodSinkPermit, S)>
where
	S: Future<Output = ()> + Unpin,
{
	let reserve = sink.reserve();
	tokio::pin!(reserve);

	match futures_util::future::select(reserve, stopped).await {
		Either::Left((Ok(sink), s)) => Some((sink, s)),
		_ => None,
	}
}

async fn try_recv<S>(receiver: &mut Receiver, data: &mut Vec<u8>, stopped: S) -> Receive<S>
where
	S: Future<Output = ()> + Unpin,
{
	let receive = async {
		// Identical loop to `soketto::receive_data` with debug logs for `Pong` frames.
		loop {
			match receiver.receive(data).await? {
				soketto::Incoming::Data(d) => break Ok(d),
				soketto::Incoming::Pong(_) => tracing::debug!("Received pong"),
				soketto::Incoming::Closed(_) => {
					// The closing reason is already logged by `soketto` trace log level.
					// Return the `Closed` error to avoid logging unnecessary warnings on clean shutdown.
					break Err(SokettoError::Closed);
				}
			}
		}
	};

	tokio::pin!(receive);

	match futures_util::future::select(receive, stopped).await {
		Either::Left((Ok(_), s)) => Receive::Ok(s),
		Either::Left((Err(e), s)) => Receive::Err(e, s),
		Either::Right(_) => Receive::Shutdown,
	}
}

enum MethodOp<L: Logger> {
	Call { data: Vec<u8>, sink_permit: MethodSinkPermit, start: L::Instant },
	Batch { data: Vec<u8>, sink_permit: MethodSinkPermit, start: L::Instant },
}

#[derive(Clone)]
struct ExecuteParams<L: Logger> {
	conn_id: u32,
	bounded_subscriptions: BoundedSubscriptions,
	id_provider: Arc<dyn IdProvider>,
	methods: Methods,
	max_response_body_size: u32,
	max_log_length: u32,
	sink: MethodSink,
	logger: L,
}

async fn method_executor_task<L: Logger>(params: ExecuteParams<L>, mut next_task: UnboundedReceiver<MethodOp<L>>) {
	let mut tasks = FuturesUnordered::new();

	loop {
		// This is way to not poll `FuturesUnordered` when it's empty to waste CPU cycles.
		if tasks.is_empty() {
			let Some(command) = next_task.recv().await else {
				return;
			};

			tasks.push(execute_command(command, params.clone()));
		} else {
			tokio::select! {
				_ = tasks.next() => {},
				task = next_task.recv() => {
					let Some(command) = task else {
						return;
					};

					tasks.push(execute_command(command, params.clone()));
				}
			}
		}
	}
}

async fn execute_command<L: Logger>(command: MethodOp<L>, params: ExecuteParams<L>) {
	let ExecuteParams {
		conn_id,
		sink,
		max_response_body_size,
		max_log_length,
		methods,
		id_provider,
		bounded_subscriptions,
		logger,
	} = params;

	match command {
		MethodOp::Call { data, sink_permit, start } => {
			let call = CallData {
				conn_id: conn_id as usize,
				bounded_subscriptions,
				max_response_body_size,
				max_log_length,
				methods: &methods,
				sink: &sink,
				id_provider: &*id_provider,
				logger: &logger,
				request_start: start,
			};

			if let Some(rp) = process_single_request(data, call).await {
				match rp {
					CallOrSubscription::Subscription(r) => {
						logger.on_response(&r.result, start, TransportProtocol::WebSocket);
					}

					CallOrSubscription::Call(r) => {
						logger.on_response(&r.result, start, TransportProtocol::WebSocket);
						sink_permit.send_raw(r.result);
					}
				}
			}
		}
		MethodOp::Batch { data, sink_permit, start } => {
			let methods = methods.clone();
			let logger = logger.clone();
			let id_provider = id_provider.clone();
			let bounded_subscriptions = bounded_subscriptions.clone();

			let response = process_batch_request(Batch {
				data,
				call: CallData {
					conn_id: conn_id as usize,
					bounded_subscriptions,
					max_response_body_size,
					max_log_length,
					methods: &methods,
					sink: &sink,
					id_provider: &*id_provider,
					logger: &logger,
					request_start: start,
				},
			})
			.await;

			if let Some(response) = response {
				tx_log_from_str(&response, max_log_length);
				logger.on_response(&response, start, TransportProtocol::WebSocket);
				sink_permit.send_raw(response);
			}
		}
	}
}<|MERGE_RESOLUTION|>--- conflicted
+++ resolved
@@ -324,8 +324,10 @@
 
 		match first_non_whitespace {
 			Some(b'{') => {
-				let data = std::mem::take(&mut data);
-				if method_executor.send(MethodOp::Call { data, sink_permit, start: request_start }).is_err() {
+				if method_executor
+					.send(MethodOp::Call { data: std::mem::take(&mut data), sink_permit, start: request_start })
+					.is_err()
+				{
 					break Ok(());
 				}
 			}
@@ -344,48 +346,26 @@
 					BatchRequestConfig::Unlimited => usize::MAX,
 				};
 
-				// Make sure the following variables are not moved into async closure below.
-				let data = std::mem::take(&mut data);
-<<<<<<< HEAD
-				if method_executor.send(MethodOp::Batch { data, sink_permit, start: request_start }).is_err() {
-					break Ok(());
-				}
-=======
-				let bounded_subscriptions = bounded_subscriptions.clone();
-
-				let fut = async move {
-					let response = process_batch_request(Batch {
-						data,
-						call: CallData {
-							conn_id: conn_id as usize,
-							bounded_subscriptions,
-							max_response_body_size,
-							max_log_length,
-							methods,
-							sink: &sink,
-							id_provider: &*id_provider,
-							logger,
-							request_start,
-						},
+				if method_executor
+					.send(MethodOp::Batch {
+						data: std::mem::take(&mut data),
+						sink_permit,
+						start: request_start,
 						max_len: limit,
 					})
-					.await;
-
-					if let Some(response) = response {
-						tx_log_from_str(&response, max_log_length);
-						logger.on_response(&response, request_start, TransportProtocol::WebSocket);
-						sink_permit.send_raw(response);
-					}
-				};
-
-				method_executor.add(Box::pin(fut));
->>>>>>> bddbcaf7
+					.is_err()
+				{
+					break Ok(());
+				}
 			}
 			_ => {
 				sink_permit.send_error(Id::Null, ErrorCode::ParseError.into());
 			}
 		}
 	};
+
+	// Wait the pending calls to finish.
+	method_executor.closed().await;
 
 	logger.on_disconnect(remote_addr, TransportProtocol::WebSocket);
 
@@ -506,7 +486,7 @@
 
 enum MethodOp<L: Logger> {
 	Call { data: Vec<u8>, sink_permit: MethodSinkPermit, start: L::Instant },
-	Batch { data: Vec<u8>, sink_permit: MethodSinkPermit, start: L::Instant },
+	Batch { data: Vec<u8>, sink_permit: MethodSinkPermit, start: L::Instant, max_len: usize },
 }
 
 #[derive(Clone)]
@@ -525,10 +505,10 @@
 	let mut tasks = FuturesUnordered::new();
 
 	loop {
-		// This is way to not poll `FuturesUnordered` when it's empty to waste CPU cycles.
+		// This is "to not poll" `FuturesUnordered` when it's empty to waste CPU cycles.
 		if tasks.is_empty() {
 			let Some(command) = next_task.recv().await else {
-				return;
+				break;
 			};
 
 			tasks.push(execute_command(command, params.clone()));
@@ -537,7 +517,7 @@
 				_ = tasks.next() => {},
 				task = next_task.recv() => {
 					let Some(command) = task else {
-						return;
+						break;
 					};
 
 					tasks.push(execute_command(command, params.clone()));
@@ -545,6 +525,8 @@
 			}
 		}
 	}
+
+	while tasks.next().await.is_some() {}
 }
 
 async fn execute_command<L: Logger>(command: MethodOp<L>, params: ExecuteParams<L>) {
@@ -586,7 +568,7 @@
 				}
 			}
 		}
-		MethodOp::Batch { data, sink_permit, start } => {
+		MethodOp::Batch { data, sink_permit, start, max_len } => {
 			let methods = methods.clone();
 			let logger = logger.clone();
 			let id_provider = id_provider.clone();
@@ -605,6 +587,7 @@
 					logger: &logger,
 					request_start: start,
 				},
+				max_len,
 			})
 			.await;
 
