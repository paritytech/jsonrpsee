--- conflicted
+++ resolved
@@ -328,7 +328,19 @@
 				tokio::spawn(execute_command(params));
 			}
 			Some(b'[') => {
-<<<<<<< HEAD
+				let limit = match batch_requests_config {
+					BatchRequestConfig::Disabled => {
+						let response = MethodResponse::error(
+							Id::Null,
+							ErrorObject::borrowed(BATCHES_NOT_SUPPORTED_CODE, &BATCHES_NOT_SUPPORTED_MSG, None),
+						);
+						logger.on_response(&response.result, request_start, TransportProtocol::WebSocket);
+						sink_permit.send_raw(response.result);
+						continue;
+					}
+					BatchRequestConfig::Limit(limit) => limit as usize,
+					BatchRequestConfig::Unlimited => usize::MAX,
+				};
 				let params = ExecuteParams {
 					conn_id,
 					methods: methods.clone(),
@@ -341,53 +353,7 @@
 					id_provider: id_provider.clone(),
 					logger: logger.clone(),
 					data: std::mem::take(&mut data),
-					command: MethodOp::Batch,
-=======
-				let limit = match batch_requests_config {
-					BatchRequestConfig::Disabled => {
-						let response = MethodResponse::error(
-							Id::Null,
-							ErrorObject::borrowed(BATCHES_NOT_SUPPORTED_CODE, &BATCHES_NOT_SUPPORTED_MSG, None),
-						);
-						logger.on_response(&response.result, request_start, TransportProtocol::WebSocket);
-						sink_permit.send_raw(response.result);
-						continue;
-					}
-					BatchRequestConfig::Limit(limit) => limit as usize,
-					BatchRequestConfig::Unlimited => usize::MAX,
-				};
-
-				// Make sure the following variables are not moved into async closure below.
-				let methods = &methods;
-				let sink = sink.clone();
-				let id_provider = id_provider.clone();
-				let data = std::mem::take(&mut data);
-				let bounded_subscriptions = bounded_subscriptions.clone();
-
-				let fut = async move {
-					let response = process_batch_request(Batch {
-						data,
-						call: CallData {
-							conn_id: conn_id as usize,
-							bounded_subscriptions,
-							max_response_body_size,
-							max_log_length,
-							methods,
-							sink: &sink,
-							id_provider: &*id_provider,
-							logger,
-							request_start,
-						},
-						max_len: limit,
-					})
-					.await;
-
-					if let Some(response) = response {
-						tx_log_from_str(&response, max_log_length);
-						logger.on_response(&response, request_start, TransportProtocol::WebSocket);
-						sink_permit.send_raw(response);
-					}
->>>>>>> bddbcaf7
+					command: MethodOp::Batch(limit),
 				};
 				tokio::spawn(execute_command(params));
 			}
@@ -516,7 +482,7 @@
 
 enum MethodOp {
 	Call,
-	Batch,
+	Batch(usize),
 }
 
 struct ExecuteParams<L: Logger> {
@@ -577,8 +543,8 @@
 				}
 			}
 		}
-		MethodOp::Batch => {
-			let response = process_batch_request(Batch { data, call: call_data }).await;
+		MethodOp::Batch(max_len) => {
+			let response = process_batch_request(Batch { data, call: call_data, max_len }).await;
 
 			if let Some(response) = response {
 				tx_log_from_str(&response, max_log_length);
