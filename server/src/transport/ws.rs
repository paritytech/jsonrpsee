--- conflicted
+++ resolved
@@ -1,10 +1,6 @@
 use std::sync::Arc;
 use std::time::Duration;
 
-<<<<<<< HEAD
-use crate::future::StopHandle;
-=======
->>>>>>> 9c58d09a
 use crate::logger::{self, Logger, TransportProtocol};
 use crate::server::{BatchRequestConfig, ServiceData};
 
@@ -257,11 +253,7 @@
 	let (mut conn_tx, conn_rx) = oneshot::channel();
 	let sink = MethodSink::new_with_limit(tx, max_response_body_size, max_log_length);
 	let bounded_subscriptions = BoundedSubscriptions::new(max_subscriptions_per_connection);
-<<<<<<< HEAD
-	let mut pending_calls = FuturesUnordered::new();
-=======
 	let pending_calls = FuturesUnordered::new();
->>>>>>> 9c58d09a
 
 	// Spawn another task that sends out the responses on the Websocket.
 	tokio::spawn(send_task(rx, sender, ping_interval, conn_rx));
@@ -275,11 +267,7 @@
 	let result = loop {
 		data.clear();
 
-<<<<<<< HEAD
-		let sink_permit = match wait_for_reserve(&sink, stopped).await {
-=======
 		let sink_permit = match wait_for_permit(&sink, stopped).await {
->>>>>>> 9c58d09a
 			Some((permit, stop)) => {
 				stopped = stop;
 				permit
@@ -338,9 +326,6 @@
 	// Drive all running methods to completion.
 	// **NOTE** Do not return early in this function. This `await` needs to run to guarantee
 	// proper drop behaviour.
-<<<<<<< HEAD
-	while pending_calls.next().await.is_some() {}
-=======
 	//
 	// This is not strictly not needed because `tokio::spawn` will drive these the completion
 	// but it's preferred that the `stop_handle.stopped()` should not return until all methods has been
@@ -353,7 +338,6 @@
 		// The connection was closed, no point of waiting for the pending calls.
 		_ = conn_tx.closed() => {}
 	}
->>>>>>> 9c58d09a
 
 	logger.on_disconnect(remote_addr, TransportProtocol::WebSocket);
 	drop(conn);
@@ -427,9 +411,6 @@
 	Ok(S),
 }
 
-<<<<<<< HEAD
-async fn wait_for_reserve<S>(sink: &MethodSink, stopped: S) -> Option<(MethodSinkPermit, S)>
-=======
 // Wait until there is a slot in the bounded channel.
 //
 // This will force the client to read socket on the other side
@@ -437,7 +418,6 @@
 //
 // Fails if the server was stopped.
 async fn wait_for_permit<S>(sink: &MethodSink, stopped: S) -> Option<(MethodSinkPermit, S)>
->>>>>>> 9c58d09a
 where
 	S: Future<Output = ()> + Unpin,
 {
@@ -450,10 +430,7 @@
 	}
 }
 
-<<<<<<< HEAD
-=======
 /// Attempts to read data from WebSocket fails if the server was stopped.
->>>>>>> 9c58d09a
 async fn try_recv<S>(receiver: &mut Receiver, data: &mut Vec<u8>, stopped: S) -> Receive<S>
 where
 	S: Future<Output = ()> + Unpin,
@@ -512,17 +489,10 @@
 	} = params;
 
 	let request_start = logger.on_request(TransportProtocol::WebSocket);
-<<<<<<< HEAD
 	let first_non_whitespace = data.iter().enumerate().take(128).find(|(_, byte)| !byte.is_ascii_whitespace());
 
 	match first_non_whitespace {
 		Some((start, b'{')) => {
-=======
-	let first_non_whitespace = data.iter().find(|byte| !byte.is_ascii_whitespace());
-
-	match first_non_whitespace {
-		Some(b'{') => {
->>>>>>> 9c58d09a
 			let call_data = CallData {
 				conn_id: conn_id as usize,
 				bounded_subscriptions,
@@ -535,11 +505,7 @@
 				request_start,
 			};
 
-<<<<<<< HEAD
 			if let Some(rp) = process_single_request(&data[start..], call_data).await {
-=======
-			if let Some(rp) = process_single_request(data, call_data).await {
->>>>>>> 9c58d09a
 				match rp {
 					CallOrSubscription::Subscription(r) => {
 						logger.on_response(&r.result, request_start, TransportProtocol::WebSocket);
@@ -552,11 +518,7 @@
 				}
 			}
 		}
-<<<<<<< HEAD
 		Some((start, b'[')) => {
-=======
-		Some(b'[') => {
->>>>>>> 9c58d09a
 			let limit = match batch_requests_config {
 				BatchRequestConfig::Disabled => {
 					let response = MethodResponse::error(
@@ -583,11 +545,7 @@
 				request_start,
 			};
 
-<<<<<<< HEAD
 			let response = process_batch_request(Batch { data: &data[start..], call: call_data, max_len: limit }).await;
-=======
-			let response = process_batch_request(Batch { data, call: call_data, max_len: limit }).await;
->>>>>>> 9c58d09a
 
 			if let Some(response) = response {
 				tx_log_from_str(&response, max_log_length);
