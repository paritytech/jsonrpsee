// Copyright 2019-2021 Parity Technologies (UK) Ltd.
//
// Permission is hereby granted, free of charge, to any
// person obtaining a copy of this software and associated
// documentation files (the "Software"), to deal in the
// Software without restriction, including without
// limitation the rights to use, copy, modify, merge,
// publish, distribute, sublicense, and/or sell copies of
// the Software, and to permit persons to whom the Software
// is furnished to do so, subject to the following
// conditions:
//
// The above copyright notice and this permission notice
// shall be included in all copies or substantial portions
// of the Software.
//
// THE SOFTWARE IS PROVIDED "AS IS", WITHOUT WARRANTY OF
// ANY KIND, EXPRESS OR IMPLIED, INCLUDING BUT NOT LIMITED
// TO THE WARRANTIES OF MERCHANTABILITY, FITNESS FOR A
// PARTICULAR PURPOSE AND NONINFRINGEMENT. IN NO EVENT
// SHALL THE AUTHORS OR COPYRIGHT HOLDERS BE LIABLE FOR ANY
// CLAIM, DAMAGES OR OTHER LIABILITY, WHETHER IN AN ACTION
// OF CONTRACT, TORT OR OTHERWISE, ARISING FROM, OUT OF OR
// IN CONNECTION WITH THE SOFTWARE OR THE USE OR OTHER
// DEALINGS IN THE SOFTWARE.

use std::future::Future;
use std::pin::Pin;
use std::task::{Context, Poll};

use crate::{HttpBody, HttpRequest};

use futures_util::future::{self, Either};
use hyper_util::rt::{TokioExecutor, TokioIo};
use jsonrpsee_core::BoxError;
use pin_project::pin_project;
use tower::ServiceExt;
use tower::util::Oneshot;

#[derive(Debug, Copy, Clone)]
pub(crate) struct TowerToHyperService<S> {
	service: S,
}

impl<S> TowerToHyperService<S> {
	pub(crate) fn new(service: S) -> Self {
		Self { service }
	}
}

impl<S> hyper::service::Service<HttpRequest<hyper::body::Incoming>> for TowerToHyperService<S>
where
	S: tower::Service<HttpRequest> + Clone,
{
	type Response = S::Response;
	type Error = S::Error;
	type Future = TowerToHyperServiceFuture<S, HttpRequest>;

	fn call(&self, req: HttpRequest<hyper::body::Incoming>) -> Self::Future {
		let req = req.map(HttpBody::new);
		TowerToHyperServiceFuture { future: self.service.clone().oneshot(req) }
	}
}

#[pin_project]
pub(crate) struct TowerToHyperServiceFuture<S, R>
where
	S: tower::Service<R>,
{
	#[pin]
	future: Oneshot<S, R>,
}

impl<S, R> std::future::Future for TowerToHyperServiceFuture<S, R>
where
	S: tower::Service<R>,
{
	type Output = Result<S::Response, S::Error>;

	#[inline]
	fn poll(self: Pin<&mut Self>, cx: &mut Context<'_>) -> Poll<Self::Output> {
		self.project().future.poll(cx)
	}
}

/// Serve a service over a TCP connection without graceful shutdown.
/// This means that pending requests will be dropped when the server is stopped.
///
/// If you want to gracefully shutdown the server, use [`serve_with_graceful_shutdown`] instead.
pub async fn serve<S, B, I>(io: I, service: S) -> Result<(), BoxError>
where
	S: tower::Service<http::Request<hyper::body::Incoming>, Response = http::Response<B>> + Clone + Send + 'static,
	S::Future: Send,
	S::Response: Send,
	S::Error: Into<BoxError>,
	B: http_body::Body<Data = hyper::body::Bytes> + Send + 'static,
	B::Error: Into<BoxError>,
	I: tokio::io::AsyncRead + tokio::io::AsyncWrite + Send + Unpin + 'static,
{
	let service = hyper_util::service::TowerToHyperService::new(service);
	let io = TokioIo::new(io);

	let builder = hyper_util::server::conn::auto::Builder::new(TokioExecutor::new());
	let conn = builder.serve_connection_with_upgrades(io, service);
	conn.await
}

/// Serve a service over a TCP connection with graceful shutdown.
/// This means that pending requests will be completed before the server is stopped.
pub async fn serve_with_graceful_shutdown<S, B, I>(
	io: I,
	service: S,
	stopped: impl Future<Output = ()>,
) -> Result<(), BoxError>
where
	S: tower::Service<http::Request<hyper::body::Incoming>, Response = http::Response<B>> + Clone + Send + 'static,
	S::Future: Send,
	S::Response: Send,
	S::Error: Into<BoxError>,
	B: http_body::Body<Data = hyper::body::Bytes> + Send + 'static,
	B::Error: Into<BoxError>,
	I: tokio::io::AsyncRead + tokio::io::AsyncWrite + Send + Unpin + 'static,
{
	let service = hyper_util::service::TowerToHyperService::new(service);
	let io = TokioIo::new(io);

	let builder = hyper_util::server::conn::auto::Builder::new(TokioExecutor::new());
	let conn = builder.serve_connection_with_upgrades(io, service);

	tokio::pin!(stopped, conn);

	match future::select(conn, stopped).await {
		// Return if the connection was completed.
		Either::Left((conn, _)) => conn,
		// If the server is stopped, we should gracefully shutdown
		// the connection and poll it until it finishes.
		Either::Right((_, mut conn)) => {
			conn.as_mut().graceful_shutdown();
			conn.await
		}
	}
<<<<<<< HEAD
=======
}

/// Deserialize calls, notifications and responses with HTTP extensions.
pub mod deserialize_with_ext {
	/// Method call.
	pub mod call {
		use jsonrpsee_types::Request;

		/// Wrapper over `serde_json::from_slice` that sets the extensions.
		pub fn from_slice<'a>(
			data: &'a [u8],
			extensions: &'a http::Extensions,
		) -> Result<Request<'a>, serde_json::Error> {
			let mut req: Request = serde_json::from_slice(data)?;
			*req.extensions_mut() = extensions.clone();
			Ok(req)
		}

		/// Wrapper over `serde_json::from_str` that sets the extensions.
		pub fn from_str<'a>(data: &'a str, extensions: &'a http::Extensions) -> Result<Request<'a>, serde_json::Error> {
			let mut req: Request = serde_json::from_str(data)?;
			*req.extensions_mut() = extensions.clone();
			Ok(req)
		}
	}

	/// Notification.
	pub mod notif {
		use jsonrpsee_types::Notification;

		/// Wrapper over `serde_json::from_slice` that sets the extensions.
		pub fn from_slice<'a, T>(
			data: &'a [u8],
			extensions: &'a http::Extensions,
		) -> Result<Notification<'a, T>, serde_json::Error>
		where
			T: serde::Deserialize<'a>,
		{
			let mut notif: Notification<T> = serde_json::from_slice(data)?;
			*notif.extensions_mut() = extensions.clone();
			Ok(notif)
		}

		/// Wrapper over `serde_json::from_str` that sets the extensions.
		pub fn from_str<'a, T>(
			data: &'a str,
			extensions: &http::Extensions,
		) -> Result<Notification<'a, T>, serde_json::Error>
		where
			T: serde::Deserialize<'a>,
		{
			let mut notif: Notification<T> = serde_json::from_str(data)?;
			*notif.extensions_mut() = extensions.clone();
			Ok(notif)
		}
	}
>>>>>>> e64bccf5
}<|MERGE_RESOLUTION|>--- conflicted
+++ resolved
@@ -139,8 +139,6 @@
 			conn.await
 		}
 	}
-<<<<<<< HEAD
-=======
 }
 
 /// Deserialize calls, notifications and responses with HTTP extensions.
@@ -197,5 +195,4 @@
 			Ok(notif)
 		}
 	}
->>>>>>> e64bccf5
 }