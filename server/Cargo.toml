--- conflicted
+++ resolved
@@ -25,16 +25,11 @@
 tokio-util = { version = "0.7", features = ["compat"] }
 tokio-stream = "0.1.7"
 hyper = { version = "0.14", features = ["server", "http1", "http2"] }
-<<<<<<< HEAD
 tower = "0.4.13"
 thiserror = "1"
-=======
-tower = { version = "0.4.13", features = ["util"] }
 route-recognizer = "0.3.1"
 http = "0.2.9"
-thiserror = "1.0.44"
 pin-project = "1.1.3"
->>>>>>> 80902d3e
 
 [dev-dependencies]
 anyhow = "1"
