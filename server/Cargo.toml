--- conflicted
+++ resolved
@@ -22,17 +22,6 @@
 hyper-util = { workspace = true, features = ["tokio", "service", "tokio", "server-auto"] }
 jsonrpsee-core = { workspace = true, features = ["server", "http-helpers"] }
 jsonrpsee-types = { workspace = true }
-<<<<<<< HEAD
-pin-project = { workspace = true }
-route-recognizer = { workspace = true }
-serde = { workspace = true }
-serde_json = { workspace = true }
-soketto = { workspace = true, features = ["http"] }
-thiserror = { workspace = true }
-tokio = { workspace = true, features = ["net", "rt-multi-thread", "macros", "time"] }
-tokio-util = { workspace = true, features = ["compat"] }
-tokio-stream = { workspace = true, features = ["sync"] }
-=======
 pin-project = "1.1.3"
 route-recognizer = "0.3.1"
 serde = "1"
@@ -42,7 +31,6 @@
 tokio = { version = "1.23.1", features = ["net", "rt-multi-thread", "macros", "time"] }
 tokio-util = { version = "0.7", features = ["compat"] }
 tokio-stream = { version = "0.1.7", features = ["sync"] }
->>>>>>> d50b4ffe
 tower = { workspace = true, features = ["util"] }
 tracing = { workspace = true }
 
