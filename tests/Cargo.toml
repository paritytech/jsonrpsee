--- conflicted
+++ resolved
@@ -22,13 +22,8 @@
 tokio = { version = "1.23.1", features = ["full"] }
 tokio-stream = "0.1"
 tokio-util = { version = "0.7", features = ["compat"]}
-<<<<<<< HEAD
-tower = { version = "0.5.1", features = ["full"] }
-tower-http = { version = "0.5.2", features = ["full"] }
-=======
 tower = { workspace = true, features = ["full"] }
 tower-http = { workspace = true, features = ["full"] }
->>>>>>> 9fa3f01e
 tracing = "0.1.34"
 tracing-subscriber = { version = "0.3.3", features = ["env-filter"] }
 pin-project = "1"