--- conflicted
+++ resolved
@@ -8,11 +8,7 @@
 publish = false
 
 [dev-dependencies]
-<<<<<<< HEAD
 env_logger = "0.9"
-=======
-env_logger = "0.9.0"
->>>>>>> 1a5f8a81
 beef = { version = "0.5.1", features = ["impl_serde"] }
 futures = { version = "0.3.14", default-features = false, features = ["std"] }
 jsonrpsee = { path = "../jsonrpsee", features = ["full"] }
