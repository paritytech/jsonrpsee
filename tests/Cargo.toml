[package]
name = "jsonrpsee-integration-tests"
version = "0.3.0"
authors = ["Parity Technologies <admin@parity.io>"]
description = "Integration tests for jsonrpsee"
edition = "2018"
license = "MIT"
publish = false

[dev-dependencies]
<<<<<<< HEAD
env_logger = "0.8"
beef = { version = "0.5.1", features = ["impl_serde"] }
=======
env_logger = "0.9"
>>>>>>> 242cdb52
futures-channel = { version = "0.3.14", default-features = false }
jsonrpsee = { path = "../jsonrpsee", features = ["full"] }
tokio = { version = "1", features = ["full"] }
serde_json = "1"<|MERGE_RESOLUTION|>--- conflicted
+++ resolved
@@ -8,12 +8,8 @@
 publish = false
 
 [dev-dependencies]
-<<<<<<< HEAD
-env_logger = "0.8"
 beef = { version = "0.5.1", features = ["impl_serde"] }
-=======
 env_logger = "0.9"
->>>>>>> 242cdb52
 futures-channel = { version = "0.3.14", default-features = false }
 jsonrpsee = { path = "../jsonrpsee", features = ["full"] }
 tokio = { version = "1", features = ["full"] }
