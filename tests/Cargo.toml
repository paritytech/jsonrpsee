[package]
name = "jsonrpsee-integration-tests"
version = "0.3.0"
authors = ["Parity Technologies <admin@parity.io>"]
description = "Integration tests for jsonrpsee"
edition = "2018"
license = "MIT"
publish = false

[dev-dependencies]
beef = { version = "0.5.1", features = ["impl_serde"] }
<<<<<<< HEAD
env_logger = "0.9"
futures = { version = "0.3.14", default-features = false, features = ["std"] }
=======
futures-channel = { version = "0.3.14", default-features = false }
>>>>>>> c3235fb6
jsonrpsee = { path = "../jsonrpsee", features = ["full"] }
tokio = { version = "1", features = ["full"] }
serde_json = "1"
log = "0.4"<|MERGE_RESOLUTION|>--- conflicted
+++ resolved
@@ -9,12 +9,7 @@
 
 [dev-dependencies]
 beef = { version = "0.5.1", features = ["impl_serde"] }
-<<<<<<< HEAD
-env_logger = "0.9"
 futures = { version = "0.3.14", default-features = false, features = ["std"] }
-=======
-futures-channel = { version = "0.3.14", default-features = false }
->>>>>>> c3235fb6
 jsonrpsee = { path = "../jsonrpsee", features = ["full"] }
 tokio = { version = "1", features = ["full"] }
 serde_json = "1"
