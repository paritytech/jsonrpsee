// Copyright 2019-2021 Parity Technologies (UK) Ltd.
//
// Permission is hereby granted, free of charge, to any
// person obtaining a copy of this software and associated
// documentation files (the "Software"), to deal in the
// Software without restriction, including without
// limitation the rights to use, copy, modify, merge,
// publish, distribute, sublicense, and/or sell copies of
// the Software, and to permit persons to whom the Software
// is furnished to do so, subject to the following
// conditions:
//
// The above copyright notice and this permission notice
// shall be included in all copies or substantial portions
// of the Software.
//
// THE SOFTWARE IS PROVIDED "AS IS", WITHOUT WARRANTY OF
// ANY KIND, EXPRESS OR IMPLIED, INCLUDING BUT NOT LIMITED
// TO THE WARRANTIES OF MERCHANTABILITY, FITNESS FOR A
// PARTICULAR PURPOSE AND NONINFRINGEMENT. IN NO EVENT
// SHALL THE AUTHORS OR COPYRIGHT HOLDERS BE LIABLE FOR ANY
// CLAIM, DAMAGES OR OTHER LIABILITY, WHETHER IN AN ACTION
// OF CONTRACT, TORT OR OTHERWISE, ARISING FROM, OUT OF OR
// IN CONNECTION WITH THE SOFTWARE OR THE USE OR OTHER
// DEALINGS IN THE SOFTWARE.

use std::collections::HashMap;
use std::time::Duration;

use futures::StreamExt;
use jsonrpsee::core::error::{Error, SubscriptionClosed};
use jsonrpsee::core::server::rpc_module::*;
use jsonrpsee::types::error::{CallError, ErrorCode, ErrorObject, PARSE_ERROR_CODE};
use jsonrpsee::types::{EmptyParams, Params};
use serde::{Deserialize, Serialize};
use tokio::time::interval;
use tokio_stream::wrappers::IntervalStream;

// Helper macro to assert that a binding is of a specific type.
macro_rules! assert_type {
	( $ty:ty, $expected:expr $(,)?) => {{
		fn assert_type<Expected>(_expected: &Expected) {}
		assert_type::<$ty>($expected)
	}};
}

fn init_logger() {
	let _ = tracing_subscriber::FmtSubscriber::builder()
		.with_env_filter(tracing_subscriber::EnvFilter::from_default_env())
		.try_init();
}

#[test]
fn rpc_modules_with_different_contexts_can_be_merged() {
	let cx = Vec::<u8>::new();
	let mut mod1 = RpcModule::new(cx);
	mod1.register_method("bla with Vec context", |_: Params, _| Ok(())).unwrap();
	let mut mod2 = RpcModule::new(String::new());
	mod2.register_method("bla with String context", |_: Params, _| Ok(())).unwrap();

	mod1.merge(mod2).unwrap();

	assert!(mod1.method("bla with Vec context").is_some());
	assert!(mod1.method("bla with String context").is_some());
}

#[test]
fn flatten_rpc_modules() {
	let mod1 = RpcModule::new(String::new());
	assert_type!(RpcModule<String>, &mod1);
	let unit_mod = mod1.remove_context();
	assert_type!(RpcModule<()>, &unit_mod);
}

#[test]
fn rpc_context_modules_can_register_subscriptions() {
	let cx = ();
	let mut cxmodule = RpcModule::new(cx);
	cxmodule.register_subscription("hi", "hi", "goodbye", |_, _, _| Ok(())).unwrap();

	assert!(cxmodule.method("hi").is_some());
	assert!(cxmodule.method("goodbye").is_some());
}

#[test]
fn rpc_register_alias() {
	let mut module = RpcModule::new(());

	module.register_method("hello_world", |_: Params, _| Ok(())).unwrap();
	module.register_alias("hello_foobar", "hello_world").unwrap();

	assert!(module.method("hello_world").is_some());
	assert!(module.method("hello_foobar").is_some());
}

#[tokio::test]
async fn calling_method_without_server() {
	// Call sync method with no params
	let mut module = RpcModule::new(());
	module.register_method("boo", |_: Params, _| Ok(String::from("boo!"))).unwrap();

	let res: String = module.call("boo", EmptyParams::new()).await.unwrap();
	assert_eq!(&res, "boo!");

	// Call sync method with params
	module
		.register_method("foo", |params, _| {
			let n: u16 = params.one()?;
			Ok(n * 2)
		})
		.unwrap();
	let res: u64 = module.call("foo", [3_u64]).await.unwrap();
	assert_eq!(res, 6);

	// Call sync method with bad param
	let err = module.call::<_, ()>("foo", (false,)).await.unwrap_err();
	assert!(matches!(
		err,
		Error::Call(CallError::Custom(err)) if err.code() == -32602 && err.message() == "invalid type: boolean `false`, expected u16 at line 1 column 6"
	));

	// Call async method with params and context
	struct MyContext;
	impl MyContext {
		fn roo(&self, things: Vec<u8>) -> u16 {
			things.iter().sum::<u8>().into()
		}
	}
	let mut module = RpcModule::new(MyContext);
	module
		.register_async_method("roo", |params, ctx| {
			let ns: Vec<u8> = params.parse().expect("valid params please");
			async move { Ok(ctx.roo(ns)) }
		})
		.unwrap();
	let res: u64 = module.call("roo", [12, 13]).await.unwrap();
	assert_eq!(res, 25);
}

#[tokio::test]
async fn calling_method_without_server_using_proc_macro() {
	use jsonrpsee::{core::async_trait, proc_macros::rpc};
	// Setup
	#[derive(Debug, Deserialize, Serialize)]
	#[allow(unreachable_pub)]
	pub struct Gun {
		shoots: bool,
	}

	#[derive(Debug, Deserialize, Serialize)]
	#[allow(unreachable_pub)]
	pub struct Beverage {
		ice: bool,
	}

	#[rpc(server)]
	pub trait Cool {
		/// Sync method, no params.
		#[method(name = "rebel_without_cause")]
		fn rebel_without_cause(&self) -> Result<bool, Error>;

		/// Sync method.
		#[method(name = "rebel")]
		fn rebel(&self, gun: Gun, map: HashMap<u8, u8>) -> Result<String, Error>;

		/// Async method.
		#[method(name = "revolution")]
		async fn can_have_any_name(&self, beverage: Beverage, some_bytes: Vec<u8>) -> Result<String, Error>;
	}

	struct CoolServerImpl;

	#[async_trait]
	impl CoolServer for CoolServerImpl {
		fn rebel_without_cause(&self) -> Result<bool, Error> {
			Ok(false)
		}

		fn rebel(&self, gun: Gun, map: HashMap<u8, u8>) -> Result<String, Error> {
			Ok(format!("{} {:?}", map.values().len(), gun))
		}

		async fn can_have_any_name(&self, beverage: Beverage, some_bytes: Vec<u8>) -> Result<String, Error> {
			Ok(format!("drink: {:?}, phases: {:?}", beverage, some_bytes))
		}
	}
	let module = CoolServerImpl.into_rpc();

	// Call sync method with no params
	let res: bool = module.call("rebel_without_cause", EmptyParams::new()).await.unwrap();
	assert!(!res);

	// Call sync method with params
	let res: String = module.call("rebel", (Gun { shoots: true }, HashMap::<u8, u8>::default())).await.unwrap();
	assert_eq!(&res, "0 Gun { shoots: true }");

	// Call sync method with bad params
	let err = module.call::<_, ()>("rebel", (Gun { shoots: true }, false)).await.unwrap_err();
	assert!(matches!(err,
		Error::Call(CallError::Custom(err)) if err.code() == -32602 && err.message() == "invalid type: boolean `false`, expected a map at line 1 column 5"
	));

	// Call async method with params and context
	let result: String = module.call("revolution", (Beverage { ice: true }, vec![1, 2, 3])).await.unwrap();
	assert_eq!(&result, "drink: Beverage { ice: true }, phases: [1, 2, 3]");
}

#[tokio::test]
async fn subscribing_without_server() {
	init_logger();

	let mut module = RpcModule::new(());
	module
<<<<<<< HEAD
		.register_subscription("my_sub", "my_sub", "my_unsub", |_, pending, _| {
			let mut stream_data = vec!['0', '1', '2'];

			let sink = match pending.accept() {
				Some(sink) => sink,
				_ => return,
			};
=======
		.register_subscription("my_sub", "my_sub", "my_unsub", |_, mut sink, _| {
			sink.accept()?;
>>>>>>> 98c23fc1

			tokio::spawn(async move {
				while let Some(letter) = stream_data.pop() {
					tracing::debug!("This is your friendly subscription sending data.");
					let _ = sink.send(&letter);
					tokio::time::sleep(std::time::Duration::from_millis(500)).await;
				}
				let close = ErrorObject::borrowed(0, &"closed successfully", None);
				sink.close(close.into_owned());
			});
			Ok(())
		})
		.unwrap();

	let mut my_sub = module.subscribe("my_sub", EmptyParams::new()).await.unwrap();
	for i in (0..=2).rev() {
		let (val, id) = my_sub.next::<char>().await.unwrap().unwrap();
		assert_eq!(val, std::char::from_digit(i, 10).unwrap());
		assert_eq!(&id, my_sub.subscription_id());
	}

	assert!(matches!(my_sub.next::<char>().await, None));
}

#[tokio::test]
async fn close_test_subscribing_without_server() {
	init_logger();

	let mut module = RpcModule::new(());
	module
<<<<<<< HEAD
		.register_subscription("my_sub", "my_sub", "my_unsub", |_, pending, _| {
			let sink = match pending.accept() {
				Some(sink) => sink,
				_ => return,
			};
=======
		.register_subscription("my_sub", "my_sub", "my_unsub", |_, mut sink, _| {
			sink.accept()?;
>>>>>>> 98c23fc1

			tokio::spawn(async move {
				// make sure to only send one item
				sink.send(&"lo").unwrap();
				while !sink.is_closed() {
					tracing::debug!("[test] Sink is open, sleeping");
					tokio::time::sleep(std::time::Duration::from_millis(500)).await;
				}
				// Get the close reason.
				if !sink.send(&"lo").expect("str serializable; qed") {
					sink.close(SubscriptionClosed::RemotePeerAborted);
				}
			});
			Ok(())
		})
		.unwrap();

	let mut my_sub = module.subscribe("my_sub", EmptyParams::new()).await.unwrap();
	let (val, id) = my_sub.next::<String>().await.unwrap().unwrap();
	assert_eq!(&val, "lo");
	assert_eq!(&id, my_sub.subscription_id());
	let mut my_sub2 = std::mem::ManuallyDrop::new(module.subscribe("my_sub", EmptyParams::new()).await.unwrap());

	// Close the subscription to ensure it doesn't return any items.
	my_sub.close();

	// The first subscription was not closed using the unsubscribe method and
	// it will be treated as the connection was closed.
	assert!(matches!(my_sub.next::<String>().await, None));

	// The second subscription still works
	let (val, _) = my_sub2.next::<String>().await.unwrap().unwrap();
	assert_eq!(val, "lo".to_string());
	// Simulate a rude client that disconnects suddenly.
	unsafe {
		std::mem::ManuallyDrop::drop(&mut my_sub2);
	}

	assert!(matches!(my_sub.next::<String>().await, None));
}

#[tokio::test]
async fn subscribing_without_server_bad_params() {
	let mut module = RpcModule::new(());
	module
		.register_subscription("my_sub", "my_sub", "my_unsub", |params, mut sink, _| {
			let p = match params.one::<String>() {
				Ok(p) => p,
				Err(e) => {
					let err: Error = e.into();
					let _ = sink.reject(err);
					return Ok(());
				}
			};

<<<<<<< HEAD
			let sink = match pending.accept() {
				Some(sink) => sink,
				_ => return,
			};

=======
			sink.accept()?;
>>>>>>> 98c23fc1
			sink.send(&p).unwrap();
			Ok(())
		})
		.unwrap();

	let sub = module.subscribe("my_sub", EmptyParams::new()).await.unwrap_err();

	assert!(
		matches!(sub, Error::Call(CallError::Custom(e)) if e.message().contains("invalid length 0, expected an array of length 1 at line 1 column 2") && e.code() == ErrorCode::InvalidParams.code())
	);
}

#[tokio::test]
async fn subscribe_unsubscribe_without_server() {
	let mut module = RpcModule::new(());
	module
<<<<<<< HEAD
		.register_subscription("my_sub", "my_sub", "my_unsub", |_, pending, _| {
			let interval = interval(Duration::from_millis(200));
			let stream = IntervalStream::new(interval).map(move |_| 1);

			let sink = match pending.accept() {
				Some(sink) => sink,
				_ => return,
			};

=======
		.register_subscription("my_sub", "my_sub", "my_unsub", |_, mut sink, _| {
			let interval = interval(Duration::from_millis(200));
			let stream = IntervalStream::new(interval).map(move |_| 1);

>>>>>>> 98c23fc1
			tokio::spawn(async move {
				sink.pipe_from_stream(stream).await;
			});
			Ok(())
		})
		.unwrap();

	async fn subscribe_and_assert(module: &RpcModule<()>) {
		let sub = module.subscribe("my_sub", EmptyParams::new()).await.unwrap();

		let ser_id = serde_json::to_string(sub.subscription_id()).unwrap();

		assert!(!sub.is_closed());

		// Unsubscribe should be valid.
		let unsub_req = format!("{{\"jsonrpc\":\"2.0\",\"method\":\"my_unsub\",\"params\":[{}],\"id\":1}}", ser_id);
		let (resp, _) = module.raw_json_request(&unsub_req).await.unwrap();

		assert_eq!(resp.result, r#"{"jsonrpc":"2.0","result":true,"id":1}"#);

		// Unsubscribe already performed; should be error.
		let unsub_req = format!("{{\"jsonrpc\":\"2.0\",\"method\":\"my_unsub\",\"params\":[{}],\"id\":1}}", ser_id);
		let (resp, _) = module.raw_json_request(&unsub_req).await.unwrap();

		assert_eq!(resp.result, r#"{"jsonrpc":"2.0","result":false,"id":1}"#);
	}

	let sub1 = subscribe_and_assert(&module);
	let sub2 = subscribe_and_assert(&module);

	futures::future::join(sub1, sub2).await;
}

#[tokio::test]
async fn empty_subscription_without_server() {
	let mut module = RpcModule::new(());
	module
		.register_subscription("my_sub", "my_sub", "my_unsub", |_, mut _sink, _| {
			// Sink was never accepted or rejected. Expected to return `InvalidParams`.
			Ok(())
		})
		.unwrap();

	let sub_err = module.subscribe("my_sub", EmptyParams::new()).await.unwrap_err();
	assert!(
		matches!(sub_err, Error::Call(CallError::Custom(e)) if e.message().contains("Invalid params") && e.code() == ErrorCode::InvalidParams.code())
	);
}

#[tokio::test]
async fn rejected_subscription_without_server() {
	let mut module = RpcModule::new(());
	module
		.register_subscription("my_sub", "my_sub", "my_unsub", |_, mut sink, _| {
			let err = ErrorObject::borrowed(PARSE_ERROR_CODE, &"rejected", None);
			sink.reject(err.into_owned())?;
			Ok(())
		})
		.unwrap();

	let sub_err = module.subscribe("my_sub", EmptyParams::new()).await.unwrap_err();
	assert!(
		matches!(sub_err, Error::Call(CallError::Custom(e)) if e.message().contains("rejected") && e.code() == PARSE_ERROR_CODE)
	);
}

#[tokio::test]
async fn accepted_twice_subscription_without_server() {
	let mut module = RpcModule::new(());
	module
		.register_subscription("my_sub", "my_sub", "my_unsub", |_, mut sink, _| {
			let res = sink.accept();
			assert!(matches!(res, Ok(())));

			let res = sink.accept();
			assert!(matches!(res, Err(_)));

			let err = ErrorObject::borrowed(PARSE_ERROR_CODE, &"rejected", None);
			let res = sink.reject(err.into_owned());
			assert!(matches!(res, Err(_)));

			Ok(())
		})
		.unwrap();

	let _ = module.subscribe("my_sub", EmptyParams::new()).await.expect("Subscription should not fail");
}

#[tokio::test]
async fn reject_twice_subscription_without_server() {
	let mut module = RpcModule::new(());
	module
		.register_subscription("my_sub", "my_sub", "my_unsub", |_, mut sink, _| {
			let err = ErrorObject::borrowed(PARSE_ERROR_CODE, &"rejected", None);
			let res = sink.reject(err.into_owned());
			assert!(matches!(res, Ok(())));

			let err = ErrorObject::borrowed(PARSE_ERROR_CODE, &"rejected", None);
			let res = sink.reject(err.into_owned());
			assert!(matches!(res, Err(_)));

			let res = sink.accept();
			assert!(matches!(res, Err(_)));

			Ok(())
		})
		.unwrap();

	let sub_err = module.subscribe("my_sub", EmptyParams::new()).await.unwrap_err();
	assert!(
		matches!(sub_err, Error::Call(CallError::Custom(e)) if e.message().contains("rejected") && e.code() == PARSE_ERROR_CODE)
	);
}<|MERGE_RESOLUTION|>--- conflicted
+++ resolved
@@ -211,18 +211,9 @@
 
 	let mut module = RpcModule::new(());
 	module
-<<<<<<< HEAD
-		.register_subscription("my_sub", "my_sub", "my_unsub", |_, pending, _| {
+		.register_subscription("my_sub", "my_sub", "my_unsub", |_, mut sink, _| {
 			let mut stream_data = vec!['0', '1', '2'];
-
-			let sink = match pending.accept() {
-				Some(sink) => sink,
-				_ => return,
-			};
-=======
-		.register_subscription("my_sub", "my_sub", "my_unsub", |_, mut sink, _| {
 			sink.accept()?;
->>>>>>> 98c23fc1
 
 			tokio::spawn(async move {
 				while let Some(letter) = stream_data.pop() {
@@ -253,16 +244,8 @@
 
 	let mut module = RpcModule::new(());
 	module
-<<<<<<< HEAD
-		.register_subscription("my_sub", "my_sub", "my_unsub", |_, pending, _| {
-			let sink = match pending.accept() {
-				Some(sink) => sink,
-				_ => return,
-			};
-=======
 		.register_subscription("my_sub", "my_sub", "my_unsub", |_, mut sink, _| {
 			sink.accept()?;
->>>>>>> 98c23fc1
 
 			tokio::spawn(async move {
 				// make sure to only send one item
@@ -318,15 +301,7 @@
 				}
 			};
 
-<<<<<<< HEAD
-			let sink = match pending.accept() {
-				Some(sink) => sink,
-				_ => return,
-			};
-
-=======
 			sink.accept()?;
->>>>>>> 98c23fc1
 			sink.send(&p).unwrap();
 			Ok(())
 		})
@@ -343,22 +318,10 @@
 async fn subscribe_unsubscribe_without_server() {
 	let mut module = RpcModule::new(());
 	module
-<<<<<<< HEAD
-		.register_subscription("my_sub", "my_sub", "my_unsub", |_, pending, _| {
+		.register_subscription("my_sub", "my_sub", "my_unsub", |_, mut sink, _| {
 			let interval = interval(Duration::from_millis(200));
 			let stream = IntervalStream::new(interval).map(move |_| 1);
 
-			let sink = match pending.accept() {
-				Some(sink) => sink,
-				_ => return,
-			};
-
-=======
-		.register_subscription("my_sub", "my_sub", "my_unsub", |_, mut sink, _| {
-			let interval = interval(Duration::from_millis(200));
-			let stream = IntervalStream::new(interval).map(move |_| 1);
-
->>>>>>> 98c23fc1
 			tokio::spawn(async move {
 				sink.pipe_from_stream(stream).await;
 			});
