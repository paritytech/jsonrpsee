// Copyright 2019-2021 Parity Technologies (UK) Ltd.
//
// Permission is hereby granted, free of charge, to any
// person obtaining a copy of this software and associated
// documentation files (the "Software"), to deal in the
// Software without restriction, including without
// limitation the rights to use, copy, modify, merge,
// publish, distribute, sublicense, and/or sell copies of
// the Software, and to permit persons to whom the Software
// is furnished to do so, subject to the following
// conditions:
//
// The above copyright notice and this permission notice
// shall be included in all copies or substantial portions
// of the Software.
//
// THE SOFTWARE IS PROVIDED "AS IS", WITHOUT WARRANTY OF
// ANY KIND, EXPRESS OR IMPLIED, INCLUDING BUT NOT LIMITED
// TO THE WARRANTIES OF MERCHANTABILITY, FITNESS FOR A
// PARTICULAR PURPOSE AND NONINFRINGEMENT. IN NO EVENT
// SHALL THE AUTHORS OR COPYRIGHT HOLDERS BE LIABLE FOR ANY
// CLAIM, DAMAGES OR OTHER LIABILITY, WHETHER IN AN ACTION
// OF CONTRACT, TORT OR OTHERWISE, ARISING FROM, OUT OF OR
// IN CONNECTION WITH THE SOFTWARE OR THE USE OR OTHER
// DEALINGS IN THE SOFTWARE.

#![cfg(test)]

mod helpers;

use std::collections::HashMap;
use std::io;
use std::net::SocketAddr;
use std::sync::{Arc, Mutex};
use std::time::Duration;

use helpers::init_logger;
use jsonrpsee::core::middleware::{Batch, Notification, Request, RpcServiceBuilder, RpcServiceT};
use jsonrpsee::core::{ClientError, client::ClientT};
use jsonrpsee::http_client::HttpClientBuilder;
use jsonrpsee::proc_macros::rpc;
use jsonrpsee::server::{Server, ServerHandle};
use jsonrpsee::types::{ErrorObject, ErrorObjectOwned, Id};
use jsonrpsee::ws_client::WsClientBuilder;
use jsonrpsee::{MethodResponse, RpcModule, rpc_params};
use tokio::time::sleep;

#[derive(Default, Clone)]
struct Counter {
	/// (Number of started requests, number of finished requests)
	requests: (u32, u32),
	/// Mapping method names to (number of calls, ids of successfully completed calls)
	calls: HashMap<String, (u32, Vec<Id<'static>>)>,
}

#[derive(Clone)]
pub struct CounterMiddleware<S> {
	service: S,
	counter: Arc<Mutex<Counter>>,
}

impl<S> RpcServiceT for CounterMiddleware<S>
where
	S: RpcServiceT<Response = MethodResponse> + Send + Sync + Clone + 'static,
{
	type Error = S::Error;
	type Response = S::Response;

	fn call<'a>(&self, request: Request<'a>) -> impl Future<Output = Result<Self::Response, Self::Error>> + Send + 'a {
		let counter = self.counter.clone();
		let service = self.service.clone();

		async move {
			let name = request.method.to_string();
			let id = request.id.clone();

			{
				let mut n = counter.lock().unwrap();
				n.requests.0 += 1;
				let entry = n.calls.entry(name.clone()).or_insert((0, Vec::new()));
				entry.0 += 1;
			}

			let rp = service.call(request).await;

			{
				let mut n = counter.lock().unwrap();
				n.requests.1 += 1;
				if rp.as_ref().is_ok_and(|r| r.is_success()) {
					n.calls.get_mut(&name).unwrap().1.push(id.into_owned());
				}
			}

			rp
		}
	}

<<<<<<< HEAD
	fn batch<'a>(&self, batch: Batch<'a>) -> impl Future<Output = Result<Self::Response, Self::Error>> + Send + 'a {
		self.service.batch(batch)
=======
	fn batch<'a>(&self, _: Batch<'a>) -> impl Future<Output = Result<Self::Response, Self::Error>> + Send + 'a {
		async { panic!("Not used for tests") }
>>>>>>> e64bccf5
	}

	fn notification<'a>(
		&self,
<<<<<<< HEAD
		n: Notification<'a>,
	) -> impl Future<Output = Result<Self::Response, Self::Error>> + Send + 'a {
		self.service.notification(n)
=======
		_: Notification<'a>,
	) -> impl Future<Output = Result<Self::Response, Self::Error>> + Send + 'a {
		async { panic!("Not used for tests") }
>>>>>>> e64bccf5
	}
}

fn test_module() -> RpcModule<()> {
	#[rpc(server)]
	pub trait Rpc {
		#[method(name = "say_hello")]
		async fn hello(&self) -> String {
			sleep(Duration::from_millis(50)).await;
			"hello".to_string()
		}

		#[method(name = "err")]
		async fn err(&self) -> Result<String, ErrorObjectOwned> {
			Err(ErrorObject::owned(1, "err", None::<()>))
		}
	}

	impl RpcServer for () {}

	().into_rpc()
}

async fn websocket_server(
	module: RpcModule<()>,
	counter: Arc<Mutex<Counter>>,
) -> io::Result<(SocketAddr, ServerHandle)> {
	let rpc_middleware =
		RpcServiceBuilder::new().layer_fn(move |service| CounterMiddleware { service, counter: counter.clone() });
	let server = Server::builder().set_rpc_middleware(rpc_middleware).build("127.0.0.1:0").await?;

	let addr = server.local_addr()?;
	let handle = server.start(module);

	Ok((addr, handle))
}

async fn http_server(module: RpcModule<()>, counter: Arc<Mutex<Counter>>) -> io::Result<(SocketAddr, ServerHandle)> {
	let rpc_middleware =
		RpcServiceBuilder::new().layer_fn(move |service| CounterMiddleware { service, counter: counter.clone() });
	let server = Server::builder().set_rpc_middleware(rpc_middleware).build("127.0.0.1:0").await?;

	let addr = server.local_addr()?;
	let handle = server.start(module);

	Ok((addr, handle))
}

#[tokio::test]
async fn ws_server_logger() {
	init_logger();

	let counter: Arc<Mutex<Counter>> = Default::default();
	let (server_addr, server_handle) = websocket_server(test_module(), counter.clone()).await.unwrap();

	let server_url = format!("ws://{}", server_addr);
	let client = WsClientBuilder::default().build(&server_url).await.unwrap();

	let res: String = client.request("say_hello", rpc_params![]).await.unwrap();
	assert_eq!(res, "hello");

	let res: Result<String, ClientError> = client.request("unknown_method", rpc_params![]).await;
	assert!(res.is_err());

	let res: String = client.request("say_hello", rpc_params![]).await.unwrap();
	assert_eq!(res, "hello");
	let res: String = client.request("say_hello", rpc_params![]).await.unwrap();
	assert_eq!(res, "hello");

	let res: Result<String, ClientError> = client.request("unknown_method", rpc_params![]).await;
	assert!(res.is_err());

	let res: Result<String, ClientError> = client.request("err", rpc_params![]).await;
	assert!(res.is_err());

	{
		let inner = counter.lock().unwrap();

		assert_eq!(inner.requests, (6, 6));
		assert_eq!(inner.calls["say_hello"], (3, vec![Id::Number(0), Id::Number(2), Id::Number(3)]));
		assert_eq!(inner.calls["err"], (1, vec![]));
		assert_eq!(inner.calls["unknown_method"], (2, vec![]));
	}

	server_handle.stop().unwrap();
	server_handle.stopped().await;
}

#[tokio::test]
async fn http_server_logger() {
	init_logger();

	let counter: Arc<Mutex<Counter>> = Default::default();
	let (server_addr, server_handle) = http_server(test_module(), counter.clone()).await.unwrap();

	let server_url = format!("http://{}", server_addr);
	let client = HttpClientBuilder::default().build(&server_url).unwrap();

	let res: String = client.request("say_hello", rpc_params![]).await.unwrap();
	assert_eq!(res, "hello");

	let res: Result<String, ClientError> = client.request("unknown_method", rpc_params![]).await;
	assert!(res.is_err());

	let res: String = client.request("say_hello", rpc_params![]).await.unwrap();
	assert_eq!(res, "hello");
	let res: String = client.request("say_hello", rpc_params![]).await.unwrap();
	assert_eq!(res, "hello");

	let res: Result<String, ClientError> = client.request("unknown_method", rpc_params![]).await;
	assert!(res.is_err());

	let res: Result<String, ClientError> = client.request("err", rpc_params![]).await;
	assert!(res.is_err());

	{
		let inner = counter.lock().unwrap();
		assert_eq!(inner.requests, (6, 6));
		assert_eq!(inner.calls["say_hello"], (3, vec![Id::Number(0), Id::Number(2), Id::Number(3)]));
		assert_eq!(inner.calls["unknown_method"], (2, vec![]));
		assert_eq!(inner.calls["err"], (1, vec![]));
	}

	server_handle.stop().unwrap();
	server_handle.stopped().await;
}<|MERGE_RESOLUTION|>--- conflicted
+++ resolved
@@ -95,26 +95,15 @@
 		}
 	}
 
-<<<<<<< HEAD
-	fn batch<'a>(&self, batch: Batch<'a>) -> impl Future<Output = Result<Self::Response, Self::Error>> + Send + 'a {
-		self.service.batch(batch)
-=======
 	fn batch<'a>(&self, _: Batch<'a>) -> impl Future<Output = Result<Self::Response, Self::Error>> + Send + 'a {
 		async { panic!("Not used for tests") }
->>>>>>> e64bccf5
 	}
 
 	fn notification<'a>(
 		&self,
-<<<<<<< HEAD
-		n: Notification<'a>,
-	) -> impl Future<Output = Result<Self::Response, Self::Error>> + Send + 'a {
-		self.service.notification(n)
-=======
 		_: Notification<'a>,
 	) -> impl Future<Output = Result<Self::Response, Self::Error>> + Send + 'a {
 		async { panic!("Not used for tests") }
->>>>>>> e64bccf5
 	}
 }
 
