// Copyright 2019-2021 Parity Technologies (UK) Ltd.
//
// Permission is hereby granted, free of charge, to any
// person obtaining a copy of this software and associated
// documentation files (the "Software"), to deal in the
// Software without restriction, including without
// limitation the rights to use, copy, modify, merge,
// publish, distribute, sublicense, and/or sell copies of
// the Software, and to permit persons to whom the Software
// is furnished to do so, subject to the following
// conditions:
//
// The above copyright notice and this permission notice
// shall be included in all copies or substantial portions
// of the Software.
//
// THE SOFTWARE IS PROVIDED "AS IS", WITHOUT WARRANTY OF
// ANY KIND, EXPRESS OR IMPLIED, INCLUDING BUT NOT LIMITED
// TO THE WARRANTIES OF MERCHANTABILITY, FITNESS FOR A
// PARTICULAR PURPOSE AND NONINFRINGEMENT. IN NO EVENT
// SHALL THE AUTHORS OR COPYRIGHT HOLDERS BE LIABLE FOR ANY
// CLAIM, DAMAGES OR OTHER LIABILITY, WHETHER IN AN ACTION
// OF CONTRACT, TORT OR OTHERWISE, ARISING FROM, OUT OF OR
// IN CONNECTION WITH THE SOFTWARE OR THE USE OR OTHER
// DEALINGS IN THE SOFTWARE.

use std::net::SocketAddr;
use std::time::Duration;

use futures::StreamExt;
use jsonrpsee::core::client::{ClientT, SubscriptionClientT};
use jsonrpsee::core::Error;
use jsonrpsee::http_client::HttpClientBuilder;
use jsonrpsee::http_server::{HttpServerBuilder, HttpServerHandle};
use jsonrpsee::proc_macros::rpc;
use jsonrpsee::types::error::CallError;
use jsonrpsee::types::SubscriptionResult;
use jsonrpsee::ws_client::WsClientBuilder;
use jsonrpsee::ws_server::{WsServerBuilder, WsServerHandle};
<<<<<<< HEAD
use jsonrpsee::{PendingSubscription, RpcModule};
use tokio::time::{interval, sleep};
use tokio_stream::wrappers::IntervalStream;
=======
use jsonrpsee::{RpcModule, SubscriptionSink};
use tokio::time::sleep;
>>>>>>> 98c23fc1

fn module_manual() -> Result<RpcModule<()>, Error> {
	let mut module = RpcModule::new(());

	module.register_async_method("say_hello", |_, _| async move {
		sleep(Duration::from_millis(50)).await;
		Ok("hello")
	})?;

	module
		.register_async_method("expensive_call", |_, _| async move {
			sleep(Duration::from_millis(50)).await;
			Ok("hello expensive call")
		})?
		.resource("CPU", 3)?;

	module
		.register_async_method("memory_hog", |_, _| async move {
			sleep(Duration::from_millis(50)).await;
			Ok("hello memory hog")
		})?
		.resource("CPU", 0)?
		.resource("MEM", 8)?;

	// Drop the `SubscriptionSink` to cause the internal `ResourceGuard` allocated per subscription call
	// to get dropped. This is the equivalent of not having any resource limits (ie, sink is never used).
	module
<<<<<<< HEAD
		.register_subscription("subscribe_hello", "s_hello", "unsubscribe_hello", move |_, pending, _| {
			let _sink = pending.accept();
=======
		.register_subscription("subscribe_hello", "s_hello", "unsubscribe_hello", move |_, mut sink, _| {
			sink.accept()?;
			Ok(())
>>>>>>> 98c23fc1
		})?
		.resource("SUB", 3)?;

	// Keep the `SubscriptionSink` alive for a bit to validate that `ResourceGuard` is alive
	// and the subscription method gets limited.
	module
<<<<<<< HEAD
		.register_subscription("subscribe_hello_limit", "s_hello", "unsubscribe_hello_limit", move |_, pending, _| {
			let sink = match pending.accept() {
				Some(sink) => sink,
				_ => return,
			};

=======
		.register_subscription("subscribe_hello_limit", "s_hello", "unsubscribe_hello_limit", move |_, mut sink, _| {
>>>>>>> 98c23fc1
			tokio::spawn(async move {
				for val in 0..10 {
					// Sink is accepted on the first `send` call.
					sink.send(&val).unwrap();
					sleep(Duration::from_secs(1)).await;
				}
			});

			Ok(())
		})?
		.resource("SUB", 3)?;

	Ok(module)
}

fn module_macro() -> RpcModule<()> {
	#[rpc(server)]
	pub trait Rpc {
		#[method(name = "say_hello")]
		async fn hello(&self) -> Result<&'static str, Error> {
			sleep(Duration::from_millis(50)).await;
			Ok("hello")
		}

		#[method(name = "expensive_call", resources("CPU" = 3))]
		async fn expensive(&self) -> Result<&'static str, Error> {
			sleep(Duration::from_millis(50)).await;
			Ok("hello expensive call")
		}

		#[method(name = "memory_hog", resources("CPU" = 0, "MEM" = 8))]
		async fn memory(&self) -> Result<&'static str, Error> {
			sleep(Duration::from_millis(50)).await;
			Ok("hello memory hog")
		}

		#[subscription(name = "subscribe_hello", item = String, resources("SUB" = 3))]
		fn sub_hello(&self);

		#[subscription(name = "subscribe_hello_limit", item = String, resources("SUB" = 3))]
		fn sub_hello_limit(&self);
	}

	impl RpcServer for () {
<<<<<<< HEAD
		fn sub_hello(&self, pending: PendingSubscription) {
			let _sink = match pending.accept() {
				Some(sink) => sink,
				_ => return,
			};
		}

		fn sub_hello_limit(&self, pending: PendingSubscription) {
=======
		fn sub_hello(&self, mut sink: SubscriptionSink) -> SubscriptionResult {
			sink.accept()?;
			Ok(())
		}

		fn sub_hello_limit(&self, mut sink: SubscriptionSink) -> SubscriptionResult {
>>>>>>> 98c23fc1
			tokio::spawn(async move {
				let sink = match pending.accept() {
					Some(sink) => sink,
					_ => return,
				};
				let interval = interval(Duration::from_secs(1));
				let stream = IntervalStream::new(interval).map(move |_| 1);

				sink.pipe_from_stream(stream).await;
			});

			Ok(())
		}
	}

	().into_rpc()
}

async fn websocket_server(module: RpcModule<()>) -> Result<(SocketAddr, WsServerHandle), Error> {
	let server = WsServerBuilder::default()
		.register_resource("CPU", 6, 2)?
		.register_resource("MEM", 10, 1)?
		.register_resource("SUB", 6, 1)?
		.build("127.0.0.1:0")
		.await?;

	let addr = server.local_addr()?;
	let handle = server.start(module)?;

	Ok((addr, handle))
}

async fn http_server(module: RpcModule<()>) -> Result<(SocketAddr, HttpServerHandle), Error> {
	let server = HttpServerBuilder::default()
		.register_resource("CPU", 6, 2)?
		.register_resource("MEM", 10, 1)?
		.register_resource("SUB", 6, 1)?
		.build("127.0.0.1:0")
		.await?;

	let addr = server.local_addr()?;
	let handle = server.start(module)?;

	Ok((addr, handle))
}

fn assert_server_busy<T: std::fmt::Debug>(fail: Result<T, Error>) {
	match fail {
		Err(Error::Call(CallError::Custom(err))) => {
			assert_eq!(err.code(), -32604);
			assert_eq!(err.message(), "Server is busy, try again later");
		}
		fail => panic!("Expected error, got: {:?}", fail),
	}
}

async fn run_tests_on_ws_server(server_addr: SocketAddr, server_handle: WsServerHandle) {
	let server_url = format!("ws://{}", server_addr);
	let client = WsClientBuilder::default().build(&server_url).await.unwrap();

	// 2 CPU units (default) per call, so 4th call exceeds cap
	let (pass1, pass2, pass3, fail) = tokio::join!(
		client.request::<String>("say_hello", None),
		client.request::<String>("say_hello", None),
		client.request::<String>("say_hello", None),
		client.request::<String>("say_hello", None),
	);

	assert!(pass1.is_ok());
	assert!(pass2.is_ok());
	assert!(pass3.is_ok());
	assert_server_busy(fail);

	// 3 CPU units per call, so 3rd call exceeds CPU cap, but we can still get on MEM
	let (pass_cpu1, pass_cpu2, fail_cpu, pass_mem, fail_mem) = tokio::join!(
		client.request::<String>("expensive_call", None),
		client.request::<String>("expensive_call", None),
		client.request::<String>("expensive_call", None),
		client.request::<String>("memory_hog", None),
		client.request::<String>("memory_hog", None),
	);

	assert!(pass_cpu1.is_ok());
	assert!(pass_cpu2.is_ok());
	assert_server_busy(fail_cpu);
	assert!(pass_mem.is_ok());
	assert_server_busy(fail_mem);

	// If we issue multiple subscription requests at the same time from the same client,
	// but the subscriptions drop their sinks when the subscription has been accepted or rejected.
	//
	// Thus, we can't assume that all subscriptions drop their resources instantly anymore.
	let (pass1, pass2) = tokio::join!(
		client.subscribe::<i32>("subscribe_hello", None, "unsubscribe_hello"),
		client.subscribe::<i32>("subscribe_hello", None, "unsubscribe_hello"),
	);

	assert!(pass1.is_ok());
	assert!(pass2.is_ok());

	// 3 CPU units (manually set for subscriptions) per call, so 3th call exceeds cap
	let (pass1, pass2, fail) = tokio::join!(
		client.subscribe::<i32>("subscribe_hello_limit", None, "unsubscribe_hello_limit"),
		client.subscribe::<i32>("subscribe_hello_limit", None, "unsubscribe_hello_limit"),
		client.subscribe::<i32>("subscribe_hello_limit", None, "unsubscribe_hello_limit"),
	);

	assert!(pass1.is_ok());
	assert!(pass2.is_ok());
	assert_server_busy(fail);

	server_handle.stop().unwrap().await;
}

async fn run_tests_on_http_server(server_addr: SocketAddr, server_handle: HttpServerHandle) {
	let server_url = format!("http://{}", server_addr);
	let client = HttpClientBuilder::default().build(&server_url).unwrap();

	// 2 CPU units (default) per call, so 4th call exceeds cap
	let (a, b, c, d) = tokio::join!(
		client.request::<String>("say_hello", None),
		client.request::<String>("say_hello", None),
		client.request::<String>("say_hello", None),
		client.request::<String>("say_hello", None),
	);

	// HTTP does not guarantee ordering
	let mut passes = 0;

	for result in [a, b, c, d] {
		if result.is_ok() {
			passes += 1;
		} else {
			assert_server_busy(result);
		}
	}

	assert_eq!(passes, 3);

	server_handle.stop().unwrap().await.unwrap();
}

#[tokio::test]
async fn ws_server_with_manual_module() {
	let (server_addr, server_handle) = websocket_server(module_manual().unwrap()).await.unwrap();

	run_tests_on_ws_server(server_addr, server_handle).await;
}

#[tokio::test]
async fn ws_server_with_macro_module() {
	let (server_addr, server_handle) = websocket_server(module_macro()).await.unwrap();

	run_tests_on_ws_server(server_addr, server_handle).await;
}

#[tokio::test]
async fn http_server_with_manual_module() {
	let (server_addr, server_handle) = http_server(module_manual().unwrap()).await.unwrap();

	run_tests_on_http_server(server_addr, server_handle).await;
}

#[tokio::test]
async fn http_server_with_macro_module() {
	let (server_addr, server_handle) = http_server(module_macro()).await.unwrap();

	run_tests_on_http_server(server_addr, server_handle).await;
}<|MERGE_RESOLUTION|>--- conflicted
+++ resolved
@@ -37,14 +37,9 @@
 use jsonrpsee::types::SubscriptionResult;
 use jsonrpsee::ws_client::WsClientBuilder;
 use jsonrpsee::ws_server::{WsServerBuilder, WsServerHandle};
-<<<<<<< HEAD
-use jsonrpsee::{PendingSubscription, RpcModule};
+use jsonrpsee::{RpcModule, SubscriptionSink};
 use tokio::time::{interval, sleep};
 use tokio_stream::wrappers::IntervalStream;
-=======
-use jsonrpsee::{RpcModule, SubscriptionSink};
-use tokio::time::sleep;
->>>>>>> 98c23fc1
 
 fn module_manual() -> Result<RpcModule<()>, Error> {
 	let mut module = RpcModule::new(());
@@ -72,30 +67,16 @@
 	// Drop the `SubscriptionSink` to cause the internal `ResourceGuard` allocated per subscription call
 	// to get dropped. This is the equivalent of not having any resource limits (ie, sink is never used).
 	module
-<<<<<<< HEAD
-		.register_subscription("subscribe_hello", "s_hello", "unsubscribe_hello", move |_, pending, _| {
-			let _sink = pending.accept();
-=======
 		.register_subscription("subscribe_hello", "s_hello", "unsubscribe_hello", move |_, mut sink, _| {
 			sink.accept()?;
 			Ok(())
->>>>>>> 98c23fc1
 		})?
 		.resource("SUB", 3)?;
 
 	// Keep the `SubscriptionSink` alive for a bit to validate that `ResourceGuard` is alive
 	// and the subscription method gets limited.
 	module
-<<<<<<< HEAD
-		.register_subscription("subscribe_hello_limit", "s_hello", "unsubscribe_hello_limit", move |_, pending, _| {
-			let sink = match pending.accept() {
-				Some(sink) => sink,
-				_ => return,
-			};
-
-=======
 		.register_subscription("subscribe_hello_limit", "s_hello", "unsubscribe_hello_limit", move |_, mut sink, _| {
->>>>>>> 98c23fc1
 			tokio::spawn(async move {
 				for val in 0..10 {
 					// Sink is accepted on the first `send` call.
@@ -140,28 +121,13 @@
 	}
 
 	impl RpcServer for () {
-<<<<<<< HEAD
-		fn sub_hello(&self, pending: PendingSubscription) {
-			let _sink = match pending.accept() {
-				Some(sink) => sink,
-				_ => return,
-			};
-		}
-
-		fn sub_hello_limit(&self, pending: PendingSubscription) {
-=======
 		fn sub_hello(&self, mut sink: SubscriptionSink) -> SubscriptionResult {
 			sink.accept()?;
 			Ok(())
 		}
 
 		fn sub_hello_limit(&self, mut sink: SubscriptionSink) -> SubscriptionResult {
->>>>>>> 98c23fc1
 			tokio::spawn(async move {
-				let sink = match pending.accept() {
-					Some(sink) => sink,
-					_ => return,
-				};
 				let interval = interval(Duration::from_secs(1));
 				let stream = IntervalStream::new(interval).map(move |_| 1);
 
