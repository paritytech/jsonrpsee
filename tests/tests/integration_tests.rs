// Copyright 2019-2021 Parity Technologies (UK) Ltd.
//
// Permission is hereby granted, free of charge, to any
// person obtaining a copy of this software and associated
// documentation files (the "Software"), to deal in the
// Software without restriction, including without
// limitation the rights to use, copy, modify, merge,
// publish, distribute, sublicense, and/or sell copies of
// the Software, and to permit persons to whom the Software
// is furnished to do so, subject to the following
// conditions:
//
// The above copyright notice and this permission notice
// shall be included in all copies or substantial portions
// of the Software.
//
// THE SOFTWARE IS PROVIDED "AS IS", WITHOUT WARRANTY OF
// ANY KIND, EXPRESS OR IMPLIED, INCLUDING BUT NOT LIMITED
// TO THE WARRANTIES OF MERCHANTABILITY, FITNESS FOR A
// PARTICULAR PURPOSE AND NONINFRINGEMENT. IN NO EVENT
// SHALL THE AUTHORS OR COPYRIGHT HOLDERS BE LIABLE FOR ANY
// CLAIM, DAMAGES OR OTHER LIABILITY, WHETHER IN AN ACTION
// OF CONTRACT, TORT OR OTHERWISE, ARISING FROM, OUT OF OR
// IN CONNECTION WITH THE SOFTWARE OR THE USE OR OTHER
// DEALINGS IN THE SOFTWARE.

#![cfg(test)]
#![allow(clippy::blacklisted_name)]

use std::sync::Arc;
use std::time::Duration;

use futures::{channel::mpsc, StreamExt, TryStreamExt};
use helpers::{http_server, http_server_with_access_control, websocket_server, websocket_server_with_subscription};
use jsonrpsee::core::client::{ClientT, IdKind, Subscription, SubscriptionClientT};
use jsonrpsee::core::error::SubscriptionClosed;
use jsonrpsee::core::{Error, JsonValue};
use jsonrpsee::http_client::HttpClientBuilder;
use jsonrpsee::http_server::AccessControlBuilder;
use jsonrpsee::rpc_params;
use jsonrpsee::types::error::ErrorObject;
use jsonrpsee::ws_client::WsClientBuilder;
use tokio::time::interval;
use tokio_stream::wrappers::IntervalStream;

mod helpers;

fn init_logger() {
	let _ = tracing_subscriber::FmtSubscriber::builder()
		.with_env_filter(tracing_subscriber::EnvFilter::from_default_env())
		.try_init();
}

#[tokio::test]
async fn ws_subscription_works() {
	init_logger();

	let (server_addr, _) = websocket_server_with_subscription().await;
	let server_url = format!("ws://{}", server_addr);
	let client = WsClientBuilder::default().build(&server_url).await.unwrap();
	let mut hello_sub: Subscription<String> =
		client.subscribe("subscribe_hello", None, "unsubscribe_hello").await.unwrap();
	let mut foo_sub: Subscription<u64> = client.subscribe("subscribe_foo", None, "unsubscribe_foo").await.unwrap();

	for _ in 0..10 {
		let hello = hello_sub.next().await.unwrap().unwrap();
		let foo = foo_sub.next().await.unwrap().unwrap();
		assert_eq!(hello, "hello from subscription".to_string());
		assert_eq!(foo, 1337);
	}
}

#[tokio::test]
async fn ws_unsubscription_works() {
	init_logger();

	let (server_addr, _) = websocket_server_with_subscription().await;
	let server_url = format!("ws://{}", server_addr);
	let client = WsClientBuilder::default().max_concurrent_requests(1).build(&server_url).await.unwrap();

	let mut sub: Subscription<usize> = client.subscribe("subscribe_foo", None, "unsubscribe_foo").await.unwrap();

	// It's technically possible to have race-conditions between the notifications and the unsubscribe message.
	// So let's wait for the first notification and then unsubscribe.
	let _item = sub.next().await.unwrap().unwrap();

	sub.unsubscribe().await.unwrap();

	let mut success = false;

	// Wait until a slot is available, as only one concurrent call is allowed.
	// Then when this finishes we know that unsubscribe call has been finished.
	for _ in 0..30 {
		if client.request::<String>("say_hello", rpc_params![]).await.is_ok() {
			success = true;
			break;
		}
		tokio::time::sleep(std::time::Duration::from_millis(100)).await;
	}

	assert!(success);
}

#[tokio::test]
async fn ws_subscription_with_input_works() {
	init_logger();

	let (server_addr, _) = websocket_server_with_subscription().await;
	let server_url = format!("ws://{}", server_addr);
	let client = WsClientBuilder::default().build(&server_url).await.unwrap();
	let mut add_one: Subscription<u64> =
		client.subscribe("subscribe_add_one", rpc_params![1], "unsubscribe_add_one").await.unwrap();

	for i in 2..4 {
		let next = add_one.next().await.unwrap().unwrap();
		assert_eq!(next, i);
	}
}

#[tokio::test]
async fn ws_method_call_works() {
	init_logger();

	let server_addr = websocket_server().await;
	let server_url = format!("ws://{}", server_addr);
	let client = WsClientBuilder::default().build(&server_url).await.unwrap();
	let response: String = client.request("say_hello", None).await.unwrap();
	assert_eq!(&response, "hello");
}

#[tokio::test]
async fn ws_method_call_str_id_works() {
	init_logger();

	let server_addr = websocket_server().await;
	let server_url = format!("ws://{}", server_addr);
	let client = WsClientBuilder::default().id_format(IdKind::String).build(&server_url).await.unwrap();
	let response: String = client.request("say_hello", None).await.unwrap();
	assert_eq!(&response, "hello");
}

#[tokio::test]
async fn http_method_call_works() {
	init_logger();

	let (server_addr, _handle) = http_server().await;
	let uri = format!("http://{}", server_addr);
	let client = HttpClientBuilder::default().build(&uri).unwrap();
	let response: String = client.request("say_hello", None).await.unwrap();
	assert_eq!(&response, "hello");
}

#[tokio::test]
async fn http_method_call_str_id_works() {
	init_logger();

	let (server_addr, _handle) = http_server().await;
	let uri = format!("http://{}", server_addr);
	let client = HttpClientBuilder::default().id_format(IdKind::String).build(&uri).unwrap();
	let response: String = client.request("say_hello", None).await.unwrap();
	assert_eq!(&response, "hello");
}

#[tokio::test]
async fn http_concurrent_method_call_limits_works() {
	init_logger();

	let (server_addr, _handle) = http_server().await;
	let uri = format!("http://{}", server_addr);
	let client = HttpClientBuilder::default().max_concurrent_requests(1).build(&uri).unwrap();

	let (first, second) =
		tokio::join!(client.request::<String>("say_hello", None), client.request::<String>("say_hello", None),);

	assert!(first.is_ok());
	assert!(matches!(second, Err(Error::MaxSlotsExceeded)));
}

#[tokio::test]
async fn ws_subscription_several_clients() {
	init_logger();

	let (server_addr, _) = websocket_server_with_subscription().await;
	let server_url = format!("ws://{}", server_addr);

	let mut clients = Vec::with_capacity(10);
	for _ in 0..10 {
		let client = WsClientBuilder::default().build(&server_url).await.unwrap();
		let hello_sub: Subscription<JsonValue> =
			client.subscribe("subscribe_hello", None, "unsubscribe_hello").await.unwrap();
		let foo_sub: Subscription<JsonValue> =
			client.subscribe("subscribe_foo", None, "unsubscribe_foo").await.unwrap();
		clients.push((client, hello_sub, foo_sub))
	}
}

#[tokio::test]
async fn ws_subscription_several_clients_with_drop() {
	init_logger();

	let (server_addr, _) = websocket_server_with_subscription().await;
	let server_url = format!("ws://{}", server_addr);

	let mut clients = Vec::with_capacity(10);
	for _ in 0..10 {
		let client =
			WsClientBuilder::default().max_notifs_per_subscription(u32::MAX as usize).build(&server_url).await.unwrap();
		let hello_sub: Subscription<String> =
			client.subscribe("subscribe_hello", None, "unsubscribe_hello").await.unwrap();
		let foo_sub: Subscription<u64> = client.subscribe("subscribe_foo", None, "unsubscribe_foo").await.unwrap();
		clients.push((client, hello_sub, foo_sub))
	}

	for _ in 0..10 {
		for (_client, hello_sub, foo_sub) in &mut clients {
			let hello = hello_sub.next().await.unwrap().unwrap();
			let foo = foo_sub.next().await.unwrap().unwrap();
			assert_eq!(&hello, "hello from subscription");
			assert_eq!(foo, 1337);
		}
	}

	for i in 0..5 {
		let (client, hello_sub, foo_sub) = clients.remove(i);
		drop(hello_sub);
		drop(foo_sub);
		assert!(client.is_connected());
		drop(client);
	}

	// make sure nothing weird happened after dropping half of the clients (should be `unsubscribed` in the server)
	// would be good to know that subscriptions actually were removed but not possible to verify at
	// this layer.
	for _ in 0..10 {
		for (client, hello_sub, foo_sub) in &mut clients {
			assert!(client.is_connected());
			let hello = hello_sub.next().await.unwrap().unwrap();
			let foo = foo_sub.next().await.unwrap().unwrap();
			assert_eq!(&hello, "hello from subscription");
			assert_eq!(foo, 1337);
		}
	}
}

#[tokio::test]
async fn ws_subscription_without_polling_doesnt_make_client_unuseable() {
	init_logger();

	let (server_addr, _) = websocket_server_with_subscription().await;
	let server_url = format!("ws://{}", server_addr);

	let client = WsClientBuilder::default().max_notifs_per_subscription(4).build(&server_url).await.unwrap();
	let mut hello_sub: Subscription<JsonValue> =
		client.subscribe("subscribe_hello", None, "unsubscribe_hello").await.unwrap();

	// don't poll the subscription stream for 2 seconds, should be full now.
	tokio::time::sleep(Duration::from_secs(2)).await;

	// Capacity is `num_sender` + `capacity`
	for _ in 0..5 {
		assert!(hello_sub.next().await.unwrap().is_ok());
	}

	// NOTE: this is now unuseable and unregistered.
	assert!(hello_sub.next().await.is_none());

	// The client should still be useable => make sure it still works.
	let _hello_req: JsonValue = client.request("say_hello", None).await.unwrap();

	// The same subscription should be possible to register again.
	let mut other_sub: Subscription<JsonValue> =
		client.subscribe("subscribe_hello", None, "unsubscribe_hello").await.unwrap();

	other_sub.next().await.unwrap().unwrap();
}

#[tokio::test]
async fn ws_making_more_requests_than_allowed_should_not_deadlock() {
	init_logger();

	let server_addr = websocket_server().await;
	let server_url = format!("ws://{}", server_addr);
	let client = Arc::new(WsClientBuilder::default().max_concurrent_requests(2).build(&server_url).await.unwrap());

	let mut requests = Vec::new();

	for _ in 0..6 {
		let c = client.clone();
		requests.push(tokio::spawn(async move { c.request::<String>("say_hello", None).await }));
	}

	for req in requests {
		let _ = req.await.unwrap();
	}
}

#[tokio::test]
async fn http_making_more_requests_than_allowed_should_not_deadlock() {
	init_logger();

	let (server_addr, _handle) = http_server().await;
	let server_url = format!("http://{}", server_addr);
	let client = HttpClientBuilder::default().max_concurrent_requests(2).build(&server_url).unwrap();
	let client = Arc::new(client);

	let mut requests = Vec::new();

	for _ in 0..6 {
		let c = client.clone();
		requests.push(tokio::spawn(async move { c.request::<String>("say_hello", None).await }));
	}

	for req in requests {
		let _ = req.await.unwrap();
	}
}

#[tokio::test]
async fn https_works() {
	init_logger();

	let client = HttpClientBuilder::default().build("https://kusama-rpc.polkadot.io:443").unwrap();
	let response: String = client.request("system_chain", None).await.unwrap();
	assert_eq!(&response, "Kusama");
}

#[tokio::test]
async fn wss_works() {
	init_logger();

	let client = WsClientBuilder::default().build("wss://kusama-rpc.polkadot.io:443").await.unwrap();
	let response: String = client.request("system_chain", None).await.unwrap();
	assert_eq!(&response, "Kusama");
}

#[tokio::test]
async fn ws_with_non_ascii_url_doesnt_hang_or_panic() {
	init_logger();

	let err = WsClientBuilder::default().build("wss://♥♥♥♥♥♥∀∂").await;
	assert!(matches!(err, Err(Error::Transport(_))));
}

#[tokio::test]
async fn http_with_non_ascii_url_doesnt_hang_or_panic() {
	init_logger();

	let err = HttpClientBuilder::default().build("http://♥♥♥♥♥♥∀∂");
	assert!(matches!(err, Err(Error::Transport(_))));
}

#[tokio::test]
async fn ws_unsubscribe_releases_request_slots() {
	init_logger();

	let (server_addr, _) = websocket_server_with_subscription().await;
	let server_url = format!("ws://{}", server_addr);

	let client = WsClientBuilder::default().max_concurrent_requests(1).build(&server_url).await.unwrap();

	let sub1: Subscription<JsonValue> = client.subscribe("subscribe_hello", None, "unsubscribe_hello").await.unwrap();
	drop(sub1);
	let _: Subscription<JsonValue> = client.subscribe("subscribe_hello", None, "unsubscribe_hello").await.unwrap();
}

#[tokio::test]
async fn server_should_be_able_to_close_subscriptions() {
	init_logger();

	let (server_addr, _) = websocket_server_with_subscription().await;
	let server_url = format!("ws://{}", server_addr);

	let client = WsClientBuilder::default().build(&server_url).await.unwrap();

	let mut sub: Subscription<String> = client.subscribe("subscribe_noop", None, "unsubscribe_noop").await.unwrap();

	assert!(sub.next().await.is_none());
}

#[tokio::test]
async fn ws_close_pending_subscription_when_server_terminated() {
	init_logger();

	let (server_addr, handle) = websocket_server_with_subscription().await;
	let server_url = format!("ws://{}", server_addr);

	let c1 = WsClientBuilder::default().build(&server_url).await.unwrap();

	let mut sub: Subscription<String> = c1.subscribe("subscribe_hello", None, "unsubscribe_hello").await.unwrap();

	assert!(matches!(sub.next().await, Some(Ok(_))));

	handle.stop().unwrap().await;

	let sub2: Result<Subscription<String>, _> = c1.subscribe("subscribe_hello", None, "unsubscribe_hello").await;

	// no new request should be accepted.
	assert!(matches!(sub2, Err(_)));

	// consume final message
	for _ in 0..2 {
		match sub.next().await {
			// All good, exit test
			None => return,
			// Try again
			_ => continue,
		}
	}

	panic!("subscription keeps sending messages after server shutdown");
}

#[tokio::test]
async fn ws_server_should_stop_subscription_after_client_drop() {
	use futures::{channel::mpsc, SinkExt, StreamExt};
	use jsonrpsee::{ws_server::WsServerBuilder, RpcModule};

	init_logger();

	let server = WsServerBuilder::default().build("127.0.0.1:0").await.unwrap();
	let server_url = format!("ws://{}", server.local_addr().unwrap());

	let (tx, mut rx) = mpsc::channel(1);
	let mut module = RpcModule::new(tx);

	module
<<<<<<< HEAD
		.register_subscription("subscribe_hello", "subscribe_hello", "unsubscribe_hello", |_, pending, mut tx| {
			let sink = match pending.accept() {
				Some(sink) => sink,
				_ => return,
			};

=======
		.register_subscription("subscribe_hello", "subscribe_hello", "unsubscribe_hello", |_, mut sink, mut tx| {
			sink.accept().unwrap();
>>>>>>> 98c23fc1
			tokio::spawn(async move {
				let close_err = loop {
					if !sink.send(&1_usize).expect("usize can be serialized; qed") {
						break ErrorObject::borrowed(0, &"Subscription terminated successfully", None);
					}
					tokio::time::sleep(Duration::from_millis(100)).await;
				};
				let send_back = Arc::make_mut(&mut tx);
				send_back.feed(close_err).await.unwrap();
			});
			Ok(())
		})
		.unwrap();

	server.start(module).unwrap();

	let client = WsClientBuilder::default().build(&server_url).await.unwrap();

	let mut sub: Subscription<usize> = client.subscribe("subscribe_hello", None, "unsubscribe_hello").await.unwrap();

	let res = sub.next().await.unwrap().unwrap();

	assert_eq!(res, 1);
	drop(client);
	let close_err = rx.next().await.unwrap();

	// assert that the server received `SubscriptionClosed` after the client was dropped.
	assert_eq!(close_err, ErrorObject::borrowed(0, &"Subscription terminated successfully", None));
}

#[tokio::test]
async fn ws_server_cancels_subscriptions_on_reset_conn() {
	init_logger();

	let (tx, rx) = mpsc::channel(1);
	let server_url = format!("ws://{}", helpers::websocket_server_with_sleeping_subscription(tx).await);

	let client = WsClientBuilder::default().build(&server_url).await.unwrap();
	let mut subs = Vec::new();

	for _ in 0..10 {
		subs.push(client.subscribe::<usize>("subscribe_sleep", None, "unsubscribe_sleep").await.unwrap());
	}

	// terminate connection.
	drop(client);

	let rx_len = rx.take(10).fold(0, |acc, _| async move { acc + 1 }).await;

	assert_eq!(rx_len, 10);
}

#[tokio::test]
async fn ws_server_cancels_sub_stream_after_err() {
	init_logger();

	let (addr, _handle) = websocket_server_with_subscription().await;
	let server_url = format!("ws://{}", addr);

	let client = WsClientBuilder::default().build(&server_url).await.unwrap();
	let mut sub: Subscription<serde_json::Value> =
		client.subscribe("subscribe_with_err_on_stream", None, "unsubscribe_with_err_on_stream").await.unwrap();

	assert_eq!(sub.next().await.unwrap().unwrap(), 1);
	// The server closed down the subscription with the underlying error from the stream.
	assert!(sub.next().await.is_none());
}

#[tokio::test]
async fn ws_server_subscribe_with_stream() {
	init_logger();

	let (addr, _handle) = websocket_server_with_subscription().await;
	let server_url = format!("ws://{}", addr);

	let client = WsClientBuilder::default().build(&server_url).await.unwrap();
	let mut sub1: Subscription<usize> = client.subscribe("subscribe_5_ints", None, "unsubscribe_5_ints").await.unwrap();
	let mut sub2: Subscription<usize> = client.subscribe("subscribe_5_ints", None, "unsubscribe_5_ints").await.unwrap();

	let (r1, r2) = futures::future::try_join(
		sub1.by_ref().take(2).try_collect::<Vec<_>>(),
		sub2.by_ref().take(3).try_collect::<Vec<_>>(),
	)
	.await
	.unwrap();

	assert_eq!(r1, vec![1, 2]);
	assert_eq!(r2, vec![1, 2, 3]);

	// Be rude, don't run the destructor
	std::mem::forget(sub2);

	// sub1 is still in business, read remaining items.
	assert_eq!(sub1.by_ref().take(3).try_collect::<Vec<usize>>().await.unwrap(), vec![3, 4, 5]);

	assert!(sub1.next().await.is_none());
}

#[tokio::test]
async fn ws_server_pipe_from_stream_should_cancel_tasks_immediately() {
	init_logger();

	let (tx, rx) = mpsc::channel(1);
	let server_url = format!("ws://{}", helpers::websocket_server_with_sleeping_subscription(tx).await);

	let client = WsClientBuilder::default().build(&server_url).await.unwrap();
	let mut subs = Vec::new();

	for _ in 0..10 {
		subs.push(client.subscribe::<i32>("subscribe_sleep", None, "unsubscribe_sleep").await.unwrap())
	}

	// This will call the `unsubscribe method`.
	drop(subs);

	let rx_len = rx.take(10).fold(0, |acc, _| async move { acc + 1 }).await;

	assert_eq!(rx_len, 10);
}

#[tokio::test]
async fn ws_server_pipe_from_stream_can_be_reused() {
	init_logger();

	let (addr, _handle) = websocket_server_with_subscription().await;
	let client = WsClientBuilder::default().build(&format!("ws://{}", addr)).await.unwrap();
	let sub = client.subscribe::<i32>("can_reuse_subscription", None, "u_can_reuse_subscription").await.unwrap();

	let items = sub.fold(0, |acc, _| async move { acc + 1 }).await;

	assert_eq!(items, 10);
}

#[tokio::test]
async fn ws_batch_works() {
	init_logger();

	let server_addr = websocket_server().await;
	let server_url = format!("ws://{}", server_addr);
	let client = WsClientBuilder::default().build(&server_url).await.unwrap();

	let mut batch = Vec::new();

	batch.push(("say_hello", rpc_params![]));
	batch.push(("slow_hello", rpc_params![]));

	let responses: Vec<String> = client.batch_request(batch).await.unwrap();
	assert_eq!(responses, vec!["hello".to_string(), "hello".to_string()]);
}

#[tokio::test]
async fn ws_server_limit_subs_per_conn_works() {
	use futures::StreamExt;
	use jsonrpsee::types::error::{CallError, TOO_MANY_SUBSCRIPTIONS_CODE, TOO_MANY_SUBSCRIPTIONS_MSG};
	use jsonrpsee::{ws_server::WsServerBuilder, RpcModule};

	init_logger();

	let server = WsServerBuilder::default().max_subscriptions_per_connection(10).build("127.0.0.1:0").await.unwrap();
	let server_url = format!("ws://{}", server.local_addr().unwrap());

	let mut module = RpcModule::new(());

	module
<<<<<<< HEAD
		.register_subscription("subscribe_forever", "n", "unsubscribe_forever", |_, pending, _| {
			let sink = match pending.accept() {
				Some(sink) => sink,
				_ => return,
			};

=======
		.register_subscription("subscribe_forever", "n", "unsubscribe_forever", |_, mut sink, _| {
>>>>>>> 98c23fc1
			tokio::spawn(async move {
				let interval = interval(Duration::from_millis(50));
				let stream = IntervalStream::new(interval).map(move |_| 0_usize);

				match sink.pipe_from_stream(stream).await {
					SubscriptionClosed::Success => {
						sink.close(SubscriptionClosed::Success);
					}
					_ => unreachable!(),
				};
			});
			Ok(())
		})
		.unwrap();
	server.start(module).unwrap();

	let c1 = WsClientBuilder::default().build(&server_url).await.unwrap();
	let c2 = WsClientBuilder::default().build(&server_url).await.unwrap();

	let mut subs1 = Vec::new();
	let mut subs2 = Vec::new();

	for _ in 0..10 {
		subs1.push(c1.subscribe::<usize>("subscribe_forever", None, "unsubscribe_forever").await.unwrap());
		subs2.push(c2.subscribe::<usize>("subscribe_forever", None, "unsubscribe_forever").await.unwrap());
	}

	let err1 = c1.subscribe::<usize>("subscribe_forever", None, "unsubscribe_forever").await;
	let err2 = c1.subscribe::<usize>("subscribe_forever", None, "unsubscribe_forever").await;

	let data = "\"Exceeded max limit of 10\"";

	assert!(
		matches!(err1, Err(Error::Call(CallError::Custom(err))) if err.code() == TOO_MANY_SUBSCRIPTIONS_CODE && err.message() == TOO_MANY_SUBSCRIPTIONS_MSG && err.data().unwrap().get() == data)
	);
	assert!(
		matches!(err2, Err(Error::Call(CallError::Custom(err))) if err.code() == TOO_MANY_SUBSCRIPTIONS_CODE && err.message() == TOO_MANY_SUBSCRIPTIONS_MSG && err.data().unwrap().get() == data)
	);
}

#[tokio::test]
async fn ws_server_unsub_methods_should_ignore_sub_limit() {
	use futures::StreamExt;
	use jsonrpsee::core::client::SubscriptionKind;
	use jsonrpsee::{ws_server::WsServerBuilder, RpcModule};

	init_logger();

	let server = WsServerBuilder::default().max_subscriptions_per_connection(10).build("127.0.0.1:0").await.unwrap();
	let server_url = format!("ws://{}", server.local_addr().unwrap());

	let mut module = RpcModule::new(());

	module
<<<<<<< HEAD
		.register_subscription("subscribe_forever", "n", "unsubscribe_forever", |_, pending, _| {
			let sink = match pending.accept() {
				Some(sink) => sink,
				_ => return,
			};

=======
		.register_subscription("subscribe_forever", "n", "unsubscribe_forever", |_, mut sink, _| {
>>>>>>> 98c23fc1
			tokio::spawn(async move {
				let interval = interval(Duration::from_millis(50));
				let stream = IntervalStream::new(interval).map(move |_| 0_usize);

				match sink.pipe_from_stream(stream).await {
					SubscriptionClosed::RemotePeerAborted => {
						sink.close(SubscriptionClosed::RemotePeerAborted);
					}
					_ => unreachable!(),
				};
			});
			Ok(())
		})
		.unwrap();
	server.start(module).unwrap();

	let client = WsClientBuilder::default().build(&server_url).await.unwrap();

	// Add 10 subscriptions (this should fill our subscrition limit for this connection):
	let mut subs = Vec::new();
	for _ in 0..10 {
		subs.push(client.subscribe::<usize>("subscribe_forever", None, "unsubscribe_forever").await.unwrap());
	}

	// Get the ID of one of them:
	let last_sub = subs.pop().unwrap();
	let last_sub_id = match last_sub.kind() {
		SubscriptionKind::Subscription(id) => id.clone(),
		_ => panic!("Expected a subscription Id to be present"),
	};

	// Manually call the unsubscribe function for this subscription:
	let res: Result<bool, _> = client.request("unsubscribe_forever", rpc_params![last_sub_id]).await;

	// This should not hit any limits, and unsubscription should have worked:
	assert!(res.is_ok(), "Unsubscription method was successfully called");
	assert_eq!(res.unwrap(), true, "Unsubscription was successful");
}

#[tokio::test]
async fn http_unsupported_methods_dont_work() {
	use hyper::{Body, Client, Method, Request};

	init_logger();

	let (server_addr, _handle) = http_server().await;

	let http_client = Client::new();
	let uri = format!("http://{}", server_addr);

	let req_is_client_error = |method| async {
		let req = Request::builder()
			.method(method)
			.uri(&uri)
			.header("content-type", "application/json")
			.body(Body::from(r#"{ "jsonrpc": "2.0", method: "say_hello", "id": 1 }"#))
			.expect("request builder");

		let res = http_client.request(req).await.unwrap();
		res.status().is_client_error()
	};

	for verb in [Method::GET, Method::PUT, Method::PATCH, Method::DELETE] {
		assert!(req_is_client_error(verb).await);
	}
	for verb in [Method::POST] {
		assert!(!req_is_client_error(verb).await);
	}
}

#[tokio::test]
async fn http_correct_content_type_required() {
	use hyper::{Body, Client, Method, Request};

	init_logger();

	let (server_addr, _handle) = http_server().await;

	let http_client = Client::new();
	let uri = format!("http://{}", server_addr);

	// We don't set content-type at all
	let req = Request::builder()
		.method(Method::POST)
		.uri(&uri)
		.body(Body::from(r#"{ "jsonrpc": "2.0", method: "say_hello", "id": 1 }"#))
		.expect("request builder");

	let res = http_client.request(req).await.unwrap();
	assert!(res.status().is_client_error());

	// We use the wrong content-type
	let req = Request::builder()
		.method(Method::POST)
		.uri(&uri)
		.header("content-type", "application/text")
		.body(Body::from(r#"{ "jsonrpc": "2.0", method: "say_hello", "id": 1 }"#))
		.expect("request builder");

	let res = http_client.request(req).await.unwrap();
	assert!(res.status().is_client_error());

	// We use the correct content-type
	let req = Request::builder()
		.method(Method::POST)
		.uri(&uri)
		.header("content-type", "application/json")
		.body(Body::from(r#"{ "jsonrpc": "2.0", method: "say_hello", "id": 1 }"#))
		.expect("request builder");

	let res = http_client.request(req).await.unwrap();
	assert!(res.status().is_success());
}

#[tokio::test]
async fn http_cors_preflight_works() {
	use hyper::{Body, Client, Method, Request};
	use jsonrpsee::http_server::AccessControlBuilder;

	init_logger();

	let acl = AccessControlBuilder::new().set_allowed_origins(vec!["https://foo.com"]).unwrap().build();
	let (server_addr, _handle) = http_server_with_access_control(acl).await;

	let http_client = Client::new();
	let uri = format!("http://{}", server_addr);

	// First, make a preflight request.
	// See https://developer.mozilla.org/en-US/docs/Web/HTTP/CORS#preflighted_requests for examples.
	// See https://fetch.spec.whatwg.org/#http-cors-protocol for the spec.
	let preflight_req = Request::builder()
		.method(Method::OPTIONS)
		.uri(&uri)
		.header("host", "bar.com") // <- host that request is being sent _to_
		.header("origin", "https://foo.com") // <- where request is being sent _from_
		.header("access-control-request-method", "POST")
		.header("access-control-request-headers", "content-type")
		.body(Body::empty())
		.expect("preflight request builder");

	let has = |v: &[String], s| v.iter().any(|v| v == s);

	let preflight_res = http_client.request(preflight_req).await.unwrap();
	let preflight_headers = preflight_res.headers();

	let allow_origins = comma_separated_header_values(preflight_headers, "access-control-allow-origin");
	let allow_methods = comma_separated_header_values(preflight_headers, "access-control-allow-methods");
	let allow_headers = comma_separated_header_values(preflight_headers, "access-control-allow-headers");

	// We expect the preflight response to tell us that our origin, methods and headers are all OK to use.
	// If they aren't, the browser will not make the actual request. Note that if these `access-control-*`
	// headers aren't return, the default is that the origin/method/headers are not allowed, I think.
	assert!(preflight_res.status().is_success());
	assert!(has(&allow_origins, "https://foo.com") || has(&allow_origins, "*"));
	assert!(has(&allow_methods, "post") || has(&allow_methods, "*"));
	assert!(has(&allow_headers, "content-type") || has(&allow_headers, "*"));

	// Assuming that that was successful, we now make the actual request. No CORS headers are needed here
	// as the browser checked their validity in the preflight request.
	let req = Request::builder()
		.method(Method::POST)
		.uri(&uri)
		.header("host", "bar.com")
		.header("origin", "https://foo.com")
		.header("content-type", "application/json")
		.body(Body::from(r#"{ "jsonrpc": "2.0", method: "say_hello", "id": 1 }"#))
		.expect("actual request builder");

	let res = http_client.request(req).await.unwrap();
	assert!(res.status().is_success());
	assert!(has(&allow_origins, "https://foo.com") || has(&allow_origins, "*"));
}

fn comma_separated_header_values(headers: &hyper::HeaderMap, header: &str) -> Vec<String> {
	headers
		.get_all(header)
		.into_iter()
		.flat_map(|value| value.to_str().unwrap().split(',').map(|val| val.trim()))
		.map(|header| header.to_ascii_lowercase())
		.collect()
}

#[tokio::test]
async fn ws_subscribe_with_bad_params() {
	init_logger();

	let (server_addr, _handle) = websocket_server_with_subscription().await;
	let server_url = format!("ws://{}", server_addr);
	let client = WsClientBuilder::default().build(&server_url).await.unwrap();

	let err = client
		.subscribe::<serde_json::Value>("subscribe_add_one", rpc_params!["0x0"], "unsubscribe_add_one")
		.await
		.unwrap_err();
	assert!(matches!(err, Error::Call(_)));
}

#[tokio::test]
async fn http_health_api_works() {
	use hyper::{Body, Client, Request};

	init_logger();

	let (server_addr, _handle) = http_server().await;

	let http_client = Client::new();
	let uri = format!("http://{}/health", server_addr);

	let req = Request::builder().method("GET").uri(&uri).body(Body::empty()).expect("request builder");
	let res = http_client.request(req).await.unwrap();

	assert!(res.status().is_success());

	let bytes = hyper::body::to_bytes(res.into_body()).await.unwrap();
	let out = String::from_utf8(bytes.to_vec()).unwrap();
	assert_eq!(out.as_str(), "{\"health\":true}");
}

#[tokio::test]
async fn ws_host_filtering_wildcard_works() {
	use jsonrpsee::ws_server::*;

	init_logger();

	let acl = AccessControlBuilder::default()
		.set_allowed_hosts(vec!["http://localhost:*", "http://127.0.0.1:*"])
		.unwrap()
		.build();

	let server = WsServerBuilder::default().set_access_control(acl).build("127.0.0.1:0").await.unwrap();
	let mut module = RpcModule::new(());
	let addr = server.local_addr().unwrap();
	module.register_method("say_hello", |_, _| Ok("hello")).unwrap();

	let _handle = server.start(module).unwrap();

	let server_url = format!("ws://{}", addr);
	let client = WsClientBuilder::default().build(&server_url).await.unwrap();

	assert!(client.request::<String>("say_hello", None).await.is_ok());
}

#[tokio::test]
async fn http_host_filtering_wildcard_works() {
	use jsonrpsee::http_server::*;

	init_logger();

	let acl = AccessControlBuilder::default()
		.set_allowed_hosts(vec!["http://localhost:*", "http://127.0.0.1:*"])
		.unwrap()
		.build();

	let server = HttpServerBuilder::default().set_access_control(acl).build("127.0.0.1:0").await.unwrap();
	let mut module = RpcModule::new(());
	let addr = server.local_addr().unwrap();
	module.register_method("say_hello", |_, _| Ok("hello")).unwrap();

	let _handle = server.start(module).unwrap();

	let server_url = format!("http://{}", addr);
	let client = HttpClientBuilder::default().build(&server_url).unwrap();

	assert!(client.request::<String>("say_hello", None).await.is_ok());
}<|MERGE_RESOLUTION|>--- conflicted
+++ resolved
@@ -424,17 +424,8 @@
 	let mut module = RpcModule::new(tx);
 
 	module
-<<<<<<< HEAD
-		.register_subscription("subscribe_hello", "subscribe_hello", "unsubscribe_hello", |_, pending, mut tx| {
-			let sink = match pending.accept() {
-				Some(sink) => sink,
-				_ => return,
-			};
-
-=======
 		.register_subscription("subscribe_hello", "subscribe_hello", "unsubscribe_hello", |_, mut sink, mut tx| {
 			sink.accept().unwrap();
->>>>>>> 98c23fc1
 			tokio::spawn(async move {
 				let close_err = loop {
 					if !sink.send(&1_usize).expect("usize can be serialized; qed") {
@@ -599,16 +590,7 @@
 	let mut module = RpcModule::new(());
 
 	module
-<<<<<<< HEAD
-		.register_subscription("subscribe_forever", "n", "unsubscribe_forever", |_, pending, _| {
-			let sink = match pending.accept() {
-				Some(sink) => sink,
-				_ => return,
-			};
-
-=======
 		.register_subscription("subscribe_forever", "n", "unsubscribe_forever", |_, mut sink, _| {
->>>>>>> 98c23fc1
 			tokio::spawn(async move {
 				let interval = interval(Duration::from_millis(50));
 				let stream = IntervalStream::new(interval).map(move |_| 0_usize);
@@ -663,16 +645,7 @@
 	let mut module = RpcModule::new(());
 
 	module
-<<<<<<< HEAD
-		.register_subscription("subscribe_forever", "n", "unsubscribe_forever", |_, pending, _| {
-			let sink = match pending.accept() {
-				Some(sink) => sink,
-				_ => return,
-			};
-
-=======
 		.register_subscription("subscribe_forever", "n", "unsubscribe_forever", |_, mut sink, _| {
->>>>>>> 98c23fc1
 			tokio::spawn(async move {
 				let interval = interval(Duration::from_millis(50));
 				let stream = IntervalStream::new(interval).map(move |_| 0_usize);
