// Copyright 2019-2020 Parity Technologies (UK) Ltd.
//
// Permission is hereby granted, free of charge, to any
// person obtaining a copy of this software and associated
// documentation files (the "Software"), to deal in the
// Software without restriction, including without
// limitation the rights to use, copy, modify, merge,
// publish, distribute, sublicense, and/or sell copies of
// the Software, and to permit persons to whom the Software
// is furnished to do so, subject to the following
// conditions:
//
// The above copyright notice and this permission notice
// shall be included in all copies or substantial portions
// of the Software.
//
// THE SOFTWARE IS PROVIDED "AS IS", WITHOUT WARRANTY OF
// ANY KIND, EXPRESS OR IMPLIED, INCLUDING BUT NOT LIMITED
// TO THE WARRANTIES OF MERCHANTABILITY, FITNESS FOR A
// PARTICULAR PURPOSE AND NONINFRINGEMENT. IN NO EVENT
// SHALL THE AUTHORS OR COPYRIGHT HOLDERS BE LIABLE FOR ANY
// CLAIM, DAMAGES OR OTHER LIABILITY, WHETHER IN AN ACTION
// OF CONTRACT, TORT OR OTHERWISE, ARISING FROM, OUT OF OR
// IN CONNECTION WITH THE SOFTWARE OR THE USE OR OTHER
// DEALINGS IN THE SOFTWARE.

#![cfg(test)]
#![allow(clippy::blacklisted_name)]

mod helpers;

use helpers::{http_server, websocket_server, websocket_server_with_subscription};
use jsonrpsee::{
	http_client::{traits::Client, Error, HttpClientBuilder},
	ws_client::{traits::SubscriptionClient, v2::params::JsonRpcParams, JsonValue, Subscription, WsClientBuilder},
};
use jsonrpsee_test_utils::TimeoutFutureExt;
use std::sync::Arc;
use std::time::Duration;

#[tokio::test]
async fn ws_subscription_works() {
	let server_addr = websocket_server_with_subscription().await;
	let server_url = format!("ws://{}", server_addr);
	let client = WsClientBuilder::default().build(&server_url).await.unwrap();
	let mut hello_sub: Subscription<String> =
		client.subscribe("subscribe_hello", JsonRpcParams::NoParams, "unsubscribe_hello").await.unwrap();
	let mut foo_sub: Subscription<u64> =
		client.subscribe("subscribe_foo", JsonRpcParams::NoParams, "unsubscribe_foo").await.unwrap();

	for _ in 0..10 {
<<<<<<< HEAD
		let hello = hello_sub.next().await.unwrap().unwrap();
		let foo = foo_sub.next().await.unwrap().unwrap();
		assert_eq!(&hello, "hello from subscription");
		assert_eq!(foo, 1337);
=======
		let hello = hello_sub.next().await.unwrap();
		let foo = foo_sub.next().await.unwrap();
		assert_eq!(hello, Some("hello from subscription".into()));
		assert_eq!(foo, Some(1337));
>>>>>>> ccc07c79
	}
}

#[tokio::test]
async fn ws_subscription_with_input_works() {
	let server_addr = websocket_server_with_subscription().await;
	let server_url = format!("ws://{}", server_addr);
	let client = WsClientBuilder::default().build(&server_url).await.unwrap();
	let mut add_one: Subscription<u64> =
		client.subscribe("subscribe_add_one", vec![1.into()].into(), "unsubscribe_add_one").await.unwrap();

	for i in 2..4 {
		let next = add_one.next().await.unwrap().unwrap();
		assert_eq!(next, i);
	}
}

#[tokio::test]
async fn ws_method_call_works() {
	let server_addr = websocket_server().await;
	let server_url = format!("ws://{}", server_addr);
	let client = WsClientBuilder::default().build(&server_url).await.unwrap();
	let response: String = client.request("say_hello", JsonRpcParams::NoParams).await.unwrap();
	assert_eq!(&response, "hello");
}

#[tokio::test]
async fn http_method_call_works() {
	let server_addr = http_server().await;
	let uri = format!("http://{}", server_addr);
	let client = HttpClientBuilder::default().build(&uri).unwrap();
	let response: String = client.request("say_hello", JsonRpcParams::NoParams).await.unwrap();
	assert_eq!(&response, "hello");
}

#[tokio::test]
async fn ws_subscription_several_clients() {
	let server_addr = websocket_server_with_subscription().await;
	let server_url = format!("ws://{}", server_addr);

	let mut clients = Vec::with_capacity(10);
	for _ in 0..10 {
		let client = WsClientBuilder::default().build(&server_url).await.unwrap();
		let hello_sub: Subscription<JsonValue> =
			client.subscribe("subscribe_hello", JsonRpcParams::NoParams, "unsubscribe_hello").await.unwrap();
		let foo_sub: Subscription<JsonValue> =
			client.subscribe("subscribe_foo", JsonRpcParams::NoParams, "unsubscribe_foo").await.unwrap();
		clients.push((client, hello_sub, foo_sub))
	}
}

#[tokio::test]
async fn ws_subscription_several_clients_with_drop() {
	let server_addr = websocket_server_with_subscription().await;
	let server_url = format!("ws://{}", server_addr);

	let mut clients = Vec::with_capacity(10);
	for _ in 0..10 {
		let client =
			WsClientBuilder::default().max_notifs_per_subscription(u32::MAX as usize).build(&server_url).await.unwrap();
		let hello_sub: Subscription<String> =
			client.subscribe("subscribe_hello", JsonRpcParams::NoParams, "unsubscribe_hello").await.unwrap();
		let foo_sub: Subscription<u64> =
			client.subscribe("subscribe_foo", JsonRpcParams::NoParams, "unsubscribe_foo").await.unwrap();
		clients.push((client, hello_sub, foo_sub))
	}

	for _ in 0..10 {
		for (_client, hello_sub, foo_sub) in &mut clients {
			let hello = hello_sub.next().await.unwrap().unwrap();
			let foo = foo_sub.next().await.unwrap().unwrap();
			assert_eq!(&hello, "hello from subscription");
			assert_eq!(foo, 1337);
		}
	}

	for i in 0..5 {
		let (client, hello_sub, foo_sub) = clients.remove(i);
		drop(hello_sub);
		drop(foo_sub);
		// Send this request to make sure that the client's background thread hasn't
		// been canceled.
		assert!(client.is_connected());
		drop(client);
	}

	// make sure nothing weird happened after dropping half the clients (should be `unsubscribed` in the server)
	// would be good to know that subscriptions actually were removed but not possible to verify at
	// this layer.
	for _ in 0..10 {
		for (_client, hello_sub, foo_sub) in &mut clients {
			let hello = hello_sub.next().await.unwrap().unwrap();
			let foo = foo_sub.next().await.unwrap().unwrap();
			assert_eq!(&hello, "hello from subscription");
			assert_eq!(foo, 1337);
		}
	}
}

#[tokio::test]
async fn ws_subscription_without_polling_doesnt_make_client_unuseable() {
	let server_addr = websocket_server_with_subscription().await;
	let server_url = format!("ws://{}", server_addr);

	let client = WsClientBuilder::default().max_notifs_per_subscription(4).build(&server_url).await.unwrap();
	let mut hello_sub: Subscription<JsonValue> =
		client.subscribe("subscribe_hello", JsonRpcParams::NoParams, "unsubscribe_hello").await.unwrap();

	// don't poll the subscription stream for 2 seconds, should be full now.
	tokio::time::sleep(Duration::from_secs(2)).await;

	// Capacity is `num_sender` + `capacity`
	for _ in 0..5 {
		assert!(hello_sub.next().await.unwrap().is_some());
	}

	// NOTE: this is now unuseable and unregistered.
	assert!(hello_sub.next().await.unwrap().is_none());

	// The client should still be useable => make sure it still works.
	let _hello_req: JsonValue = client.request("say_hello", JsonRpcParams::NoParams).await.unwrap();

	// The same subscription should be possible to register again.
	let mut other_sub: Subscription<JsonValue> =
		client.subscribe("subscribe_hello", JsonRpcParams::NoParams, "unsubscribe_hello").await.unwrap();

	other_sub.next().await.unwrap();
}

#[tokio::test]
async fn ws_more_request_than_buffer_should_not_deadlock() {
	let server_addr = websocket_server().await;
	let server_url = format!("ws://{}", server_addr);
	let client = Arc::new(WsClientBuilder::default().max_concurrent_requests(2).build(&server_url).await.unwrap());

	let mut requests = Vec::new();

	for _ in 0..6 {
		let c = client.clone();
		requests.push(tokio::spawn(async move { c.request::<String>("say_hello", JsonRpcParams::NoParams).await }));
	}

	for req in requests {
		let _ = req.await.unwrap();
	}
}

#[tokio::test]
#[ignore]
async fn https_works() {
	let client = HttpClientBuilder::default().build("https://kusama-rpc.polkadot.io").unwrap();
	let response: String = client.request("system_chain", JsonRpcParams::NoParams).await.unwrap();
	assert_eq!(&response, "Kusama");
}

#[tokio::test]
#[ignore]
async fn wss_works() {
	let client = WsClientBuilder::default().build("wss://kusama-rpc.polkadot.io").await.unwrap();
	let response: String = client.request("system_chain", JsonRpcParams::NoParams).await.unwrap();
	assert_eq!(&response, "Kusama");
}

#[tokio::test]
async fn ws_with_non_ascii_url_doesnt_hang_or_panic() {
	let err = WsClientBuilder::default().build("wss://♥♥♥♥♥♥∀∂").await;
	assert!(matches!(err, Err(Error::Transport(_))));
}

#[tokio::test]
async fn http_with_non_ascii_url_doesnt_hang_or_panic() {
	let client = HttpClientBuilder::default().build("http://♥♥♥♥♥♥∀∂").unwrap();
	let err: Result<(), Error> = client.request("system_chain", JsonRpcParams::NoParams).await;
	assert!(matches!(err, Err(Error::Transport(_))));
}

#[tokio::test]
async fn ws_unsubscribe_releases_request_slots() {
	let server_addr = websocket_server_with_subscription().await;
	let server_url = format!("ws://{}", server_addr);

	let client = WsClientBuilder::default().max_concurrent_requests(1).build(&server_url).await.unwrap();

	let sub1: Subscription<JsonValue> =
		client.subscribe("subscribe_hello", JsonRpcParams::NoParams, "unsubscribe_hello").await.unwrap();
	drop(sub1);
	let _: Subscription<JsonValue> =
		client.subscribe("subscribe_hello", JsonRpcParams::NoParams, "unsubscribe_hello").await.unwrap();
}

#[tokio::test]
async fn server_should_be_able_to_close_subscriptions() {
	let server_addr = websocket_server_with_subscription().await;
	let server_url = format!("ws://{}", server_addr);

	let client = WsClientBuilder::default().max_concurrent_requests(1).build(&server_url).await.unwrap();

	let mut sub: Subscription<String> = client
		.subscribe("subscribe_noop", JsonRpcParams::NoParams, "unsubscribe_noop")
		.with_default_timeout()
		.await
		.unwrap()
		.unwrap();

	let res = sub.next().with_timeout(Duration::from_secs(20)).await.unwrap().unwrap_err();

	assert!(matches!(res, Error::SubscriptionClosed(_)));
}<|MERGE_RESOLUTION|>--- conflicted
+++ resolved
@@ -49,17 +49,10 @@
 		client.subscribe("subscribe_foo", JsonRpcParams::NoParams, "unsubscribe_foo").await.unwrap();
 
 	for _ in 0..10 {
-<<<<<<< HEAD
-		let hello = hello_sub.next().await.unwrap().unwrap();
-		let foo = foo_sub.next().await.unwrap().unwrap();
-		assert_eq!(&hello, "hello from subscription");
-		assert_eq!(foo, 1337);
-=======
 		let hello = hello_sub.next().await.unwrap();
 		let foo = foo_sub.next().await.unwrap();
 		assert_eq!(hello, Some("hello from subscription".into()));
 		assert_eq!(foo, Some(1337));
->>>>>>> ccc07c79
 	}
 }
 
