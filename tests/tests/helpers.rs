// Copyright 2019-2021 Parity Technologies (UK) Ltd.
//
// Permission is hereby granted, free of charge, to any
// person obtaining a copy of this software and associated
// documentation files (the "Software"), to deal in the
// Software without restriction, including without
// limitation the rights to use, copy, modify, merge,
// publish, distribute, sublicense, and/or sell copies of
// the Software, and to permit persons to whom the Software
// is furnished to do so, subject to the following
// conditions:
//
// The above copyright notice and this permission notice
// shall be included in all copies or substantial portions
// of the Software.
//
// THE SOFTWARE IS PROVIDED "AS IS", WITHOUT WARRANTY OF
// ANY KIND, EXPRESS OR IMPLIED, INCLUDING BUT NOT LIMITED
// TO THE WARRANTIES OF MERCHANTABILITY, FITNESS FOR A
// PARTICULAR PURPOSE AND NONINFRINGEMENT. IN NO EVENT
// SHALL THE AUTHORS OR COPYRIGHT HOLDERS BE LIABLE FOR ANY
// CLAIM, DAMAGES OR OTHER LIABILITY, WHETHER IN AN ACTION
// OF CONTRACT, TORT OR OTHERWISE, ARISING FROM, OUT OF OR
// IN CONNECTION WITH THE SOFTWARE OR THE USE OR OTHER
// DEALINGS IN THE SOFTWARE.

use std::net::SocketAddr;
use std::time::Duration;

use futures::{SinkExt, StreamExt};
use jsonrpsee::core::error::SubscriptionClosed;
use jsonrpsee::core::server::access_control::{AccessControl, AccessControlBuilder};
use jsonrpsee::http_server::{HttpServerBuilder, HttpServerHandle};
use jsonrpsee::types::error::{ErrorObject, SUBSCRIPTION_CLOSED_WITH_ERROR};
use jsonrpsee::ws_server::{WsServerBuilder, WsServerHandle};
use jsonrpsee::RpcModule;
use tokio::time::interval;
use tokio_stream::wrappers::IntervalStream;

pub async fn websocket_server_with_subscription() -> (SocketAddr, WsServerHandle) {
	let server = WsServerBuilder::default().build("127.0.0.1:0").await.unwrap();

	let mut module = RpcModule::new(());
	module.register_method("say_hello", |_, _| Ok("hello")).unwrap();

	module
<<<<<<< HEAD
		.register_subscription("subscribe_hello", "subscribe_hello", "unsubscribe_hello", |_, pending, _| {
			let sink = match pending.accept() {
				Some(sink) => sink,
				_ => return,
			};

			let interval = interval(Duration::from_millis(50));
			let stream = IntervalStream::new(interval).map(move |_| &"hello from subscription");

			tokio::spawn(async move {
				sink.pipe_from_stream(stream).await;
=======
		.register_subscription("subscribe_hello", "subscribe_hello", "unsubscribe_hello", |_, mut sink, _| {
			// Explicit call to accept.
			sink.accept().unwrap();
			std::thread::spawn(move || loop {
				if let Ok(false) = sink.send(&"hello from subscription") {
					break;
				}
				std::thread::sleep(Duration::from_millis(50));
>>>>>>> 98c23fc1
			});
			Ok(())
		})
		.unwrap();

	module
<<<<<<< HEAD
		.register_subscription("subscribe_foo", "subscribe_foo", "unsubscribe_foo", |_, pending, _| {
			let sink = match pending.accept() {
				Some(sink) => sink,
				_ => return,
			};
			let interval = interval(Duration::from_millis(100));
			let stream = IntervalStream::new(interval).map(move |_| 1337_usize);

			tokio::spawn(async move {
				sink.pipe_from_stream(stream).await;
=======
		.register_subscription("subscribe_foo", "subscribe_foo", "unsubscribe_foo", |_, mut sink, _| {
			std::thread::spawn(move || loop {
				// Implicit call to accept for the first send.
				if let Ok(false) = sink.send(&1337_usize) {
					break;
				}
				std::thread::sleep(Duration::from_millis(100));
>>>>>>> 98c23fc1
			});
			Ok(())
		})
		.unwrap();

	module
<<<<<<< HEAD
		.register_subscription("subscribe_add_one", "subscribe_add_one", "unsubscribe_add_one", |params, pending, _| {
			let count = match params.one::<usize>() {
				Ok(count) => count.wrapping_add(1),
				_ => return,
			};

			let sink = match pending.accept() {
				Some(sink) => sink,
				_ => return,
			};

			let wrapping_counter = futures::stream::iter((count..).cycle());
			let interval = interval(Duration::from_millis(100));
			let stream = IntervalStream::new(interval).zip(wrapping_counter).map(move |(_, c)| c);

			tokio::spawn(async move {
				sink.pipe_from_stream(stream).await;
			});
		})
		.unwrap();

	module
		.register_subscription("subscribe_noop", "subscribe_noop", "unsubscribe_noop", |_, pending, _| {
			let sink = match pending.accept() {
				Some(sink) => sink,
				_ => return,
			};

			tokio::spawn(async move {
				tokio::time::sleep(Duration::from_secs(1)).await;
=======
		.register_subscription(
			"subscribe_add_one",
			"subscribe_add_one",
			"unsubscribe_add_one",
			|params, mut sink, _| {
				let mut count = match params.one::<usize>() {
					Ok(count) => count,
					_ => return Ok(()),
				};

				std::thread::spawn(move || loop {
					count = count.wrapping_add(1);
					if let Err(_) | Ok(false) = sink.send(&count) {
						break;
					}
					std::thread::sleep(Duration::from_millis(100));
				});
				Ok(())
			},
		)
		.unwrap();

	module
		.register_subscription("subscribe_noop", "subscribe_noop", "unsubscribe_noop", |_, mut sink, _| {
			sink.accept().unwrap();
			std::thread::spawn(move || {
				std::thread::sleep(Duration::from_secs(1));
>>>>>>> 98c23fc1
				let err = ErrorObject::owned(
					SUBSCRIPTION_CLOSED_WITH_ERROR,
					"Server closed the stream because it was lazy",
					None::<()>,
				);
				sink.close(err);
			});
			Ok(())
		})
		.unwrap();

	module
<<<<<<< HEAD
		.register_subscription("subscribe_5_ints", "n", "unsubscribe_5_ints", |_, pending, _| {
			let sink = match pending.accept() {
				Some(sink) => sink,
				_ => return,
			};

=======
		.register_subscription("subscribe_5_ints", "n", "unsubscribe_5_ints", |_, mut sink, _| {
>>>>>>> 98c23fc1
			tokio::spawn(async move {
				let interval = interval(Duration::from_millis(50));
				let stream = IntervalStream::new(interval).zip(futures::stream::iter(1..=5)).map(|(_, c)| c);

				match sink.pipe_from_stream(stream).await {
					SubscriptionClosed::Success => {
						sink.close(SubscriptionClosed::Success);
					}
					_ => unreachable!(),
				}
			});
			Ok(())
		})
		.unwrap();

	module
<<<<<<< HEAD
		.register_subscription("can_reuse_subscription", "n", "u_can_reuse_subscription", |_, pending, _| {
			let sink = match pending.accept() {
				Some(sink) => sink,
				_ => return,
			};

=======
		.register_subscription("can_reuse_subscription", "n", "u_can_reuse_subscription", |_, mut sink, _| {
>>>>>>> 98c23fc1
			tokio::spawn(async move {
				let stream1 = IntervalStream::new(interval(Duration::from_millis(50)))
					.zip(futures::stream::iter(1..=5))
					.map(|(_, c)| c);
				let stream2 = IntervalStream::new(interval(Duration::from_millis(50)))
					.zip(futures::stream::iter(6..=10))
					.map(|(_, c)| c);

				let result = sink.pipe_from_stream(stream1).await;
				assert!(matches!(result, SubscriptionClosed::Success));

				match sink.pipe_from_stream(stream2).await {
					SubscriptionClosed::Success => {
						sink.close(SubscriptionClosed::Success);
					}
					_ => unreachable!(),
				}
			});
			Ok(())
		})
		.unwrap();

	module
		.register_subscription(
			"subscribe_with_err_on_stream",
			"n",
			"unsubscribe_with_err_on_stream",
<<<<<<< HEAD
			move |_, pending, _| {
				let err: &'static str = "error on the stream";

				let sink = match pending.accept() {
					Some(sink) => sink,
					_ => return,
				};

				// create stream that produce an error which will cancel the subscription.
=======
			move |_, mut sink, _| {
				let err: &'static str = "error on the stream";

				// Create stream that produce an error which will cancel the subscription.
>>>>>>> 98c23fc1
				let stream = futures::stream::iter(vec![Ok(1_u32), Err(err), Ok(2), Ok(3)]);
				tokio::spawn(async move {
					match sink.pipe_from_try_stream(stream).await {
						SubscriptionClosed::Failed(e) => {
							sink.close(e);
						}
						_ => unreachable!(),
					}
				});
				Ok(())
			},
		)
		.unwrap();

	let addr = server.local_addr().unwrap();
	let server_handle = server.start(module).unwrap();

	(addr, server_handle)
}

pub async fn websocket_server() -> SocketAddr {
	let server = WsServerBuilder::default().build("127.0.0.1:0").await.unwrap();
	let mut module = RpcModule::new(());
	module.register_method("say_hello", |_, _| Ok("hello")).unwrap();

	module
		.register_async_method("slow_hello", |_, _| async {
			tokio::time::sleep(std::time::Duration::from_secs(1)).await;
			Ok("hello")
		})
		.unwrap();

	let addr = server.local_addr().unwrap();

	server.start(module).unwrap();

	addr
}

/// Yields one item then sleeps for an hour.
pub async fn websocket_server_with_sleeping_subscription(tx: futures::channel::mpsc::Sender<()>) -> SocketAddr {
	let server = WsServerBuilder::default().build("127.0.0.1:0").await.unwrap();
	let addr = server.local_addr().unwrap();

	let mut module = RpcModule::new(tx);

	module
<<<<<<< HEAD
		.register_subscription("subscribe_sleep", "n", "unsubscribe_sleep", |_, pending, mut tx| {
			let sink = match pending.accept() {
				Some(sink) => sink,
				_ => return,
			};

=======
		.register_subscription("subscribe_sleep", "n", "unsubscribe_sleep", |_, mut sink, mut tx| {
>>>>>>> 98c23fc1
			tokio::spawn(async move {
				let interval = interval(Duration::from_secs(60 * 60));
				let stream = IntervalStream::new(interval).zip(futures::stream::iter(1..=5)).map(|(_, c)| c);

				sink.pipe_from_stream(stream).await;
				let send_back = std::sync::Arc::make_mut(&mut tx);
				send_back.send(()).await.unwrap();
			});
			Ok(())
		})
		.unwrap();
	server.start(module).unwrap();
	addr
}

pub async fn http_server() -> (SocketAddr, HttpServerHandle) {
	http_server_with_access_control(AccessControlBuilder::default().build()).await
}

pub async fn http_server_with_access_control(acl: AccessControl) -> (SocketAddr, HttpServerHandle) {
	let server = HttpServerBuilder::default()
		.set_access_control(acl)
		.health_api("/health", "system_health")
		.unwrap()
		.build("127.0.0.1:0")
		.await
		.unwrap();
	let mut module = RpcModule::new(());
	let addr = server.local_addr().unwrap();
	module.register_method("say_hello", |_, _| Ok("hello")).unwrap();
	module.register_method("notif", |_, _| Ok("")).unwrap();

	module.register_method("system_health", |_, _| Ok(serde_json::json!({ "health": true }))).unwrap();

	let handle = server.start(module).unwrap();
	(addr, handle)
}<|MERGE_RESOLUTION|>--- conflicted
+++ resolved
@@ -44,108 +44,43 @@
 	module.register_method("say_hello", |_, _| Ok("hello")).unwrap();
 
 	module
-<<<<<<< HEAD
-		.register_subscription("subscribe_hello", "subscribe_hello", "unsubscribe_hello", |_, pending, _| {
-			let sink = match pending.accept() {
-				Some(sink) => sink,
-				_ => return,
-			};
-
+		.register_subscription("subscribe_hello", "subscribe_hello", "unsubscribe_hello", |_, mut sink, _| {
 			let interval = interval(Duration::from_millis(50));
 			let stream = IntervalStream::new(interval).map(move |_| &"hello from subscription");
 
 			tokio::spawn(async move {
 				sink.pipe_from_stream(stream).await;
-=======
-		.register_subscription("subscribe_hello", "subscribe_hello", "unsubscribe_hello", |_, mut sink, _| {
-			// Explicit call to accept.
-			sink.accept().unwrap();
-			std::thread::spawn(move || loop {
-				if let Ok(false) = sink.send(&"hello from subscription") {
-					break;
-				}
-				std::thread::sleep(Duration::from_millis(50));
->>>>>>> 98c23fc1
-			});
-			Ok(())
-		})
-		.unwrap();
-
-	module
-<<<<<<< HEAD
-		.register_subscription("subscribe_foo", "subscribe_foo", "unsubscribe_foo", |_, pending, _| {
-			let sink = match pending.accept() {
-				Some(sink) => sink,
-				_ => return,
-			};
+			});
+			Ok(())
+		})
+		.unwrap();
+
+	module
+		.register_subscription("subscribe_foo", "subscribe_foo", "unsubscribe_foo", |_, mut sink, _| {
 			let interval = interval(Duration::from_millis(100));
 			let stream = IntervalStream::new(interval).map(move |_| 1337_usize);
 
 			tokio::spawn(async move {
 				sink.pipe_from_stream(stream).await;
-=======
-		.register_subscription("subscribe_foo", "subscribe_foo", "unsubscribe_foo", |_, mut sink, _| {
-			std::thread::spawn(move || loop {
-				// Implicit call to accept for the first send.
-				if let Ok(false) = sink.send(&1337_usize) {
-					break;
-				}
-				std::thread::sleep(Duration::from_millis(100));
->>>>>>> 98c23fc1
-			});
-			Ok(())
-		})
-		.unwrap();
-
-	module
-<<<<<<< HEAD
-		.register_subscription("subscribe_add_one", "subscribe_add_one", "unsubscribe_add_one", |params, pending, _| {
-			let count = match params.one::<usize>() {
-				Ok(count) => count.wrapping_add(1),
-				_ => return,
-			};
-
-			let sink = match pending.accept() {
-				Some(sink) => sink,
-				_ => return,
-			};
-
-			let wrapping_counter = futures::stream::iter((count..).cycle());
-			let interval = interval(Duration::from_millis(100));
-			let stream = IntervalStream::new(interval).zip(wrapping_counter).map(move |(_, c)| c);
-
-			tokio::spawn(async move {
-				sink.pipe_from_stream(stream).await;
-			});
-		})
-		.unwrap();
-
-	module
-		.register_subscription("subscribe_noop", "subscribe_noop", "unsubscribe_noop", |_, pending, _| {
-			let sink = match pending.accept() {
-				Some(sink) => sink,
-				_ => return,
-			};
-
-			tokio::spawn(async move {
-				tokio::time::sleep(Duration::from_secs(1)).await;
-=======
+			});
+			Ok(())
+		})
+		.unwrap();
+
+	module
 		.register_subscription(
 			"subscribe_add_one",
 			"subscribe_add_one",
 			"unsubscribe_add_one",
 			|params, mut sink, _| {
-				let mut count = match params.one::<usize>() {
-					Ok(count) => count,
-					_ => return Ok(()),
-				};
-
-				std::thread::spawn(move || loop {
-					count = count.wrapping_add(1);
-					if let Err(_) | Ok(false) = sink.send(&count) {
-						break;
-					}
-					std::thread::sleep(Duration::from_millis(100));
+				let count = params.one::<usize>().map(|c| c.wrapping_add(1))?;
+
+				let wrapping_counter = futures::stream::iter((count..).cycle());
+				let interval = interval(Duration::from_millis(100));
+				let stream = IntervalStream::new(interval).zip(wrapping_counter).map(move |(_, c)| c);
+
+				tokio::spawn(async move {
+					sink.pipe_from_stream(stream).await;
 				});
 				Ok(())
 			},
@@ -155,9 +90,9 @@
 	module
 		.register_subscription("subscribe_noop", "subscribe_noop", "unsubscribe_noop", |_, mut sink, _| {
 			sink.accept().unwrap();
-			std::thread::spawn(move || {
-				std::thread::sleep(Duration::from_secs(1));
->>>>>>> 98c23fc1
+
+			tokio::spawn(async move {
+				tokio::time::sleep(Duration::from_secs(1)).await;
 				let err = ErrorObject::owned(
 					SUBSCRIPTION_CLOSED_WITH_ERROR,
 					"Server closed the stream because it was lazy",
@@ -170,16 +105,7 @@
 		.unwrap();
 
 	module
-<<<<<<< HEAD
-		.register_subscription("subscribe_5_ints", "n", "unsubscribe_5_ints", |_, pending, _| {
-			let sink = match pending.accept() {
-				Some(sink) => sink,
-				_ => return,
-			};
-
-=======
 		.register_subscription("subscribe_5_ints", "n", "unsubscribe_5_ints", |_, mut sink, _| {
->>>>>>> 98c23fc1
 			tokio::spawn(async move {
 				let interval = interval(Duration::from_millis(50));
 				let stream = IntervalStream::new(interval).zip(futures::stream::iter(1..=5)).map(|(_, c)| c);
@@ -196,16 +122,7 @@
 		.unwrap();
 
 	module
-<<<<<<< HEAD
-		.register_subscription("can_reuse_subscription", "n", "u_can_reuse_subscription", |_, pending, _| {
-			let sink = match pending.accept() {
-				Some(sink) => sink,
-				_ => return,
-			};
-
-=======
 		.register_subscription("can_reuse_subscription", "n", "u_can_reuse_subscription", |_, mut sink, _| {
->>>>>>> 98c23fc1
 			tokio::spawn(async move {
 				let stream1 = IntervalStream::new(interval(Duration::from_millis(50)))
 					.zip(futures::stream::iter(1..=5))
@@ -233,22 +150,10 @@
 			"subscribe_with_err_on_stream",
 			"n",
 			"unsubscribe_with_err_on_stream",
-<<<<<<< HEAD
-			move |_, pending, _| {
-				let err: &'static str = "error on the stream";
-
-				let sink = match pending.accept() {
-					Some(sink) => sink,
-					_ => return,
-				};
-
-				// create stream that produce an error which will cancel the subscription.
-=======
 			move |_, mut sink, _| {
 				let err: &'static str = "error on the stream";
 
 				// Create stream that produce an error which will cancel the subscription.
->>>>>>> 98c23fc1
 				let stream = futures::stream::iter(vec![Ok(1_u32), Err(err), Ok(2), Ok(3)]);
 				tokio::spawn(async move {
 					match sink.pipe_from_try_stream(stream).await {
@@ -296,16 +201,7 @@
 	let mut module = RpcModule::new(tx);
 
 	module
-<<<<<<< HEAD
-		.register_subscription("subscribe_sleep", "n", "unsubscribe_sleep", |_, pending, mut tx| {
-			let sink = match pending.accept() {
-				Some(sink) => sink,
-				_ => return,
-			};
-
-=======
 		.register_subscription("subscribe_sleep", "n", "unsubscribe_sleep", |_, mut sink, mut tx| {
->>>>>>> 98c23fc1
 			tokio::spawn(async move {
 				let interval = interval(Duration::from_secs(60 * 60));
 				let stream = IntervalStream::new(interval).zip(futures::stream::iter(1..=5)).map(|(_, c)| c);
