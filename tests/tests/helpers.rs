// Copyright 2019-2020 Parity Technologies (UK) Ltd.
//
// Permission is hereby granted, free of charge, to any
// person obtaining a copy of this software and associated
// documentation files (the "Software"), to deal in the
// Software without restriction, including without
// limitation the rights to use, copy, modify, merge,
// publish, distribute, sublicense, and/or sell copies of
// the Software, and to permit persons to whom the Software
// is furnished to do so, subject to the following
// conditions:
//
// The above copyright notice and this permission notice
// shall be included in all copies or substantial portions
// of the Software.
//
// THE SOFTWARE IS PROVIDED "AS IS", WITHOUT WARRANTY OF
// ANY KIND, EXPRESS OR IMPLIED, INCLUDING BUT NOT LIMITED
// TO THE WARRANTIES OF MERCHANTABILITY, FITNESS FOR A
// PARTICULAR PURPOSE AND NONINFRINGEMENT. IN NO EVENT
// SHALL THE AUTHORS OR COPYRIGHT HOLDERS BE LIABLE FOR ANY
// CLAIM, DAMAGES OR OTHER LIABILITY, WHETHER IN AN ACTION
// OF CONTRACT, TORT OR OTHERWISE, ARISING FROM, OUT OF OR
// IN CONNECTION WITH THE SOFTWARE OR THE USE OR OTHER
// DEALINGS IN THE SOFTWARE.

use futures_channel::oneshot;
use jsonrpsee::{http_server::HttpServerBuilder, ws_server::WsServer, RpcModule};
use std::net::SocketAddr;
use std::time::Duration;

pub async fn websocket_server_with_subscription() -> SocketAddr {
	let (server_started_tx, server_started_rx) = oneshot::channel();

	std::thread::spawn(move || {
		let rt = tokio::runtime::Runtime::new().unwrap();

		let mut server = rt.block_on(WsServer::new("127.0.0.1:0")).unwrap();
		let mut module = RpcModule::new(());
		module.register_method("say_hello", |_, _| Ok("hello")).unwrap();

<<<<<<< HEAD
		server.register_method("say_hello", |_| Ok("hello")).unwrap();

		server
			.register_subscription("subscribe_hello", "unsubscribe_hello", |_, mut sink| {
=======
		module
			.register_subscription("subscribe_hello", "unsubscribe_hello", |_, sink, _| {
>>>>>>> c2c66e1a
				std::thread::spawn(move || loop {
					let _ = sink.send(&"hello from subscription");
					std::thread::sleep(Duration::from_millis(50));
				});
				Ok(())
			})
			.unwrap();

<<<<<<< HEAD
		server
			.register_subscription("subscribe_foo", "unsubscribe_foo", |_, mut sink| {
=======
		module
			.register_subscription("subscribe_foo", "unsubscribe_foo", |_, sink, _| {
>>>>>>> c2c66e1a
				std::thread::spawn(move || loop {
					let _ = sink.send(&1337);
					std::thread::sleep(Duration::from_millis(100));
				});
				Ok(())
			})
			.unwrap();

<<<<<<< HEAD
		server
			.register_subscription("subscribe_add_one", "unsubscribe_add_one", |params, mut sink| {
=======
		module
			.register_subscription("subscribe_add_one", "unsubscribe_add_one", |params, sink, _| {
>>>>>>> c2c66e1a
				let mut count: usize = params.one()?;
				std::thread::spawn(move || loop {
					count = count.wrapping_add(1);
					let _ = sink.send(&count);
					std::thread::sleep(Duration::from_millis(100));
				});
				Ok(())
			})
			.unwrap();

<<<<<<< HEAD
		server.register_subscription("subscribe_noop", "unsubscribe_noop", |_, _| Ok(())).unwrap();

=======
		server.register_module(module).unwrap();
>>>>>>> c2c66e1a
		rt.block_on(async move {
			server_started_tx.send(server.local_addr().unwrap()).unwrap();

			server.start().await
		});
	});

	server_started_rx.await.unwrap()
}

pub async fn websocket_server() -> SocketAddr {
	let (server_started_tx, server_started_rx) = oneshot::channel();

	std::thread::spawn(move || {
		let rt = tokio::runtime::Runtime::new().unwrap();

		let mut server = rt.block_on(WsServer::new("127.0.0.1:0")).unwrap();
		let mut module = RpcModule::new(());
		module.register_method("say_hello", |_, _| Ok("hello")).unwrap();
		server.register_module(module).unwrap();

		rt.block_on(async move {
			server_started_tx.send(server.local_addr().unwrap()).unwrap();

			server.start().await
		});
	});

	server_started_rx.await.unwrap()
}

pub async fn http_server() -> SocketAddr {
	let mut server = HttpServerBuilder::default().build("127.0.0.1:0".parse().unwrap()).unwrap();
	let mut module = RpcModule::new(());
	let addr = server.local_addr().unwrap();
	module.register_method("say_hello", |_, _| Ok("hello")).unwrap();
	module.register_method("notif", |_, _| Ok("")).unwrap();
	server.register_module(module).unwrap();

	tokio::spawn(async move { server.start().await.unwrap() });
	addr
}<|MERGE_RESOLUTION|>--- conflicted
+++ resolved
@@ -39,15 +39,8 @@
 		let mut module = RpcModule::new(());
 		module.register_method("say_hello", |_, _| Ok("hello")).unwrap();
 
-<<<<<<< HEAD
-		server.register_method("say_hello", |_| Ok("hello")).unwrap();
-
-		server
-			.register_subscription("subscribe_hello", "unsubscribe_hello", |_, mut sink| {
-=======
 		module
-			.register_subscription("subscribe_hello", "unsubscribe_hello", |_, sink, _| {
->>>>>>> c2c66e1a
+			.register_subscription("subscribe_hello", "unsubscribe_hello", |_, mut sink, _| {
 				std::thread::spawn(move || loop {
 					let _ = sink.send(&"hello from subscription");
 					std::thread::sleep(Duration::from_millis(50));
@@ -56,13 +49,8 @@
 			})
 			.unwrap();
 
-<<<<<<< HEAD
-		server
-			.register_subscription("subscribe_foo", "unsubscribe_foo", |_, mut sink| {
-=======
 		module
-			.register_subscription("subscribe_foo", "unsubscribe_foo", |_, sink, _| {
->>>>>>> c2c66e1a
+			.register_subscription("subscribe_foo", "unsubscribe_foo", |_, mut sink, _| {
 				std::thread::spawn(move || loop {
 					let _ = sink.send(&1337);
 					std::thread::sleep(Duration::from_millis(100));
@@ -71,13 +59,8 @@
 			})
 			.unwrap();
 
-<<<<<<< HEAD
-		server
-			.register_subscription("subscribe_add_one", "unsubscribe_add_one", |params, mut sink| {
-=======
 		module
-			.register_subscription("subscribe_add_one", "unsubscribe_add_one", |params, sink, _| {
->>>>>>> c2c66e1a
+			.register_subscription("subscribe_add_one", "unsubscribe_add_one", |params, mut sink, _| {
 				let mut count: usize = params.one()?;
 				std::thread::spawn(move || loop {
 					count = count.wrapping_add(1);
@@ -88,12 +71,9 @@
 			})
 			.unwrap();
 
-<<<<<<< HEAD
-		server.register_subscription("subscribe_noop", "unsubscribe_noop", |_, _| Ok(())).unwrap();
+		module.register_subscription("subscribe_noop", "unsubscribe_noop", |_, _, _| Ok(())).unwrap();
 
-=======
 		server.register_module(module).unwrap();
->>>>>>> c2c66e1a
 		rt.block_on(async move {
 			server_started_tx.send(server.local_addr().unwrap()).unwrap();
 
