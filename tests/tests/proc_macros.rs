--- conflicted
+++ resolved
@@ -167,29 +167,13 @@
 			Ok(10u16)
 		}
 
-<<<<<<< HEAD
-		fn sub(&self, pending: PendingSubscription) {
-			let sink = match pending.accept() {
-				Some(sink) => sink,
-				_ => return,
-			};
-=======
 		fn sub(&self, mut sink: SubscriptionSink) -> SubscriptionResult {
->>>>>>> 98c23fc1
 			let _ = sink.send(&"Response_A");
 			let _ = sink.send(&"Response_B");
 			Ok(())
 		}
 
-<<<<<<< HEAD
-		fn sub_with_params(&self, pending: PendingSubscription, val: u32) {
-			let sink = match pending.accept() {
-				Some(sink) => sink,
-				_ => return,
-			};
-=======
 		fn sub_with_params(&self, mut sink: SubscriptionSink, val: u32) -> SubscriptionResult {
->>>>>>> 98c23fc1
 			let _ = sink.send(&val);
 			let _ = sink.send(&val);
 			Ok(())
@@ -205,15 +189,7 @@
 
 	#[async_trait]
 	impl OnlyGenericSubscriptionServer<String, String> for RpcServerImpl {
-<<<<<<< HEAD
-		fn sub(&self, pending: PendingSubscription, _: String) {
-			let sink = match pending.accept() {
-				Some(sink) => sink,
-				_ => return,
-			};
-=======
 		fn sub(&self, mut sink: SubscriptionSink, _: String) -> SubscriptionResult {
->>>>>>> 98c23fc1
 			let _ = sink.send(&"hello");
 			Ok(())
 		}
