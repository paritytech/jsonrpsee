#![cfg(test)]

<<<<<<< HEAD
use crate::{RpcContextModule, WsServer};
use futures_util::FutureExt;
=======
use crate::{RpcModule, WsServer};
>>>>>>> c2c66e1a
use jsonrpsee_test_utils::helpers::*;
use jsonrpsee_test_utils::types::{Id, TestContext, WebSocketTestClient};
use jsonrpsee_test_utils::TimeoutFutureExt;
use jsonrpsee_types::{
	error::{CallError, Error},
	v2::params::RpcParams,
};
use serde_json::Value as JsonValue;
use std::fmt;
use std::net::SocketAddr;

/// Applications can/should provide their own error.
#[derive(Debug)]
struct MyAppError;
impl fmt::Display for MyAppError {
	fn fmt(&self, f: &mut fmt::Formatter<'_>) -> fmt::Result {
		write!(f, "MyAppError")
	}
}
impl std::error::Error for MyAppError {}

/// Spawns a dummy `JSONRPC v2 WebSocket`
/// It has two hardcoded methods: "say_hello" and "add"
pub async fn server() -> SocketAddr {
	let mut server = WsServer::new("127.0.0.1:0").with_default_timeout().await.unwrap().unwrap();
	let mut module = RpcModule::new(());
	module
		.register_method("say_hello", |_, _| {
			log::debug!("server respond to hello");
			Ok("hello")
		})
		.unwrap();
<<<<<<< HEAD
	server
		.register_async_method("say_hello_async", |_: RpcParams| {
			async move {
				log::debug!("server respond to hello");
				// Call some async function inside.
				futures_util::future::ready(()).await;
				Ok("hello")
			}
			.boxed()
		})
		.unwrap();
	server
		.register_method("add", |params| {
=======
	module
		.register_method("add", |params, _| {
>>>>>>> c2c66e1a
			let params: Vec<u64> = params.parse()?;
			let sum: u64 = params.into_iter().sum();
			Ok(sum)
		})
		.unwrap();
	module.register_method("invalid_params", |_params, _| Err::<(), _>(CallError::InvalidParams)).unwrap();
	module.register_method("call_fail", |_params, _| Err::<(), _>(CallError::Failed(Box::new(MyAppError)))).unwrap();
	module
		.register_method("sleep_for", |params, _| {
			let sleep: Vec<u64> = params.parse()?;
			std::thread::sleep(std::time::Duration::from_millis(sleep[0]));
			Ok("Yawn!")
		})
		.unwrap();

	let addr = server.local_addr().unwrap();
	server.register_module(module).unwrap();
	tokio::spawn(async { server.start().await });
	addr
}

/// Run server with user provided context.
pub async fn server_with_context() -> SocketAddr {
	let mut server = WsServer::new("127.0.0.1:0").with_default_timeout().await.unwrap().unwrap();

	let ctx = TestContext;
	let mut rpc_module = RpcModule::new(ctx);

	rpc_module
		.register_method("should_err", |_p, ctx| {
			let _ = ctx.err().map_err(|e| CallError::Failed(e.into()))?;
			Ok("err")
		})
		.unwrap();

	rpc_module
		.register_method("should_ok", |_p, ctx| {
			let _ = ctx.ok().map_err(|e| CallError::Failed(e.into()))?;
			Ok("ok")
		})
		.unwrap();

<<<<<<< HEAD
	rpc_ctx
		.register_async_method("should_ok_async", |_p, ctx| {
			async move {
				let _ = ctx.ok().map_err(|e| CallError::Failed(e.into()))?;
				// Call some async function inside.
				futures_util::future::ready(()).await;
				Ok("ok")
			}
			.boxed()
		})
		.unwrap();

	let rpc_module = rpc_ctx.into_module();
=======
>>>>>>> c2c66e1a
	server.register_module(rpc_module).unwrap();
	let addr = server.local_addr().unwrap();

	tokio::spawn(async { server.start().await });
	addr
}

#[tokio::test]
async fn single_method_calls_works() {
	let addr = server().await;
	let mut client = WebSocketTestClient::new(addr).with_default_timeout().await.unwrap().unwrap();

	for i in 0..10 {
		let req = format!(r#"{{"jsonrpc":"2.0","method":"say_hello","id":{}}}"#, i);
		let response = client.send_request_text(req).with_default_timeout().await.unwrap().unwrap();

		assert_eq!(response, ok_response(JsonValue::String("hello".to_owned()), Id::Num(i)));
	}
}

#[tokio::test]
async fn async_method_calls_works() {
	let addr = server().await;
	let mut client = WebSocketTestClient::new(addr).await.unwrap();

	for i in 0..10 {
		let req = format!(r#"{{"jsonrpc":"2.0","method":"say_hello_async","id":{}}}"#, i);
		let response = client.send_request_text(req).await.unwrap();

		assert_eq!(response, ok_response(JsonValue::String("hello".to_owned()), Id::Num(i)));
	}
}

#[tokio::test]
async fn slow_method_calls_works() {
	let addr = server().await;
	let mut client = WebSocketTestClient::new(addr).with_default_timeout().await.unwrap().unwrap();

	let req = r#"{"jsonrpc":"2.0","method":"sleep_for","params":[1000],"id":123}"#;
	let response = client.send_request_text(req).with_default_timeout().await.unwrap().unwrap();

	assert_eq!(response, ok_response(JsonValue::String("Yawn!".to_owned()), Id::Num(123)));
}

#[tokio::test]
async fn batch_method_call_works() {
	let addr = server().await;
	let mut client = WebSocketTestClient::new(addr).with_default_timeout().await.unwrap().unwrap();

	let mut batch = vec![r#"{"jsonrpc":"2.0","method":"sleep_for","params":[1000],"id":123}"#.to_string()];
	for i in 1..4 {
		batch.push(format!(r#"{{"jsonrpc":"2.0","method":"say_hello","id":{}}}"#, i));
	}
	let batch = format!("[{}]", batch.join(","));
	let response = client.send_request_text(batch).with_default_timeout().await.unwrap().unwrap();
	assert_eq!(
		response,
		r#"[{"jsonrpc":"2.0","result":"Yawn!","id":123},{"jsonrpc":"2.0","result":"hello","id":1},{"jsonrpc":"2.0","result":"hello","id":2},{"jsonrpc":"2.0","result":"hello","id":3}]"#
	);
}

#[tokio::test]
async fn batch_method_call_where_some_calls_fail() {
	let addr = server().await;
	let mut client = WebSocketTestClient::new(addr).with_default_timeout().await.unwrap().unwrap();

	let batch = vec![
		r#"{"jsonrpc":"2.0","method":"say_hello","id":1}"#,
		r#"{"jsonrpc":"2.0","method":"call_fail","id":2}"#,
		r#"{"jsonrpc":"2.0","method":"add","params":[34, 45],"id":3}"#,
	];
	let batch = format!("[{}]", batch.join(","));

	let response = client.send_request_text(batch).with_default_timeout().await.unwrap().unwrap();

	assert_eq!(
		response,
		r#"[{"jsonrpc":"2.0","result":"hello","id":1},{"jsonrpc":"2.0","error":{"code":-32000,"message":"MyAppError"},"id":2},{"jsonrpc":"2.0","result":79,"id":3}]"#
	);
}

#[tokio::test]
async fn single_method_call_with_params_works() {
	let addr = server().await;
	let mut client = WebSocketTestClient::new(addr).with_default_timeout().await.unwrap().unwrap();

	let req = r#"{"jsonrpc":"2.0","method":"add", "params":[1, 2],"id":1}"#;
	let response = client.send_request_text(req).with_default_timeout().await.unwrap().unwrap();
	assert_eq!(response, ok_response(JsonValue::Number(3.into()), Id::Num(1)));
}

#[tokio::test]
async fn single_method_call_with_faulty_params_returns_err() {
	let _ = env_logger::try_init();
	let addr = server().await;
	let mut client = WebSocketTestClient::new(addr).with_default_timeout().await.unwrap().unwrap();

	let req = r#"{"jsonrpc":"2.0","method":"add", "params":["Invalid"],"id":1}"#;
	let response = client.send_request_text(req).with_default_timeout().await.unwrap().unwrap();
	assert_eq!(response, invalid_params(Id::Num(1)));
}

#[tokio::test]
async fn single_method_call_with_faulty_context() {
	let addr = server_with_context().await;
	let mut client = WebSocketTestClient::new(addr).with_default_timeout().await.unwrap().unwrap();

	let req = r#"{"jsonrpc":"2.0","method":"should_err", "params":[],"id":1}"#;
	let response = client.send_request_text(req).with_default_timeout().await.unwrap().unwrap();
	assert_eq!(response, invalid_context("RPC context failed", Id::Num(1)));
}

#[tokio::test]
async fn single_method_call_with_ok_context() {
	let addr = server_with_context().await;
	let mut client = WebSocketTestClient::new(addr).with_default_timeout().await.unwrap().unwrap();

	let req = r#"{"jsonrpc":"2.0","method":"should_ok", "params":[],"id":1}"#;
	let response = client.send_request_text(req).with_default_timeout().await.unwrap().unwrap();
	assert_eq!(response, ok_response("ok".into(), Id::Num(1)));
}

#[tokio::test]
async fn async_method_call_with_ok_context() {
	let addr = server_with_context().await;
	let mut client = WebSocketTestClient::new(addr).await.unwrap();

	let req = r#"{"jsonrpc":"2.0","method":"should_ok_async", "params":[],"id":1}"#;
	let response = client.send_request_text(req).await.unwrap();
	assert_eq!(response, ok_response("ok".into(), Id::Num(1)));
}

#[tokio::test]
async fn single_method_send_binary() {
	let addr = server().await;
	let mut client = WebSocketTestClient::new(addr).with_default_timeout().await.unwrap().unwrap();

	let req = r#"{"jsonrpc":"2.0","method":"add", "params":[1, 2],"id":1}"#;
	let response = client.send_request_binary(req.as_bytes()).with_default_timeout().await.unwrap().unwrap();
	assert_eq!(response, ok_response(JsonValue::Number(3.into()), Id::Num(1)));
}

#[tokio::test]
async fn should_return_method_not_found() {
	let addr = server().await;
	let mut client = WebSocketTestClient::new(addr).with_default_timeout().await.unwrap().unwrap();

	let req = r#"{"jsonrpc":"2.0","method":"bar","id":"foo"}"#;
	let response = client.send_request_text(req).with_default_timeout().await.unwrap().unwrap();
	assert_eq!(response, method_not_found(Id::Str("foo".into())));
}

#[tokio::test]
async fn invalid_json_id_missing_value() {
	let addr = server().await;
	let mut client = WebSocketTestClient::new(addr).with_default_timeout().await.unwrap().unwrap();

	let req = r#"{"jsonrpc":"2.0","method":"say_hello","id"}"#;
	let response = client.send_request_text(req).with_default_timeout().await.unwrap().unwrap();
	// If there was an error in detecting the id in the Request object (e.g. Parse error/Invalid Request), it MUST be Null.
	assert_eq!(response, parse_error(Id::Null));
}

#[tokio::test]
async fn invalid_request_object() {
	let addr = server().await;
	let mut client = WebSocketTestClient::new(addr).with_default_timeout().await.unwrap().unwrap();

	let req = r#"{"jsonrpc":"2.0","method":"bar","id":1,"is_not_request_object":1}"#;
	let response = client.send_request_text(req).with_default_timeout().await.unwrap().unwrap();
	assert_eq!(response, invalid_request(Id::Num(1)));
}

#[tokio::test]
async fn register_methods_works() {
	let mut module = RpcModule::new(());
	assert!(module.register_method("say_hello", |_, _| Ok("lo")).is_ok());
	assert!(module.register_method("say_hello", |_, _| Ok("lo")).is_err());
	assert!(module.register_subscription("subscribe_hello", "unsubscribe_hello", |_, _, _| Ok(())).is_ok());
	assert!(module.register_subscription("subscribe_hello_again", "unsubscribe_hello", |_, _, _| Ok(())).is_err());
	assert!(
		module.register_method("subscribe_hello_again", |_, _| Ok("lo")).is_ok(),
		"Failed register_subscription should not have side-effects"
	);
}

#[tokio::test]
async fn register_same_subscribe_unsubscribe_is_err() {
	let mut module = RpcModule::new(());
	assert!(matches!(
		module.register_subscription("subscribe_hello", "subscribe_hello", |_, _, _| Ok(())),
		Err(Error::SubscriptionNameConflict(_))
	));
}

#[tokio::test]
async fn parse_error_request_should_not_close_connection() {
	let addr = server().await;
	let mut client = WebSocketTestClient::new(addr).with_default_timeout().await.unwrap().unwrap();

	let invalid_request = r#"{"jsonrpc":"2.0","method":"bar","params":[1,"id":99}"#;
	let response1 = client.send_request_text(invalid_request).with_default_timeout().await.unwrap().unwrap();
	assert_eq!(response1, parse_error(Id::Null));
	let request = r#"{"jsonrpc":"2.0","method":"say_hello","id":33}"#;
	let response2 = client.send_request_text(request).with_default_timeout().await.unwrap().unwrap();
	assert_eq!(response2, ok_response(JsonValue::String("hello".to_owned()), Id::Num(33)));
}

#[tokio::test]
async fn invalid_request_should_not_close_connection() {
	let addr = server().await;
	let mut client = WebSocketTestClient::new(addr).with_default_timeout().await.unwrap().unwrap();

	let req = r#"{"jsonrpc":"2.0","method":"bar","id":1,"is_not_request_object":1}"#;
	let response = client.send_request_text(req).with_default_timeout().await.unwrap().unwrap();
	assert_eq!(response, invalid_request(Id::Num(1)));
	let request = r#"{"jsonrpc":"2.0","method":"say_hello","id":33}"#;
	let response = client.send_request_text(request).with_default_timeout().await.unwrap().unwrap();
	assert_eq!(response, ok_response(JsonValue::String("hello".to_owned()), Id::Num(33)));
}

#[tokio::test]
async fn valid_request_that_fails_to_execute_should_not_close_connection() {
	let addr = server().await;
	let mut client = WebSocketTestClient::new(addr).with_default_timeout().await.unwrap().unwrap();

	// Good request, executes fine
	let request = r#"{"jsonrpc":"2.0","method":"say_hello","id":33}"#;
	let response = client.send_request_text(request).with_default_timeout().await.unwrap().unwrap();
	assert_eq!(response, ok_response(JsonValue::String("hello".to_owned()), Id::Num(33)));

	// Good request, but causes error.
	let req = r#"{"jsonrpc":"2.0","method":"call_fail","params":[],"id":123}"#;
	let response = client.send_request_text(req).with_default_timeout().await.unwrap().unwrap();
	assert_eq!(response, r#"{"jsonrpc":"2.0","error":{"code":-32000,"message":"MyAppError"},"id":123}"#);

	// Connection is still good.
	let request = r#"{"jsonrpc":"2.0","method":"say_hello","id":333}"#;
	let response = client.send_request_text(request).with_default_timeout().await.unwrap().unwrap();
	assert_eq!(response, ok_response(JsonValue::String("hello".to_owned()), Id::Num(333)));
}

#[tokio::test]
async fn can_register_modules() {
	let cx = String::new();
	let mut mod1 = RpcModule::new(cx);

	let cx2 = Vec::<u8>::new();
	let mut mod2 = RpcModule::new(cx2);

	let mut server = WsServer::new("127.0.0.1:0").with_default_timeout().await.unwrap().unwrap();
	assert_eq!(server.method_names().len(), 0);
	mod1.register_method("bla", |_, cx| Ok(format!("Gave me {}", cx))).unwrap();
	mod1.register_method("bla2", |_, cx| Ok(format!("Gave me {}", cx))).unwrap();
	mod2.register_method("yada", |_, cx| Ok(format!("Gave me {:?}", cx))).unwrap();

	// Won't register, name clashes
	mod2.register_method("bla", |_, cx| Ok(format!("Gave me {:?}", cx))).unwrap();

	server.register_module(mod1).unwrap();
	assert_eq!(server.method_names().len(), 2);
	let err = server.register_module(mod2).unwrap_err();
	let _expected_err = Error::MethodAlreadyRegistered(String::from("bla"));
	assert!(matches!(err, _expected_err));
	assert_eq!(server.method_names().len(), 2);
}<|MERGE_RESOLUTION|>--- conflicted
+++ resolved
@@ -1,11 +1,7 @@
 #![cfg(test)]
 
-<<<<<<< HEAD
-use crate::{RpcContextModule, WsServer};
+use crate::{RpcModule, WsServer};
 use futures_util::FutureExt;
-=======
-use crate::{RpcModule, WsServer};
->>>>>>> c2c66e1a
 use jsonrpsee_test_utils::helpers::*;
 use jsonrpsee_test_utils::types::{Id, TestContext, WebSocketTestClient};
 use jsonrpsee_test_utils::TimeoutFutureExt;
@@ -38,9 +34,8 @@
 			Ok("hello")
 		})
 		.unwrap();
-<<<<<<< HEAD
-	server
-		.register_async_method("say_hello_async", |_: RpcParams| {
+	module
+		.register_async_method("say_hello_async", |_: RpcParams, _| {
 			async move {
 				log::debug!("server respond to hello");
 				// Call some async function inside.
@@ -50,12 +45,8 @@
 			.boxed()
 		})
 		.unwrap();
-	server
-		.register_method("add", |params| {
-=======
 	module
 		.register_method("add", |params, _| {
->>>>>>> c2c66e1a
 			let params: Vec<u64> = params.parse()?;
 			let sum: u64 = params.into_iter().sum();
 			Ok(sum)
@@ -98,8 +89,7 @@
 		})
 		.unwrap();
 
-<<<<<<< HEAD
-	rpc_ctx
+	rpc_module
 		.register_async_method("should_ok_async", |_p, ctx| {
 			async move {
 				let _ = ctx.ok().map_err(|e| CallError::Failed(e.into()))?;
@@ -111,9 +101,6 @@
 		})
 		.unwrap();
 
-	let rpc_module = rpc_ctx.into_module();
-=======
->>>>>>> c2c66e1a
 	server.register_module(rpc_module).unwrap();
 	let addr = server.local_addr().unwrap();
 
