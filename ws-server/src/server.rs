--- conflicted
+++ resolved
@@ -88,60 +88,40 @@
 
 	/// Start responding to connections requests. This will block current thread until the server is stopped.
 	pub async fn start(self) {
-<<<<<<< HEAD
 		// Lock the stop mutex so existing stop handles can wait for server to stop.
 		// It will be unlocked once this function returns.
 		let _stop_handle = self.stop_handle.lock().await;
-
-		let mut incoming = TcpListenerStream::new(self.listener).fuse();
-		let methods = Arc::new(self.methods);
-		let cfg = self.cfg;
-=======
+		
 		let mut incoming = TcpListenerStream::new(self.listener);
 		let methods = self.methods;
 		let conn_counter = Arc::new(());
->>>>>>> 26b06136
 		let mut id = 0;
 		let mut stop_receiver = self.stop_pair.1;
 
-<<<<<<< HEAD
 		loop {
 			futures_util::select! {
 				socket = incoming.next() => {
-					if let Some(Ok(socket)) = socket {
-							socket.set_nodelay(true).unwrap_or_else(|e| panic!("Could not set NODELAY on socket: {:?}", e));
-
-							if Arc::strong_count(&methods) > self.cfg.max_connections as usize {
-								log::warn!("Too many connections. Try again in a while");
-								continue;
-							}
-							let methods = methods.clone();
-
-							tokio::spawn(background_task(socket, id, methods, cfg));
-=======
-		while let Some(socket) = incoming.next().await {
-			if let Ok(socket) = socket {
-				if let Err(e) = socket.set_nodelay(true) {
-					log::error!("Could not set NODELAY on socket: {:?}", e);
-					continue;
-				}
-
-				if Arc::strong_count(&conn_counter) > self.cfg.max_connections as usize {
-					log::warn!("Too many connections. Try again in a while");
-					continue;
-				}
-				let methods = methods.clone();
-				let counter = conn_counter.clone();
-				let cfg = self.cfg.clone();
-
-				tokio::spawn(async move {
-					let r = background_task(socket, id, methods, cfg).await;
-					drop(counter);
-					r
-				});
->>>>>>> 26b06136
-
-							id += 1;
+					if let Ok(socket) = socket {
+						if let Err(e) = socket.set_nodelay(true) {
+							log::error!("Could not set NODELAY on socket: {:?}", e);
+							continue;
+						}
+		
+						if Arc::strong_count(&conn_counter) > self.cfg.max_connections as usize {
+							log::warn!("Too many connections. Try again in a while");
+							continue;
+						}
+						let methods = methods.clone();
+						let counter = conn_counter.clone();
+						let cfg = self.cfg.clone();
+		
+						tokio::spawn(async move {
+							let r = background_task(socket, id, methods, cfg).await;
+							drop(counter);
+							r
+						});
+
+						id += 1;
 					} else {
 						break;
 					}
