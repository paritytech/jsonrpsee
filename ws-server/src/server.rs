// Copyright 2019-2020 Parity Technologies (UK) Ltd.
//
// Permission is hereby granted, free of charge, to any
// person obtaining a copy of this software and associated
// documentation files (the "Software"), to deal in the
// Software without restriction, including without
// limitation the rights to use, copy, modify, merge,
// publish, distribute, sublicense, and/or sell copies of
// the Software, and to permit persons to whom the Software
// is furnished to do so, subject to the following
// conditions:
//
// The above copyright notice and this permission notice
// shall be included in all copies or substantial portions
// of the Software.
//
// THE SOFTWARE IS PROVIDED "AS IS", WITHOUT WARRANTY OF
// ANY KIND, EXPRESS OR IMPLIED, INCLUDING BUT NOT LIMITED
// TO THE WARRANTIES OF MERCHANTABILITY, FITNESS FOR A
// PARTICULAR PURPOSE AND NONINFRINGEMENT. IN NO EVENT
// SHALL THE AUTHORS OR COPYRIGHT HOLDERS BE LIABLE FOR ANY
// CLAIM, DAMAGES OR OTHER LIABILITY, WHETHER IN AN ACTION
// OF CONTRACT, TORT OR OTHERWISE, ARISING FROM, OUT OF OR
// IN background_task WITH THE SOFTWARE OR THE USE OR OTHER
// DEALINGS IN THE SOFTWARE.

use std::future::Future;
use std::pin::Pin;
use std::sync::atomic::{AtomicBool, Ordering};
use std::task::{Context, Poll};
use std::{net::SocketAddr, sync::Arc};

use crate::types::{
	error::Error,
	v2::error::JsonRpcErrorCode,
	v2::params::Id,
	v2::request::{JsonRpcInvalidRequest, JsonRpcRequest},
	TEN_MB_SIZE_BYTES,
};
use futures_channel::mpsc;
use futures_util::future::{join_all, FutureExt};
use futures_util::io::{BufReader, BufWriter};
use futures_util::stream::StreamExt;
<<<<<<< HEAD
use jsonrpsee_types::TEN_MB_SIZE_BYTES;
=======
use futures_util::{
	io::{BufReader, BufWriter},
	SinkExt,
};
>>>>>>> 3d52c6ac
use soketto::handshake::{server::Response, Server as SokettoServer};
use tokio::net::{TcpListener, TcpStream, ToSocketAddrs};
use tokio_util::compat::{Compat, TokioAsyncReadCompatExt};

use jsonrpsee_utils::server::helpers::{collect_batch_response, send_error};
use jsonrpsee_utils::server::rpc_module::{ConnectionId, Methods};

/// Default maximum connections allowed.
const MAX_CONNECTIONS: u64 = 100;

/// A WebSocket JSON RPC server.
#[derive(Debug)]
pub struct Server {
	methods: Methods,
	listener: TcpListener,
	cfg: Settings,
}

impl Server {
	/// Returns socket address to which the server is bound.
	pub fn local_addr(&self) -> Result<SocketAddr, Error> {
		self.listener.local_addr().map_err(Into::into)
	}

	/// Start responding to connections requests. This will block current thread until the server is stopped.
<<<<<<< HEAD
	pub fn start(self) -> StopHandle {
		let shutdown = Arc::new(AtomicBool::new(false));
		let shutdown2 = shutdown.clone();
=======
	pub async fn start(self, methods: impl Into<Methods>) {
		// Acquire read access to the lock such that additional reader(s) may share this lock.
		// Write access to this lock will only be possible after the server and all background tasks have stopped.
		let _stop_handle = self.stop_handle.read().await;
		let shutdown = self.stop_pair.0;
		let methods = methods.into();

		let mut id = 0;
		let mut driver = ConnDriver::new(self.listener, self.stop_pair.1);

		loop {
			match Pin::new(&mut driver).await {
				Ok((socket, _addr)) => {
					if let Err(e) = socket.set_nodelay(true) {
						log::error!("Could not set NODELAY on socket: {:?}", e);
						continue;
					}
>>>>>>> 3d52c6ac

		let stop_handle = tokio::spawn(async move {
			let methods = self.methods;
			let mut id = 0;

			let mut driver = ConnDriver::new(self.listener, shutdown.clone());

			loop {
				match Pin::new(&mut driver).await {
					Ok((socket, _addr)) => {
						if let Err(e) = socket.set_nodelay(true) {
							log::error!("Could not set NODELAY on socket: {:?}", e);
							continue;
						}

						if driver.connection_count() >= self.cfg.max_connections as usize {
							log::warn!("Too many connections. Try again in a while.");
							continue;
						}

						let methods = &methods;
						let cfg = &self.cfg;

						driver.add(Box::pin(handshake(socket, id, methods, cfg, shutdown.clone())));

						id = id.wrapping_add(1);
					}
					Err(DriverError::Io(err)) => {
						log::error!("Error while awaiting a new connection: {:?}", err);
					}
					Err(DriverError::Shutdown) => break,
				}
			}
		});
		StopHandle { stop_handle: Some(stop_handle), shutdown: shutdown2 }
	}
}

/// This is a glorified select `Future` that will attempt to drive all
/// connection futures `F` to completion on each `poll`, while also
/// handling incoming connections.
struct ConnDriver<F> {
	listener: TcpListener,
	shutdown: Arc<AtomicBool>,
	connections: Vec<F>,
}

impl<F> ConnDriver<F>
where
	F: Future + Unpin,
{
	fn new(listener: TcpListener, shutdown: Arc<AtomicBool>) -> Self {
		ConnDriver { listener, shutdown, connections: Vec::new() }
	}

	fn connection_count(&self) -> usize {
		self.connections.len()
	}

	fn add(&mut self, conn: F) {
		self.connections.push(conn);
	}
}

enum DriverError {
	Shutdown,
	Io(std::io::Error),
}

impl<F> Future for ConnDriver<F>
where
	F: Future + Unpin,
{
	type Output = Result<(TcpStream, SocketAddr), DriverError>;

	fn poll(self: Pin<&mut Self>, cx: &mut Context) -> Poll<Self::Output> {
		let this = Pin::into_inner(self);

		let mut i = 0;

		while i < this.connections.len() {
			if this.connections[i].poll_unpin(cx).is_ready() {
				// Using `swap_remove` since we don't care about ordering
				// but we do care about removing being `O(1)`.
				//
				// We don't increment `i` in this branch, since we now
				// have a shorter length, and potentially a new value at
				// current index
				this.connections.swap_remove(i);
			} else {
				i += 1;
			}
		}

		if this.shutdown.load(Ordering::SeqCst) {
			return Poll::Ready(Err(DriverError::Shutdown));
		}

		this.listener.poll_accept(cx).map_err(DriverError::Io)
	}
}

async fn handshake(
	socket: tokio::net::TcpStream,
	conn_id: ConnectionId,
	methods: &Methods,
	cfg: &Settings,
	shutdown: Arc<AtomicBool>,
) -> Result<(), Error> {
	// For each incoming background_task we perform a handshake.
	let mut server = SokettoServer::new(BufReader::new(BufWriter::new(socket.compat())));

	let key = {
		let req = server.receive_request().await?;
		let host_check = cfg.allowed_hosts.verify("Host", Some(req.headers().host));
		let origin_check = cfg.allowed_origins.verify("Origin", req.headers().origin);

		host_check.and(origin_check).map(|()| req.key())
	};

	match key {
		Ok(key) => {
			let accept = Response::Accept { key, protocol: None };
			server.send_response(&accept).await?;
		}
		Err(error) => {
			let reject = Response::Reject { status_code: 403 };
			server.send_response(&reject).await?;

			return Err(error);
		}
	}

	let join_result =
		tokio::spawn(background_task(server, conn_id, methods.clone(), cfg.max_request_body_size, shutdown)).await;

	match join_result {
		Err(_) => Err(Error::Custom("Background task was aborted".into())),
		Ok(result) => result,
	}
}

async fn background_task(
	server: SokettoServer<'_, BufReader<BufWriter<Compat<tokio::net::TcpStream>>>>,
	conn_id: ConnectionId,
	methods: Methods,
	max_request_body_size: u32,
	shutdown: Arc<AtomicBool>,
) -> Result<(), Error> {
	// And we can finally transition to a websocket background_task.
	let (mut sender, mut receiver) = server.into_builder().finish();
	let (tx, mut rx) = mpsc::unbounded::<String>();

	let shutdown2 = shutdown.clone();
	// Send results back to the client.
	tokio::spawn(async move {
		while !shutdown2.load(Ordering::SeqCst) {
			match rx.next().await {
				Some(response) => {
					log::debug!("send: {}", response);
					let _ = sender.send_text(response).await;
					let _ = sender.flush().await;
				}
				None => break,
			};
		}
		// terminate connection.
		let _ = sender.close().await;
	});

	// Buffer for incoming data.
	let mut data = Vec::with_capacity(100);

	while !shutdown.load(Ordering::SeqCst) {
		data.clear();

		receiver.receive_data(&mut data).await?;

		if data.len() > max_request_body_size as usize {
			log::warn!("Request is too big ({} bytes, max is {})", data.len(), max_request_body_size);
			send_error(Id::Null, &tx, JsonRpcErrorCode::OversizedRequest.into());
			continue;
		}

		// For reasons outlined [here](https://github.com/serde-rs/json/issues/497), `RawValue` can't be used with
		// untagged enums at the moment. This means we can't use an `SingleOrBatch` untagged enum here and have to try
		// each case individually: first the single request case, then the batch case and lastly the error. For the
		// worst case – unparseable input – we make three calls to [`serde_json::from_slice`] which is pretty annoying.
		// Our [issue](https://github.com/paritytech/jsonrpsee/issues/296).
		if let Ok(req) = serde_json::from_slice::<JsonRpcRequest>(&data) {
			log::debug!("recv: {:?}", req);
			methods.execute(&tx, req, conn_id).await;
		} else if let Ok(batch) = serde_json::from_slice::<Vec<JsonRpcRequest>>(&data) {
			if !batch.is_empty() {
				// Batch responses must be sent back as a single message so we read the results from each request in the
				// batch and read the results off of a new channel, `rx_batch`, and then send the complete batch response
				// back to the client over `tx`.
				let (tx_batch, mut rx_batch) = mpsc::unbounded::<String>();

				join_all(batch.into_iter().map(|req| methods.execute(&tx_batch, req, conn_id))).await;

				// Closes the receiving half of a channel without dropping it. This prevents any further messages from
				// being sent on the channel.
				rx_batch.close();
				let results = collect_batch_response(rx_batch).await;
				if let Err(err) = tx.unbounded_send(results) {
					log::error!("Error sending batch response to the client: {:?}", err)
				}
			} else {
				send_error(Id::Null, &tx, JsonRpcErrorCode::InvalidRequest.into());
			}
		} else {
			let (id, code) = match serde_json::from_slice::<JsonRpcInvalidRequest>(&data) {
				Ok(req) => (req.id, JsonRpcErrorCode::InvalidRequest),
				Err(_) => (Id::Null, JsonRpcErrorCode::ParseError),
			};

			send_error(id, &tx, code.into());
		}
	}
	Ok(())
}

#[derive(Debug, Clone)]
enum AllowedValue {
	Any,
	OneOf(Box<[String]>),
}

impl AllowedValue {
	fn verify(&self, header: &str, value: Option<&[u8]>) -> Result<(), Error> {
		if let (AllowedValue::OneOf(list), Some(value)) = (self, value) {
			if !list.iter().any(|o| o.as_bytes() == value) {
				let error = format!("{} denied: {}", header, String::from_utf8_lossy(value));
				log::warn!("{}", error);
				return Err(Error::Request(error));
			}
		}

		Ok(())
	}
}

/// JSON-RPC Websocket server settings.
#[derive(Debug, Clone)]
struct Settings {
	/// Maximum size in bytes of a request.
	max_request_body_size: u32,
	/// Maximum number of incoming connections allowed.
	max_connections: u64,
	/// Policy by which to accept or deny incoming requests based on the `Origin` header.
	allowed_origins: AllowedValue,
	/// Policy by which to accept or deny incoming requests based on the `Host` header.
	allowed_hosts: AllowedValue,
}

impl Default for Settings {
	fn default() -> Self {
		Self {
			max_request_body_size: TEN_MB_SIZE_BYTES,
			max_connections: MAX_CONNECTIONS,
			allowed_origins: AllowedValue::Any,
			allowed_hosts: AllowedValue::Any,
		}
	}
}

/// Builder to configure and create a JSON-RPC Websocket server
#[derive(Debug)]
pub struct Builder {
	settings: Settings,
}

impl Builder {
	/// Set the maximum size of a request body in bytes. Default is 10 MiB.
	pub fn max_request_body_size(mut self, size: u32) -> Self {
		self.settings.max_request_body_size = size;
		self
	}

	/// Set the maximum number of connections allowed. Default is 100.
	pub fn max_connections(mut self, max: u64) -> Self {
		self.settings.max_connections = max;
		self
	}

	/// Set a list of allowed origins. During the handshake, the `Origin` header will be
	/// checked against the list, connections without a matching origin will be denied.
	/// Values should be hostnames with protocol.
	///
	/// ```rust
	/// # let mut builder = jsonrpsee_ws_server::WsServerBuilder::default();
	/// builder.set_allowed_origins(["https://example.com"]);
	/// ```
	///
	/// By default allows any `Origin`.
	///
	/// Will return an error if `list` is empty. Use [`allow_all_origins`](Builder::allow_all_origins) to restore the default.
	pub fn set_allowed_origins<Origin, List>(mut self, list: List) -> Result<Self, Error>
	where
		List: IntoIterator<Item = Origin>,
		Origin: Into<String>,
	{
		let list: Box<_> = list.into_iter().map(Into::into).collect();

		if list.len() == 0 {
			return Err(Error::EmptyAllowList("Origin"));
		}

		self.settings.allowed_origins = AllowedValue::OneOf(list);

		Ok(self)
	}

	/// Restores the default behavior of allowing connections with `Origin` header
	/// containing any value. This will undo any list set by [`set_allowed_origins`](Builder::set_allowed_origins).
	pub fn allow_all_origins(mut self) -> Self {
		self.settings.allowed_origins = AllowedValue::Any;
		self
	}

	/// Set a list of allowed hosts. During the handshake, the `Host` header will be
	/// checked against the list. Connections without a matching host will be denied.
	/// Values should be hostnames without protocol.
	///
	/// ```rust
	/// # let mut builder = jsonrpsee_ws_server::WsServerBuilder::default();
	/// builder.set_allowed_hosts(["example.com"]);
	/// ```
	///
	/// By default allows any `Host`.
	///
	/// Will return an error if `list` is empty. Use [`allow_all_hosts`](Builder::allow_all_hosts) to restore the default.
	pub fn set_allowed_hosts<Host, List>(mut self, list: List) -> Result<Self, Error>
	where
		List: IntoIterator<Item = Host>,
		Host: Into<String>,
	{
		let list: Box<_> = list.into_iter().map(Into::into).collect();

		if list.len() == 0 {
			return Err(Error::EmptyAllowList("Host"));
		}

		self.settings.allowed_hosts = AllowedValue::OneOf(list);

		Ok(self)
	}

	/// Restores the default behavior of allowing connections with `Host` header
	/// containing any value. This will undo any list set by [`set_allowed_hosts`](Builder::set_allowed_hosts).
	pub fn allow_all_hosts(mut self) -> Self {
		self.settings.allowed_hosts = AllowedValue::Any;
		self
	}

	/// Finalize the configuration of the server. Consumes the [`Builder`].
	pub async fn build(self, addr: impl ToSocketAddrs) -> Result<Server, Error> {
		let listener = TcpListener::bind(addr).await?;
		Ok(Server { listener, methods: Methods::default(), cfg: self.settings })
	}
}

impl Default for Builder {
	fn default() -> Self {
		Self { settings: Settings::default() }
	}
}

/// Handle that is able to stop the running server.
#[derive(Debug)]
pub struct StopHandle {
	shutdown: Arc<AtomicBool>,
	stop_handle: Option<tokio::task::JoinHandle<()>>,
}

impl StopHandle {
	/// Stop the server.
	pub fn stop(&mut self) {
		self.shutdown.store(true, Ordering::SeqCst);
	}

	/// Blocks indefinitely until the server is stopped.
	pub async fn wait_for_stop(&mut self) {
		if let Some(stop) = self.stop_handle.take() {
			let _ = stop.await;
		}
	}
}<|MERGE_RESOLUTION|>--- conflicted
+++ resolved
@@ -26,7 +26,6 @@
 
 use std::future::Future;
 use std::pin::Pin;
-use std::sync::atomic::{AtomicBool, Ordering};
 use std::task::{Context, Poll};
 use std::{net::SocketAddr, sync::Arc};
 
@@ -39,18 +38,16 @@
 };
 use futures_channel::mpsc;
 use futures_util::future::{join_all, FutureExt};
-use futures_util::io::{BufReader, BufWriter};
 use futures_util::stream::StreamExt;
-<<<<<<< HEAD
-use jsonrpsee_types::TEN_MB_SIZE_BYTES;
-=======
 use futures_util::{
 	io::{BufReader, BufWriter},
 	SinkExt,
 };
->>>>>>> 3d52c6ac
 use soketto::handshake::{server::Response, Server as SokettoServer};
-use tokio::net::{TcpListener, TcpStream, ToSocketAddrs};
+use tokio::{
+	net::{TcpListener, TcpStream, ToSocketAddrs},
+	sync::RwLock,
+};
 use tokio_util::compat::{Compat, TokioAsyncReadCompatExt};
 
 use jsonrpsee_utils::server::helpers::{collect_batch_response, send_error};
@@ -65,6 +62,10 @@
 	methods: Methods,
 	listener: TcpListener,
 	cfg: Settings,
+	/// Pair of channels to stop the server.
+	stop_pair: (mpsc::Sender<()>, mpsc::Receiver<()>),
+	/// Stop handle that indicates whether server has been stopped.
+	stop_handle: Arc<RwLock<()>>,
 }
 
 impl Server {
@@ -73,12 +74,12 @@
 		self.listener.local_addr().map_err(Into::into)
 	}
 
+	/// Returns the handle to stop the running server.
+	pub fn stop_handle(&self) -> StopHandle {
+		StopHandle { stop_sender: self.stop_pair.0.clone(), stop_handle: self.stop_handle.clone() }
+	}
+
 	/// Start responding to connections requests. This will block current thread until the server is stopped.
-<<<<<<< HEAD
-	pub fn start(self) -> StopHandle {
-		let shutdown = Arc::new(AtomicBool::new(false));
-		let shutdown2 = shutdown.clone();
-=======
 	pub async fn start(self, methods: impl Into<Methods>) {
 		// Acquire read access to the lock such that additional reader(s) may share this lock.
 		// Write access to this lock will only be possible after the server and all background tasks have stopped.
@@ -96,42 +97,25 @@
 						log::error!("Could not set NODELAY on socket: {:?}", e);
 						continue;
 					}
->>>>>>> 3d52c6ac
-
-		let stop_handle = tokio::spawn(async move {
-			let methods = self.methods;
-			let mut id = 0;
-
-			let mut driver = ConnDriver::new(self.listener, shutdown.clone());
-
-			loop {
-				match Pin::new(&mut driver).await {
-					Ok((socket, _addr)) => {
-						if let Err(e) = socket.set_nodelay(true) {
-							log::error!("Could not set NODELAY on socket: {:?}", e);
-							continue;
-						}
-
-						if driver.connection_count() >= self.cfg.max_connections as usize {
-							log::warn!("Too many connections. Try again in a while.");
-							continue;
-						}
-
-						let methods = &methods;
-						let cfg = &self.cfg;
-
-						driver.add(Box::pin(handshake(socket, id, methods, cfg, shutdown.clone())));
-
-						id = id.wrapping_add(1);
+
+					if driver.connection_count() >= self.cfg.max_connections as usize {
+						log::warn!("Too many connections. Try again in a while.");
+						continue;
 					}
-					Err(DriverError::Io(err)) => {
-						log::error!("Error while awaiting a new connection: {:?}", err);
-					}
-					Err(DriverError::Shutdown) => break,
+
+					let methods = &methods;
+					let cfg = &self.cfg;
+
+					driver.add(Box::pin(handshake(socket, id, methods, cfg, &shutdown, &self.stop_handle)));
+
+					id = id.wrapping_add(1);
 				}
+				Err(DriverError::Io(err)) => {
+					log::error!("Error while awaiting a new connection: {:?}", err);
+				}
+				Err(DriverError::Shutdown) => break,
 			}
-		});
-		StopHandle { stop_handle: Some(stop_handle), shutdown: shutdown2 }
+		}
 	}
 }
 
@@ -140,7 +124,7 @@
 /// handling incoming connections.
 struct ConnDriver<F> {
 	listener: TcpListener,
-	shutdown: Arc<AtomicBool>,
+	stop_receiver: mpsc::Receiver<()>,
 	connections: Vec<F>,
 }
 
@@ -148,8 +132,8 @@
 where
 	F: Future + Unpin,
 {
-	fn new(listener: TcpListener, shutdown: Arc<AtomicBool>) -> Self {
-		ConnDriver { listener, shutdown, connections: Vec::new() }
+	fn new(listener: TcpListener, stop_receiver: mpsc::Receiver<()>) -> Self {
+		ConnDriver { listener, stop_receiver, connections: Vec::new() }
 	}
 
 	fn connection_count(&self) -> usize {
@@ -191,7 +175,7 @@
 			}
 		}
 
-		if this.shutdown.load(Ordering::SeqCst) {
+		if let Poll::Ready(Some(())) = this.stop_receiver.next().poll_unpin(cx) {
 			return Poll::Ready(Err(DriverError::Shutdown));
 		}
 
@@ -204,7 +188,8 @@
 	conn_id: ConnectionId,
 	methods: &Methods,
 	cfg: &Settings,
-	shutdown: Arc<AtomicBool>,
+	shutdown: &mpsc::Sender<()>,
+	stop_handle: &Arc<RwLock<()>>,
 ) -> Result<(), Error> {
 	// For each incoming background_task we perform a handshake.
 	let mut server = SokettoServer::new(BufReader::new(BufWriter::new(socket.compat())));
@@ -230,8 +215,15 @@
 		}
 	}
 
-	let join_result =
-		tokio::spawn(background_task(server, conn_id, methods.clone(), cfg.max_request_body_size, shutdown)).await;
+	let join_result = tokio::spawn(background_task(
+		server,
+		conn_id,
+		methods.clone(),
+		cfg.max_request_body_size,
+		shutdown.clone(),
+		stop_handle.clone(),
+	))
+	.await;
 
 	match join_result {
 		Err(_) => Err(Error::Custom("Background task was aborted".into())),
@@ -244,8 +236,10 @@
 	conn_id: ConnectionId,
 	methods: Methods,
 	max_request_body_size: u32,
-	shutdown: Arc<AtomicBool>,
+	shutdown: mpsc::Sender<()>,
+	stop_handle: Arc<RwLock<()>>,
 ) -> Result<(), Error> {
+	let _lock = stop_handle.read().await;
 	// And we can finally transition to a websocket background_task.
 	let (mut sender, mut receiver) = server.into_builder().finish();
 	let (tx, mut rx) = mpsc::unbounded::<String>();
@@ -253,7 +247,7 @@
 	let shutdown2 = shutdown.clone();
 	// Send results back to the client.
 	tokio::spawn(async move {
-		while !shutdown2.load(Ordering::SeqCst) {
+		while !shutdown2.is_closed() {
 			match rx.next().await {
 				Some(response) => {
 					log::debug!("send: {}", response);
@@ -270,7 +264,7 @@
 	// Buffer for incoming data.
 	let mut data = Vec::with_capacity(100);
 
-	while !shutdown.load(Ordering::SeqCst) {
+	while !shutdown.is_closed() {
 		data.clear();
 
 		receiver.receive_data(&mut data).await?;
@@ -456,7 +450,14 @@
 	/// Finalize the configuration of the server. Consumes the [`Builder`].
 	pub async fn build(self, addr: impl ToSocketAddrs) -> Result<Server, Error> {
 		let listener = TcpListener::bind(addr).await?;
-		Ok(Server { listener, methods: Methods::default(), cfg: self.settings })
+		let stop_pair = mpsc::channel(1);
+		Ok(Server {
+			listener,
+			methods: Methods::default(),
+			cfg: self.settings,
+			stop_pair,
+			stop_handle: Arc::new(RwLock::new(())),
+		})
 	}
 }
 
@@ -467,22 +468,21 @@
 }
 
 /// Handle that is able to stop the running server.
-#[derive(Debug)]
+#[derive(Debug, Clone)]
 pub struct StopHandle {
-	shutdown: Arc<AtomicBool>,
-	stop_handle: Option<tokio::task::JoinHandle<()>>,
+	stop_sender: mpsc::Sender<()>,
+	stop_handle: Arc<RwLock<()>>,
 }
 
 impl StopHandle {
-	/// Stop the server.
-	pub fn stop(&mut self) {
-		self.shutdown.store(true, Ordering::SeqCst);
+	/// Requests server to stop. Returns an error if server was already stopped.
+	pub async fn stop(&mut self) -> Result<(), Error> {
+		self.stop_sender.send(()).await.map_err(|_| Error::AlreadyStopped)
 	}
 
 	/// Blocks indefinitely until the server is stopped.
-	pub async fn wait_for_stop(&mut self) {
-		if let Some(stop) = self.stop_handle.take() {
-			let _ = stop.await;
-		}
+	pub async fn wait_for_stop(&self) {
+		// blocks until there are no readers left.
+		self.stop_handle.write().await;
 	}
 }