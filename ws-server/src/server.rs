// Copyright 2019-2021 Parity Technologies (UK) Ltd.
//
// Permission is hereby granted, free of charge, to any
// person obtaining a copy of this software and associated
// documentation files (the "Software"), to deal in the
// Software without restriction, including without
// limitation the rights to use, copy, modify, merge,
// publish, distribute, sublicense, and/or sell copies of
// the Software, and to permit persons to whom the Software
// is furnished to do so, subject to the following
// conditions:
//
// The above copyright notice and this permission notice
// shall be included in all copies or substantial portions
// of the Software.
//
// THE SOFTWARE IS PROVIDED "AS IS", WITHOUT WARRANTY OF
// ANY KIND, EXPRESS OR IMPLIED, INCLUDING BUT NOT LIMITED
// TO THE WARRANTIES OF MERCHANTABILITY, FITNESS FOR A
// PARTICULAR PURPOSE AND NONINFRINGEMENT. IN NO EVENT
// SHALL THE AUTHORS OR COPYRIGHT HOLDERS BE LIABLE FOR ANY
// CLAIM, DAMAGES OR OTHER LIABILITY, WHETHER IN AN ACTION
// OF CONTRACT, TORT OR OTHERWISE, ARISING FROM, OUT OF OR
// IN CONNECTION WITH THE SOFTWARE OR THE USE OR OTHER
// DEALINGS IN THE SOFTWARE.

use std::future::Future;
use std::net::SocketAddr;
use std::pin::Pin;
use std::sync::Arc;
use std::task::{Context, Poll};
use std::time::Duration;

use crate::future::{FutureDriver, ServerHandle, StopMonitor};
use crate::types::error::{ErrorCode, ErrorObject, BATCHES_NOT_SUPPORTED_CODE, BATCHES_NOT_SUPPORTED_MSG};
use crate::types::{Id, Request};
use futures_channel::{mpsc, oneshot};
use futures_util::future::{Either, FutureExt};
use futures_util::io::{BufReader, BufWriter};
use futures_util::stream::StreamExt;
use jsonrpsee_core::id_providers::RandomIntegerIdProvider;
use jsonrpsee_core::middleware::Middleware;
use jsonrpsee_core::server::access_control::AccessControl;
use jsonrpsee_core::server::helpers::{
	prepare_error, BatchResponse, BatchResponseBuilder, BoundedSubscriptions, MethodResponse, MethodSink,
};
use jsonrpsee_core::server::resource_limiting::Resources;
use jsonrpsee_core::server::rpc_module::{ConnState, ConnectionId, MethodKind, Methods};
use jsonrpsee_core::traits::IdProvider;
use jsonrpsee_core::{Error, TEN_MB_SIZE_BYTES};
use jsonrpsee_types::error::{reject_too_big_request, reject_too_many_subscriptions};
use jsonrpsee_types::Params;
use soketto::connection::Error as SokettoError;
use soketto::data::ByteSlice125;
use soketto::handshake::{server::Response, Server as SokettoServer};
use soketto::Sender;
use tokio::net::{TcpListener, TcpStream, ToSocketAddrs};
use tokio_stream::wrappers::IntervalStream;
use tokio_util::compat::{Compat, TokioAsyncReadCompatExt};

/// Default maximum connections allowed.
const MAX_CONNECTIONS: u64 = 100;

/// A WebSocket JSON RPC server.
pub struct Server<M> {
	listener: TcpListener,
	cfg: Settings,
	stop_monitor: StopMonitor,
	resources: Resources,
	middleware: M,
	id_provider: Arc<dyn IdProvider>,
}

impl<M> std::fmt::Debug for Server<M> {
	fn fmt(&self, f: &mut std::fmt::Formatter<'_>) -> std::fmt::Result {
		f.debug_struct("Server")
			.field("listener", &self.listener)
			.field("cfg", &self.cfg)
			.field("stop_monitor", &self.stop_monitor)
			.field("id_provider", &self.id_provider)
			.field("resources", &self.resources)
			.finish()
	}
}

impl<M: Middleware> Server<M> {
	/// Returns socket address to which the server is bound.
	pub fn local_addr(&self) -> Result<SocketAddr, Error> {
		self.listener.local_addr().map_err(Into::into)
	}

	/// Returns the handle to stop the running server.
	pub fn server_handle(&self) -> ServerHandle {
		self.stop_monitor.handle()
	}

	/// Start responding to connections requests. This will run on the tokio runtime until the server is stopped.
	pub fn start(mut self, methods: impl Into<Methods>) -> Result<ServerHandle, Error> {
		let methods = methods.into().initialize_resources(&self.resources)?;
		let handle = self.server_handle();

		match self.cfg.tokio_runtime.take() {
			Some(rt) => rt.spawn(self.start_inner(methods)),
			None => tokio::spawn(self.start_inner(methods)),
		};

		Ok(handle)
	}

	async fn start_inner(self, methods: Methods) {
		let stop_monitor = self.stop_monitor;
		let resources = self.resources;
		let middleware = self.middleware;

		let mut id = 0;
		let mut connections = FutureDriver::default();
		let mut incoming = Monitored::new(Incoming(self.listener), &stop_monitor);

		loop {
			match connections.select_with(&mut incoming).await {
				Ok((socket, _addr)) => {
					if let Err(e) = socket.set_nodelay(true) {
						tracing::error!("Could not set NODELAY on socket: {:?}", e);
						continue;
					}

					if connections.count() >= self.cfg.max_connections as usize {
						tracing::warn!("Too many connections. Try again in a while.");
						connections.add(Box::pin(handshake(socket, HandshakeResponse::Reject { status_code: 429 })));
						continue;
					}

					let methods = &methods;
					let cfg = &self.cfg;
					let id_provider = self.id_provider.clone();

					connections.add(Box::pin(handshake(
						socket,
						HandshakeResponse::Accept {
							conn_id: id,
							methods,
							resources: &resources,
							cfg,
							stop_monitor: &stop_monitor,
							middleware: middleware.clone(),
							id_provider,
						},
					)));

					tracing::info!("Accepting new connection, {}/{}", connections.count(), self.cfg.max_connections);

					id = id.wrapping_add(1);
				}
				Err(MonitoredError::Selector(err)) => {
					tracing::error!("Error while awaiting a new connection: {:?}", err);
				}
				Err(MonitoredError::Shutdown) => break,
			}
		}

		connections.await
	}
}

/// This is a glorified select listening for new messages, while also checking the `stop_receiver` signal.
struct Monitored<'a, F> {
	future: F,
	stop_monitor: &'a StopMonitor,
}

impl<'a, F> Monitored<'a, F> {
	fn new(future: F, stop_monitor: &'a StopMonitor) -> Self {
		Monitored { future, stop_monitor }
	}
}

enum MonitoredError<E> {
	Shutdown,
	Selector(E),
}

struct Incoming(TcpListener);

impl<'a> Future for Monitored<'a, Incoming> {
	type Output = Result<(TcpStream, SocketAddr), MonitoredError<std::io::Error>>;

	fn poll(self: Pin<&mut Self>, cx: &mut Context) -> Poll<Self::Output> {
		let this = Pin::into_inner(self);

		if this.stop_monitor.shutdown_requested() {
			return Poll::Ready(Err(MonitoredError::Shutdown));
		}

		this.future.0.poll_accept(cx).map_err(MonitoredError::Selector)
	}
}

impl<'a, 'f, F, T, E> Future for Monitored<'a, Pin<&'f mut F>>
where
	F: Future<Output = Result<T, E>>,
{
	type Output = Result<T, MonitoredError<E>>;

	fn poll(self: Pin<&mut Self>, cx: &mut Context) -> Poll<Self::Output> {
		let this = Pin::into_inner(self);

		if this.stop_monitor.shutdown_requested() {
			return Poll::Ready(Err(MonitoredError::Shutdown));
		}

		this.future.poll_unpin(cx).map_err(MonitoredError::Selector)
	}
}

enum HandshakeResponse<'a, M> {
	Reject {
		status_code: u16,
	},
	Accept {
		conn_id: ConnectionId,
		methods: &'a Methods,
		resources: &'a Resources,
		cfg: &'a Settings,
		stop_monitor: &'a StopMonitor,
		middleware: M,
		id_provider: Arc<dyn IdProvider>,
	},
}

async fn handshake<M: Middleware>(socket: tokio::net::TcpStream, mode: HandshakeResponse<'_, M>) -> Result<(), Error> {
	let remote_addr = socket.peer_addr()?;

	// For each incoming background_task we perform a handshake.
	let mut server = SokettoServer::new(BufReader::new(BufWriter::new(socket.compat())));

	match mode {
		HandshakeResponse::Reject { status_code } => {
			// Forced rejection, don't need to read anything from the socket
			let reject = Response::Reject { status_code };
			server.send_response(&reject).await?;

			let (mut sender, _) = server.into_builder().finish();

			// Gracefully shut down the connection
			sender.close().await?;

			Ok(())
		}
		HandshakeResponse::Accept { conn_id, methods, resources, cfg, stop_monitor, middleware, id_provider } => {
			tracing::debug!("Accepting new connection: {}", conn_id);
			let key = {
				let req = server.receive_request().await?;

				let host = std::str::from_utf8(req.headers().host)
					.map_err(|_e| Error::HttpHeaderRejected("Host", "Invalid UTF-8".to_string()))?;
				let origin = req.headers().origin.and_then(|h| {
					let res = std::str::from_utf8(h).ok();
					if res.is_none() {
						tracing::warn!("Origin header invalid UTF-8; treated as no Origin header");
					}
					res
				});

				let host_check = cfg.access_control.verify_host(host);
				let origin_check = cfg.access_control.verify_origin(origin, host);

				host_check.and(origin_check).map(|()| req.key())
			};

			match key {
				Ok(key) => {
					let accept = Response::Accept { key, protocol: None };
					server.send_response(&accept).await?;
				}
				Err(err) => {
					tracing::warn!("Rejected connection: {:?}", err);
					let reject = Response::Reject { status_code: 403 };
					server.send_response(&reject).await?;

					return Err(err);
				}
			}

			let join_result = tokio::spawn(background_task(
				server,
				conn_id,
				methods.clone(),
				resources.clone(),
				cfg.max_request_body_size,
				cfg.max_response_body_size,
				cfg.batch_requests_supported,
				BoundedSubscriptions::new(cfg.max_subscriptions_per_connection),
				stop_monitor.clone(),
				middleware,
				id_provider,
				cfg.ping_interval,
				remote_addr,
			))
			.await;

			match join_result {
				Err(_) => Err(Error::Custom("Background task was aborted".into())),
				Ok(result) => result,
			}
		}
	}
}

async fn background_task(
	server: SokettoServer<'_, BufReader<BufWriter<Compat<tokio::net::TcpStream>>>>,
	conn_id: ConnectionId,
	methods: Methods,
	resources: Resources,
	max_request_body_size: u32,
	max_response_body_size: u32,
	batch_requests_supported: bool,
	bounded_subscriptions: BoundedSubscriptions,
	stop_server: StopMonitor,
	middleware: impl Middleware,
	id_provider: Arc<dyn IdProvider>,
	ping_interval: Duration,
	remote_addr: SocketAddr,
) -> Result<(), Error> {
	// And we can finally transition to a websocket background_task.
	let mut builder = server.into_builder();
	builder.set_max_message_size(max_request_body_size as usize);
	let (mut sender, mut receiver) = builder.finish();
	let (tx, mut rx) = mpsc::unbounded::<String>();
	let bounded_subscriptions2 = bounded_subscriptions.clone();

	let stop_server2 = stop_server.clone();
	let sink = MethodSink::new_with_limit(tx, max_response_body_size);

	middleware.on_connect();

	// Send results back to the client.
	tokio::spawn(async move {
		// Received messages from the WebSocket.
		let mut rx_item = rx.next();

		// Interval to send out continuously `pings`.
		let ping_interval = IntervalStream::new(tokio::time::interval(ping_interval));
		tokio::pin!(ping_interval);
		let mut next_ping = ping_interval.next();

		while !stop_server2.shutdown_requested() {
			// Ensure select is cancel-safe by fetching and storing the `rx_item` that did not finish yet.
			// Note: Although, this is cancel-safe already, avoid using `select!` macro for future proofing.
			match futures_util::future::select(rx_item, next_ping).await {
				Either::Left((Some(response), ping)) => {
					// If websocket message send fail then terminate the connection.
					if let Err(err) = send_ws_message(&mut sender, response).await {
						tracing::warn!("WS send error: {}; terminate connection", err);
						break;
					}
					rx_item = rx.next();
					next_ping = ping;
				}
				// Nothing else to receive.
				Either::Left((None, _)) => break,

				// Handle timer intervals.
				Either::Right((_, next_rx)) => {
					if let Err(err) = send_ws_ping(&mut sender).await {
						tracing::warn!("WS send ping error: {}; terminate connection", err);
						break;
					}
					rx_item = next_rx;
					next_ping = ping_interval.next();
				}
			}
		}

		// Terminate connection and send close message.
		let _ = sender.close().await;

		// Notify all listeners and close down associated tasks.
		bounded_subscriptions2.close();
	});

	// Buffer for incoming data.
	let mut data = Vec::with_capacity(100);
	let mut method_executors = FutureDriver::default();
	let middleware = &middleware;

	let result = loop {
		data.clear();

		{
			// Need the extra scope to drop this pinned future and reclaim access to `data`
			let receive = async {
				// Identical loop to `soketto::receive_data` with debug logs for `Pong` frames.
				loop {
					match receiver.receive(&mut data).await? {
						soketto::Incoming::Data(d) => break Ok(d),
						soketto::Incoming::Pong(_) => tracing::debug!("recv pong"),
						_ => continue,
					}
				}
			};

			tokio::pin!(receive);

			if let Err(err) = method_executors.select_with(Monitored::new(receive, &stop_server)).await {
				match err {
					MonitoredError::Selector(SokettoError::Closed) => {
						tracing::debug!("WS transport error: remote peer terminated the connection: {}", conn_id);
						sink.close();
						break Ok(());
					}
					MonitoredError::Selector(SokettoError::MessageTooLarge { current, maximum }) => {
						tracing::warn!(
							"WS transport error: outgoing message is too big error ({} bytes, max is {})",
							current,
							maximum
						);
						sink.send_error(Id::Null, reject_too_big_request(max_request_body_size));
						continue;
					}
					// These errors can not be gracefully handled, so just log them and terminate the connection.
					MonitoredError::Selector(err) => {
						tracing::warn!("WS error: {}; terminate connection {}", err, conn_id);
						sink.close();
						break Err(err.into());
					}
					MonitoredError::Shutdown => break Ok(()),
				};
			};
		};

		tracing::debug!("recv {} bytes", data.len());

		let headers = http::HeaderMap::new();
		let request_start = middleware.on_request(remote_addr, &headers);

		let first_non_whitespace = data.iter().find(|byte| !byte.is_ascii_whitespace());
		match first_non_whitespace {
			Some(b'{') => {
				let data = std::mem::take(&mut data);
				let sink = sink.clone();
				let resources = &resources;
				let methods = &methods;
				let bounded_subscriptions = bounded_subscriptions.clone();
				let id_provider = &*id_provider;

<<<<<<< HEAD
				let fut = async move {
					let call = CallData {
						conn_id,
						resources,
						max_response_body_size,
						methods,
						bounded_subscriptions,
						sink: &sink,
						id_provider,
						middleware,
						request_start,
					};

					let (response, maybe_sub) = process_single_request(data, call).await;
					middleware.on_response(&response.result, request_start);
					let _ = sink.send_raw(response.result);

					if let Some(sub) = maybe_sub {
						let _ = sub.send(());
=======
					middleware.on_call(&req.method);

					match methods.method_with_name(&req.method) {
						None => {
							sink.send_error(req.id, ErrorCode::MethodNotFound.into());
							middleware.on_response(request_start);
						}
						Some((name, method)) => match &method.inner() {
							MethodKind::Sync(callback) => match method.claim(name, &resources) {
								Ok(guard) => {
									let result = (callback)(id, params, &sink);

									middleware.on_result(name, result, request_start);
									middleware.on_response(request_start);
									drop(guard);
								}
								Err(err) => {
									tracing::error!(
										"[Methods::execute_with_resources] failed to lock resources: {:?}",
										err
									);
									sink.send_error(req.id, ErrorCode::ServerIsBusy.into());
									middleware.on_result(name, false, request_start);
									middleware.on_response(request_start);
								}
							},
							MethodKind::Async(callback) => match method.claim(name, &resources) {
								Ok(guard) => {
									let sink = sink.clone();
									let id = id.into_owned();
									let params = params.into_owned();

									let fut = async move {
										let result = (callback)(id, params, sink, conn_id, Some(guard)).await;
										middleware.on_result(name, result, request_start);
										middleware.on_response(request_start);
									};

									method_executors.add(fut.boxed());
								}
								Err(err) => {
									tracing::error!(
										"[Methods::execute_with_resources] failed to lock resources: {:?}",
										err
									);
									sink.send_error(req.id, ErrorCode::ServerIsBusy.into());
									middleware.on_result(name, false, request_start);
									middleware.on_response(request_start);
								}
							},
							MethodKind::Subscription(callback) => match method.claim(&req.method, &resources) {
								Ok(guard) => {
									let result = if let Some(cn) = bounded_subscriptions.acquire() {
										let conn_state =
											ConnState { conn_id, close_notify: cn, id_provider: &*id_provider };
										callback(id, params, sink.clone(), conn_state, Some(guard))
									} else {
										sink.send_error(
											req.id,
											reject_too_many_subscriptions(bounded_subscriptions.max()),
										);
										false
									};
									middleware.on_result(name, result, request_start);
									middleware.on_response(request_start);
								}
								Err(err) => {
									tracing::error!(
										"[Methods::execute_with_resources] failed to lock resources: {:?}",
										err
									);
									sink.send_error(req.id, ErrorCode::ServerIsBusy.into());
									middleware.on_result(name, false, request_start);
									middleware.on_response(request_start);
								}
							},
							MethodKind::Unsubscription(callback) => {
								// Don't adhere to any resource or subscription limits; always let unsubscribing happen!
								let result = callback(id, params, &sink, conn_id);
								middleware.on_result(name, result, request_start);
								middleware.on_response(request_start);
							}
						},
>>>>>>> 01577daf
					}
				}
				.boxed();

				method_executors.add(fut);
			}
			Some(b'[') if !batch_requests_supported => {
				let response = MethodResponse::error(
					Id::Null,
					ErrorObject::borrowed(BATCHES_NOT_SUPPORTED_CODE, &BATCHES_NOT_SUPPORTED_MSG, None),
				);
				middleware.on_response(&response.result, request_start);
				let _ = sink.send_raw(response.result);
			}
			Some(b'[') => {
				// Make sure the following variables are not moved into async closure below.
				let resources = &resources;
				let methods = &methods;
				let bounded_subscriptions = bounded_subscriptions.clone();
				let sink = sink.clone();
				let id_provider = id_provider.clone();
				let data = std::mem::take(&mut data);

				let fut = async move {
<<<<<<< HEAD
					let response = process_batch_request(Batch {
						data,
						call: CallData {
							conn_id,
							resources,
							max_response_body_size,
							methods,
							bounded_subscriptions,
							sink: &sink,
							id_provider: &*id_provider,
							middleware,
							request_start,
						},
					})
					.await;

					middleware.on_response(&response.result, request_start);
					let _ = sink.send_raw(response.result);
=======
					// Batch responses must be sent back as a single message so we read the results from each
					// request in the batch and read the results off of a new channel, `rx_batch`, and then send the
					// complete batch response back to the client over `tx`.
					let (tx_batch, mut rx_batch) = mpsc::unbounded();
					let sink_batch = MethodSink::new_with_limit(tx_batch, max_response_body_size);
					if let Ok(batch) = serde_json::from_slice::<Vec<Request>>(&d) {
						tracing::debug!("recv batch len={}", batch.len());
						tracing::trace!("recv: batch={:?}", batch);
						if !batch_requests_supported {
							sink.send_error(
								Id::Null,
								ErrorObject::borrowed(BATCHES_NOT_SUPPORTED_CODE, &BATCHES_NOT_SUPPORTED_MSG, None),
							);
							middleware.on_response(request_start);
						} else if !batch.is_empty() {
							join_all(batch.into_iter().filter_map(move |req| {
								let id = req.id.clone();
								let params = Params::new(req.params.map(|params| params.get()));
								let name = &req.method;

								match methods.method_with_name(name) {
									None => {
										sink_batch.send_error(req.id, ErrorCode::MethodNotFound.into());
										None
									}
									Some((name, method_callback)) => match &method_callback.inner() {
										MethodKind::Sync(callback) => match method_callback.claim(name, resources) {
											Ok(guard) => {
												let result = (callback)(id, params, &sink_batch);
												middleware.on_result(name, result, request_start);
												drop(guard);
												None
											}
											Err(err) => {
												tracing::error!(
													"[Methods::execute_with_resources] failed to lock resources: {:?}",
													err
												);
												sink_batch.send_error(req.id, ErrorCode::ServerIsBusy.into());
												middleware.on_result(&req.method, false, request_start);
												None
											}
										},
										MethodKind::Async(callback) => match method_callback
											.claim(&req.method, resources)
										{
											Ok(guard) => {
												let sink_batch = sink_batch.clone();
												let id = id.into_owned();
												let params = params.into_owned();

												Some(async move {
													let result =
														(callback)(id, params, sink_batch, conn_id, Some(guard)).await;
													middleware.on_result(&req.method, result, request_start);
												})
											}
											Err(err) => {
												tracing::error!(
													"[Methods::execute_with_resources] failed to lock resources: {:?}",
													err
												);
												sink_batch.send_error(req.id, ErrorCode::ServerIsBusy.into());
												middleware.on_result(&req.method, false, request_start);
												None
											}
										},
										MethodKind::Subscription(callback) => {
											match method_callback.claim(&req.method, resources) {
												Ok(guard) => {
													let result = if let Some(cn) = bounded_subscriptions2.acquire() {
														let conn_state = ConnState {
															conn_id,
															close_notify: cn,
															id_provider: &*id_provider,
														};
														callback(
															id,
															params,
															sink_batch.clone(),
															conn_state,
															Some(guard),
														)
													} else {
														sink_batch.send_error(
															req.id,
															reject_too_many_subscriptions(bounded_subscriptions2.max()),
														);
														false
													};
													middleware.on_result(&req.method, result, request_start);
													None
												}
												Err(err) => {
													tracing::error!(
														"[Methods::execute_with_resources] failed to lock resources: {:?}",
														err
													);

													sink_batch.send_error(req.id, ErrorCode::ServerIsBusy.into());
													middleware.on_result(&req.method, false, request_start);
													None
												}
											}
										}
										MethodKind::Unsubscription(callback) => {
											// Don't adhere to any resource or subscription limits; always let unsubscribing happen!
											let result = callback(id, params, &sink_batch, conn_id);
											middleware.on_result(&req.method, result, request_start);
											None
										}
									},
								}
							}))
							.await;

							rx_batch.close();
							let results = collect_batch_response(rx_batch).await;

							if let Err(err) = sink.send_raw(results) {
								tracing::warn!("Error sending batch response to the client: {:?}", err)
							} else {
								middleware.on_response(request_start);
							}
						} else {
							sink.send_error(Id::Null, ErrorCode::InvalidRequest.into());
							middleware.on_response(request_start);
						}
					} else {
						let (id, code) = prepare_error(&d);
						sink.send_error(id, code.into());
						middleware.on_response(request_start);
					}
>>>>>>> 01577daf
				};

				method_executors.add(Box::pin(fut));
			}
			_ => {
				sink.send_error(Id::Null, ErrorCode::ParseError.into());
			}
		}
	};

	middleware.on_disconnect();

	// Drive all running methods to completion.
	// **NOTE** Do not return early in this function. This `await` needs to run to guarantee
	// proper drop behaviour.
	method_executors.await;

	result
}

/// JSON-RPC Websocket server settings.
#[derive(Debug, Clone)]
struct Settings {
	/// Maximum size in bytes of a request.
	max_request_body_size: u32,
	/// Maximum size in bytes of a response.
	max_response_body_size: u32,
	/// Maximum number of incoming connections allowed.
	max_connections: u64,
	/// Maximum number of subscriptions per connection.
	max_subscriptions_per_connection: u32,
	/// Access control based on HTTP headers
	access_control: AccessControl,
	/// Whether batch requests are supported by this server or not.
	batch_requests_supported: bool,
	/// Custom tokio runtime to run the server on.
	tokio_runtime: Option<tokio::runtime::Handle>,
	/// The interval at which `Ping` frames are submitted.
	ping_interval: Duration,
}

impl Default for Settings {
	fn default() -> Self {
		Self {
			max_request_body_size: TEN_MB_SIZE_BYTES,
			max_response_body_size: TEN_MB_SIZE_BYTES,
			max_subscriptions_per_connection: 1024,
			max_connections: MAX_CONNECTIONS,
			batch_requests_supported: true,
			access_control: AccessControl::default(),
			tokio_runtime: None,
			ping_interval: Duration::from_secs(60),
		}
	}
}

/// Builder to configure and create a JSON-RPC Websocket server
#[derive(Debug)]
pub struct Builder<M = ()> {
	settings: Settings,
	resources: Resources,
	middleware: M,
	id_provider: Arc<dyn IdProvider>,
}

impl Default for Builder {
	fn default() -> Self {
		Builder {
			settings: Settings::default(),
			resources: Resources::default(),
			middleware: (),
			id_provider: Arc::new(RandomIntegerIdProvider),
		}
	}
}

impl Builder {
	/// Create a default server builder.
	pub fn new() -> Self {
		Self::default()
	}
}

impl<M> Builder<M> {
	/// Set the maximum size of a request body in bytes. Default is 10 MiB.
	pub fn max_request_body_size(mut self, size: u32) -> Self {
		self.settings.max_request_body_size = size;
		self
	}

	/// Set the maximum size of a response body in bytes. Default is 10 MiB.
	pub fn max_response_body_size(mut self, size: u32) -> Self {
		self.settings.max_response_body_size = size;
		self
	}

	/// Set the maximum number of connections allowed. Default is 100.
	pub fn max_connections(mut self, max: u64) -> Self {
		self.settings.max_connections = max;
		self
	}

	/// Enables or disables support of [batch requests](https://www.jsonrpc.org/specification#batch).
	/// By default, support is enabled.
	pub fn batch_requests_supported(mut self, supported: bool) -> Self {
		self.settings.batch_requests_supported = supported;
		self
	}

	/// Set the maximum number of connections allowed. Default is 1024.
	pub fn max_subscriptions_per_connection(mut self, max: u32) -> Self {
		self.settings.max_subscriptions_per_connection = max;
		self
	}

	/// Register a new resource kind. Errors if `label` is already registered, or if the number of
	/// registered resources on this server instance would exceed 8.
	///
	/// See the module documentation for [`resurce_limiting`](../jsonrpsee_utils/server/resource_limiting/index.html#resource-limiting)
	/// for details.
	pub fn register_resource(mut self, label: &'static str, capacity: u16, default: u16) -> Result<Self, Error> {
		self.resources.register(label, capacity, default)?;
		Ok(self)
	}

	/// Add a middleware to the builder [`Middleware`](../jsonrpsee_core/middleware/trait.Middleware.html).
	///
	/// ```
	/// use std::{time::Instant, net::SocketAddr};
	///
	/// use jsonrpsee_core::middleware::Middleware;
	/// use jsonrpsee_core::HeaderMap;
	/// use jsonrpsee_ws_server::WsServerBuilder;
	///
	/// #[derive(Clone)]
	/// struct MyMiddleware;
	///
	/// impl Middleware for MyMiddleware {
	///     type Instant = Instant;
	///
	///     fn on_request(&self, _remote_addr: SocketAddr, _headers: &HeaderMap) -> Instant {
	///         Instant::now()
	///     }
	///
	///     fn on_result(&self, name: &str, success: bool, started_at: Instant) {
	///         println!("Call to '{}' took {:?}", name, started_at.elapsed());
	///     }
	/// }
	///
	/// let builder = WsServerBuilder::new().set_middleware(MyMiddleware);
	/// ```
	pub fn set_middleware<T: Middleware>(self, middleware: T) -> Builder<T> {
		Builder { settings: self.settings, resources: self.resources, middleware, id_provider: self.id_provider }
	}

	/// Configure a custom [`tokio::runtime::Handle`] to run the server on.
	///
	/// Default: [`tokio::spawn`]
	pub fn custom_tokio_runtime(mut self, rt: tokio::runtime::Handle) -> Self {
		self.settings.tokio_runtime = Some(rt);
		self
	}

	/// Configure the interval at which pings are submitted.
	///
	/// This option is used to keep the connection alive, and is just submitting `Ping` frames,
	/// without making any assumptions about when a `Pong` frame should be received.
	///
	/// Default: 60 seconds.
	///
	/// # Examples
	///
	/// ```rust
	/// use std::time::Duration;
	/// use jsonrpsee_ws_server::WsServerBuilder;
	///
	/// // Set the ping interval to 10 seconds.
	/// let builder = WsServerBuilder::default().ping_interval(Duration::from_secs(10));
	/// ```
	pub fn ping_interval(mut self, interval: Duration) -> Self {
		self.settings.ping_interval = interval;
		self
	}

	/// Configure custom `subscription ID` provider for the server to use
	/// to when getting new subscription calls.
	///
	/// You may choose static dispatch or dynamic dispatch because
	/// `IdProvider` is implemented for `Box<T>`.
	///
	/// Default: [`RandomIntegerIdProvider`].
	///
	/// # Examples
	///
	/// ```rust
	/// use jsonrpsee_ws_server::{WsServerBuilder, RandomStringIdProvider, IdProvider};
	///
	/// // static dispatch
	/// let builder1 = WsServerBuilder::default().set_id_provider(RandomStringIdProvider::new(16));
	///
	/// // or dynamic dispatch
	/// let builder2 = WsServerBuilder::default().set_id_provider(Box::new(RandomStringIdProvider::new(16)));
	/// ```
	///
	pub fn set_id_provider<I: IdProvider + 'static>(mut self, id_provider: I) -> Self {
		self.id_provider = Arc::new(id_provider);
		self
	}

	/// Sets access control settings.
	pub fn set_access_control(mut self, acl: AccessControl) -> Self {
		self.settings.access_control = acl;
		self
	}

	/// Finalize the configuration of the server. Consumes the [`Builder`].
	///
	/// ```rust
	/// #[tokio::main]
	/// async fn main() {
	///   let listener = std::net::TcpListener::bind("127.0.0.1:0").unwrap();
	///   let occupied_addr = listener.local_addr().unwrap();
	///   let addrs: &[std::net::SocketAddr] = &[
	///       occupied_addr,
	///       "127.0.0.1:0".parse().unwrap(),
	///   ];
	///   assert!(jsonrpsee_ws_server::WsServerBuilder::default().build(occupied_addr).await.is_err());
	///   assert!(jsonrpsee_ws_server::WsServerBuilder::default().build(addrs).await.is_ok());
	/// }
	/// ```
	///
	pub async fn build(self, addrs: impl ToSocketAddrs) -> Result<Server<M>, Error> {
		let listener = TcpListener::bind(addrs).await?;
		let stop_monitor = StopMonitor::new();
		let resources = self.resources;
		Ok(Server {
			listener,
			cfg: self.settings,
			stop_monitor,
			resources,
			middleware: self.middleware,
			id_provider: self.id_provider,
		})
	}
}

async fn send_ws_message(
	sender: &mut Sender<BufReader<BufWriter<Compat<TcpStream>>>>,
	response: String,
) -> Result<(), Error> {
	tracing::debug!("send {} bytes", response.len());
	tracing::trace!("send: {}", response);
	sender.send_text_owned(response).await?;
	sender.flush().await.map_err(Into::into)
}

async fn send_ws_ping(sender: &mut Sender<BufReader<BufWriter<Compat<TcpStream>>>>) -> Result<(), Error> {
	tracing::debug!("send ping");
	// Submit empty slice as "optional" parameter.
	let slice: &[u8] = &[];
	// Byte slice fails if the provided slice is larger than 125 bytes.
	let byte_slice = ByteSlice125::try_from(slice).expect("Empty slice should fit into ByteSlice125");
	sender.send_ping(byte_slice).await?;
	sender.flush().await.map_err(Into::into)
}

#[derive(Debug, Clone)]
struct Batch<'a, M: Middleware> {
	data: Vec<u8>,
	call: CallData<'a, M>,
}

#[derive(Debug, Clone)]
struct CallData<'a, M: Middleware> {
	conn_id: usize,
	bounded_subscriptions: BoundedSubscriptions,
	id_provider: &'a dyn IdProvider,
	middleware: &'a M,
	methods: &'a Methods,
	max_response_body_size: u32,
	resources: &'a Resources,
	sink: &'a MethodSink,
	request_start: M::Instant,
}

#[derive(Debug, Clone)]
struct Call<'a, M: Middleware> {
	params: Params<'a>,
	name: &'a str,
	call: CallData<'a, M>,
	id: Id<'a>,
}

// Batch responses must be sent back as a single message so we read the results from each
// request in the batch and read the results off of a new channel, `rx_batch`, and then send the
// complete batch response back to the client over `tx`.
async fn process_batch_request<'a, M>(b: Batch<'a, M>) -> BatchResponse
where
	M: Middleware,
{
	let Batch { data, call } = b;

	if let Ok(batch) = serde_json::from_slice::<Vec<Request>>(&data) {
		tracing::debug!("recv batch len={}", batch.len());
		tracing::trace!("recv: batch={:?}", batch);
		if !batch.is_empty() {
			let batch = batch.into_iter().map(|req| (req, call.clone()));

			let batch_stream = futures_util::stream::iter(batch);

			let batch_response = batch_stream
				.fold(BatchResponseBuilder::new(), |mut batch_response, (req, call)| async move {
					let params = Params::new(req.params.map(|params| params.get()));

					let (response, maybe_sub) =
						execute_call(Call { name: &req.method, params, id: req.id, call }).await;

					if let Some(sub) = maybe_sub {
						let _ = sub.send(());
					}

					batch_response.append(&response);

					batch_response
				})
				.await;

			return batch_response.finish();
		}
	}

	let (id, code) = prepare_error(&data);
	BatchResponse::error(id, ErrorObject::from(code))
}

async fn process_single_request<'a, M: Middleware>(
	data: Vec<u8>,
	call: CallData<'a, M>,
) -> (MethodResponse, Option<oneshot::Sender<()>>) {
	if let Ok(req) = serde_json::from_slice::<Request>(&data) {
		tracing::debug!("recv method call={}", req.method);
		tracing::trace!("recv: req={:?}", req);
		let params = Params::new(req.params.map(|params| params.get()));
		let name = &req.method;
		let id = req.id;

		execute_call(Call { name, params, id, call }).await
	} else {
		let (id, code) = prepare_error(&data);
		(MethodResponse::error(id, ErrorObject::from(code)), None)
	}
}

/// This a workaround the see whether it works
///
/// Essentially, the sender is used to indicate to the other side that call has been answered
/// such that the subscription notifications are not allowed to start until `the sender` has ACK:ed
/// that.
///
/// Otherwise it's possible that the subscription notifications could start before that the actual subscription
/// response has been sent.
async fn execute_call<'a, M: Middleware>(c: Call<'a, M>) -> (MethodResponse, Option<oneshot::Sender<()>>) {
	let Call { name, id, params, call } = c;
	let CallData {
		resources,
		methods,
		middleware,
		max_response_body_size,
		conn_id,
		bounded_subscriptions,
		id_provider,
		sink,
		request_start,
	} = call;

	middleware.on_call(name, params.clone());

	let response = match methods.method_with_name(name) {
		None => (MethodResponse::error(id, ErrorObject::from(ErrorCode::MethodNotFound)), None),
		Some((name, method)) => match &method.inner() {
			MethodKind::Sync(callback) => match method.claim(name, &resources) {
				Ok(guard) => {
					let r = (callback)(id, params, max_response_body_size as usize);
					drop(guard);
					(r, None)
				}
				Err(err) => {
					tracing::error!("[Methods::execute_with_resources] failed to lock resources: {:?}", err);
					(MethodResponse::error(id, ErrorObject::from(ErrorCode::ServerIsBusy)), None)
				}
			},
			MethodKind::Async(callback) => match method.claim(name, &resources) {
				Ok(guard) => {
					let id = id.into_owned();
					let params = params.into_owned();

					((callback)(id, params, conn_id, max_response_body_size as usize, Some(guard)).await, None)
				}
				Err(err) => {
					tracing::error!("[Methods::execute_with_resources] failed to lock resources: {:?}", err);
					(MethodResponse::error(id, ErrorObject::from(ErrorCode::ServerIsBusy)), None)
				}
			},
			MethodKind::Subscription(callback) => match method.claim(name, resources) {
				Ok(guard) => {
					let r = if let Some(cn) = bounded_subscriptions.acquire() {
						let conn_state = ConnState { conn_id, close_notify: cn, id_provider };
						let (subscribe_tx, subscribe_rx) = oneshot::channel();
						let result = callback(id.clone(), params, sink.clone(), conn_state, subscribe_rx).await;
						(result, Some(subscribe_tx))
					} else {
						(MethodResponse::error(id, reject_too_many_subscriptions(bounded_subscriptions.max())), None)
					};
					drop(guard);
					r
				}
				Err(err) => {
					tracing::error!("[Methods::execute_with_resources] failed to lock resources: {:?}", err);
					(MethodResponse::error(id, ErrorObject::from(ErrorCode::ServerIsBusy)), None)
				}
			},
			MethodKind::Unsubscription(callback) => {
				// Don't adhere to any resource or subscription limits; always let unsubscribing happen!
				(callback(id, params, conn_id, max_response_body_size as usize), None)
			}
		},
	};

	middleware.on_result(name, response.0.success, request_start);
	response
}<|MERGE_RESOLUTION|>--- conflicted
+++ resolved
@@ -443,7 +443,6 @@
 				let bounded_subscriptions = bounded_subscriptions.clone();
 				let id_provider = &*id_provider;
 
-<<<<<<< HEAD
 				let fut = async move {
 					let call = CallData {
 						conn_id,
@@ -463,91 +462,6 @@
 
 					if let Some(sub) = maybe_sub {
 						let _ = sub.send(());
-=======
-					middleware.on_call(&req.method);
-
-					match methods.method_with_name(&req.method) {
-						None => {
-							sink.send_error(req.id, ErrorCode::MethodNotFound.into());
-							middleware.on_response(request_start);
-						}
-						Some((name, method)) => match &method.inner() {
-							MethodKind::Sync(callback) => match method.claim(name, &resources) {
-								Ok(guard) => {
-									let result = (callback)(id, params, &sink);
-
-									middleware.on_result(name, result, request_start);
-									middleware.on_response(request_start);
-									drop(guard);
-								}
-								Err(err) => {
-									tracing::error!(
-										"[Methods::execute_with_resources] failed to lock resources: {:?}",
-										err
-									);
-									sink.send_error(req.id, ErrorCode::ServerIsBusy.into());
-									middleware.on_result(name, false, request_start);
-									middleware.on_response(request_start);
-								}
-							},
-							MethodKind::Async(callback) => match method.claim(name, &resources) {
-								Ok(guard) => {
-									let sink = sink.clone();
-									let id = id.into_owned();
-									let params = params.into_owned();
-
-									let fut = async move {
-										let result = (callback)(id, params, sink, conn_id, Some(guard)).await;
-										middleware.on_result(name, result, request_start);
-										middleware.on_response(request_start);
-									};
-
-									method_executors.add(fut.boxed());
-								}
-								Err(err) => {
-									tracing::error!(
-										"[Methods::execute_with_resources] failed to lock resources: {:?}",
-										err
-									);
-									sink.send_error(req.id, ErrorCode::ServerIsBusy.into());
-									middleware.on_result(name, false, request_start);
-									middleware.on_response(request_start);
-								}
-							},
-							MethodKind::Subscription(callback) => match method.claim(&req.method, &resources) {
-								Ok(guard) => {
-									let result = if let Some(cn) = bounded_subscriptions.acquire() {
-										let conn_state =
-											ConnState { conn_id, close_notify: cn, id_provider: &*id_provider };
-										callback(id, params, sink.clone(), conn_state, Some(guard))
-									} else {
-										sink.send_error(
-											req.id,
-											reject_too_many_subscriptions(bounded_subscriptions.max()),
-										);
-										false
-									};
-									middleware.on_result(name, result, request_start);
-									middleware.on_response(request_start);
-								}
-								Err(err) => {
-									tracing::error!(
-										"[Methods::execute_with_resources] failed to lock resources: {:?}",
-										err
-									);
-									sink.send_error(req.id, ErrorCode::ServerIsBusy.into());
-									middleware.on_result(name, false, request_start);
-									middleware.on_response(request_start);
-								}
-							},
-							MethodKind::Unsubscription(callback) => {
-								// Don't adhere to any resource or subscription limits; always let unsubscribing happen!
-								let result = callback(id, params, &sink, conn_id);
-								middleware.on_result(name, result, request_start);
-								middleware.on_response(request_start);
-							}
-						},
->>>>>>> 01577daf
 					}
 				}
 				.boxed();
@@ -572,7 +486,6 @@
 				let data = std::mem::take(&mut data);
 
 				let fut = async move {
-<<<<<<< HEAD
 					let response = process_batch_request(Batch {
 						data,
 						call: CallData {
@@ -591,141 +504,6 @@
 
 					middleware.on_response(&response.result, request_start);
 					let _ = sink.send_raw(response.result);
-=======
-					// Batch responses must be sent back as a single message so we read the results from each
-					// request in the batch and read the results off of a new channel, `rx_batch`, and then send the
-					// complete batch response back to the client over `tx`.
-					let (tx_batch, mut rx_batch) = mpsc::unbounded();
-					let sink_batch = MethodSink::new_with_limit(tx_batch, max_response_body_size);
-					if let Ok(batch) = serde_json::from_slice::<Vec<Request>>(&d) {
-						tracing::debug!("recv batch len={}", batch.len());
-						tracing::trace!("recv: batch={:?}", batch);
-						if !batch_requests_supported {
-							sink.send_error(
-								Id::Null,
-								ErrorObject::borrowed(BATCHES_NOT_SUPPORTED_CODE, &BATCHES_NOT_SUPPORTED_MSG, None),
-							);
-							middleware.on_response(request_start);
-						} else if !batch.is_empty() {
-							join_all(batch.into_iter().filter_map(move |req| {
-								let id = req.id.clone();
-								let params = Params::new(req.params.map(|params| params.get()));
-								let name = &req.method;
-
-								match methods.method_with_name(name) {
-									None => {
-										sink_batch.send_error(req.id, ErrorCode::MethodNotFound.into());
-										None
-									}
-									Some((name, method_callback)) => match &method_callback.inner() {
-										MethodKind::Sync(callback) => match method_callback.claim(name, resources) {
-											Ok(guard) => {
-												let result = (callback)(id, params, &sink_batch);
-												middleware.on_result(name, result, request_start);
-												drop(guard);
-												None
-											}
-											Err(err) => {
-												tracing::error!(
-													"[Methods::execute_with_resources] failed to lock resources: {:?}",
-													err
-												);
-												sink_batch.send_error(req.id, ErrorCode::ServerIsBusy.into());
-												middleware.on_result(&req.method, false, request_start);
-												None
-											}
-										},
-										MethodKind::Async(callback) => match method_callback
-											.claim(&req.method, resources)
-										{
-											Ok(guard) => {
-												let sink_batch = sink_batch.clone();
-												let id = id.into_owned();
-												let params = params.into_owned();
-
-												Some(async move {
-													let result =
-														(callback)(id, params, sink_batch, conn_id, Some(guard)).await;
-													middleware.on_result(&req.method, result, request_start);
-												})
-											}
-											Err(err) => {
-												tracing::error!(
-													"[Methods::execute_with_resources] failed to lock resources: {:?}",
-													err
-												);
-												sink_batch.send_error(req.id, ErrorCode::ServerIsBusy.into());
-												middleware.on_result(&req.method, false, request_start);
-												None
-											}
-										},
-										MethodKind::Subscription(callback) => {
-											match method_callback.claim(&req.method, resources) {
-												Ok(guard) => {
-													let result = if let Some(cn) = bounded_subscriptions2.acquire() {
-														let conn_state = ConnState {
-															conn_id,
-															close_notify: cn,
-															id_provider: &*id_provider,
-														};
-														callback(
-															id,
-															params,
-															sink_batch.clone(),
-															conn_state,
-															Some(guard),
-														)
-													} else {
-														sink_batch.send_error(
-															req.id,
-															reject_too_many_subscriptions(bounded_subscriptions2.max()),
-														);
-														false
-													};
-													middleware.on_result(&req.method, result, request_start);
-													None
-												}
-												Err(err) => {
-													tracing::error!(
-														"[Methods::execute_with_resources] failed to lock resources: {:?}",
-														err
-													);
-
-													sink_batch.send_error(req.id, ErrorCode::ServerIsBusy.into());
-													middleware.on_result(&req.method, false, request_start);
-													None
-												}
-											}
-										}
-										MethodKind::Unsubscription(callback) => {
-											// Don't adhere to any resource or subscription limits; always let unsubscribing happen!
-											let result = callback(id, params, &sink_batch, conn_id);
-											middleware.on_result(&req.method, result, request_start);
-											None
-										}
-									},
-								}
-							}))
-							.await;
-
-							rx_batch.close();
-							let results = collect_batch_response(rx_batch).await;
-
-							if let Err(err) = sink.send_raw(results) {
-								tracing::warn!("Error sending batch response to the client: {:?}", err)
-							} else {
-								middleware.on_response(request_start);
-							}
-						} else {
-							sink.send_error(Id::Null, ErrorCode::InvalidRequest.into());
-							middleware.on_response(request_start);
-						}
-					} else {
-						let (id, code) = prepare_error(&d);
-						sink.send_error(id, code.into());
-						middleware.on_response(request_start);
-					}
->>>>>>> 01577daf
 				};
 
 				method_executors.add(Box::pin(fut));
@@ -1131,16 +909,15 @@
 			},
 			MethodKind::Subscription(callback) => match method.claim(name, resources) {
 				Ok(guard) => {
-					let r = if let Some(cn) = bounded_subscriptions.acquire() {
+					if let Some(cn) = bounded_subscriptions.acquire() {
 						let conn_state = ConnState { conn_id, close_notify: cn, id_provider };
 						let (subscribe_tx, subscribe_rx) = oneshot::channel();
-						let result = callback(id.clone(), params, sink.clone(), conn_state, subscribe_rx).await;
+						let result =
+							callback(id.clone(), params, sink.clone(), conn_state, subscribe_rx, Some(guard)).await;
 						(result, Some(subscribe_tx))
 					} else {
 						(MethodResponse::error(id, reject_too_many_subscriptions(bounded_subscriptions.max())), None)
-					};
-					drop(guard);
-					r
+					}
 				}
 				Err(err) => {
 					tracing::error!("[Methods::execute_with_resources] failed to lock resources: {:?}", err);
