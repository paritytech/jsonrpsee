--- conflicted
+++ resolved
@@ -42,7 +42,7 @@
 use futures_util::TryStreamExt;
 use hyper::upgrade::Upgraded;
 use jsonrpsee_core::id_providers::RandomIntegerIdProvider;
-use jsonrpsee_core::logger::{HttpLogger, WsLogger};
+use jsonrpsee_core::logger::{self, HttpLogger, WsLogger};
 use jsonrpsee_core::server::access_control::AccessControl;
 use jsonrpsee_core::server::helpers::{
 	prepare_error, BatchResponse, BatchResponseBuilder, BoundedSubscriptions, MethodResponse, MethodSink,
@@ -412,13 +412,9 @@
 						methods,
 						bounded_subscriptions,
 						sink: &sink,
-<<<<<<< HEAD
-						id_provider: &*id_provider,
-=======
 						id_provider,
 						logger,
 						request_start,
->>>>>>> 42930f07
 					};
 
 					match process_single_request(data, call).await {
@@ -464,6 +460,8 @@
 							bounded_subscriptions,
 							sink: &sink,
 							id_provider: &*id_provider,
+							logger,
+							request_start,
 						},
 					})
 					.await;
@@ -766,13 +764,13 @@
 }
 
 #[derive(Debug, Clone)]
-struct Batch<'a> {
+struct Batch<'a, L: WsLogger> {
 	data: Vec<u8>,
-	call: CallData<'a>,
+	call: CallData<'a, L>,
 }
 
 #[derive(Debug, Clone)]
-struct CallData<'a> {
+struct CallData<'a, L: WsLogger> {
 	conn_id: usize,
 	bounded_subscriptions: BoundedSubscriptions,
 	id_provider: &'a dyn IdProvider,
@@ -781,13 +779,15 @@
 	max_log_length: u32,
 	resources: &'a Resources,
 	sink: &'a MethodSink,
+	logger: &'a L,
+	request_start: L::Instant,
 }
 
 #[derive(Debug, Clone)]
-struct Call<'a> {
+struct Call<'a, L: WsLogger> {
 	params: Params<'a>,
 	name: &'a str,
-	call: CallData<'a>,
+	call: CallData<'a, L>,
 	id: Id<'a>,
 }
 
@@ -808,7 +808,7 @@
 // Batch responses must be sent back as a single message so we read the results from each
 // request in the batch and read the results off of a new channel, `rx_batch`, and then send the
 // complete batch response back to the client over `tx`.
-async fn process_batch_request(b: Batch<'_>) -> BatchResponse {
+async fn process_batch_request<L: WsLogger>(b: Batch<'_, L>) -> BatchResponse {
 	let Batch { data, call } = b;
 
 	if let Ok(batch) = serde_json::from_slice::<Vec<Request>>(&data) {
@@ -848,7 +848,7 @@
 	BatchResponse::error(id, ErrorObject::from(code))
 }
 
-async fn process_single_request(data: Vec<u8>, call: CallData<'_>) -> MethodResult {
+async fn process_single_request<L: WsLogger>(data: Vec<u8>, call: CallData<'_, L>) -> MethodResult {
 	if let Ok(req) = serde_json::from_slice::<Request>(&data) {
 		let trace = RpcTracing::method_call(&req.method);
 
@@ -874,7 +874,7 @@
 ///
 /// Returns `(MethodResponse, None)` on every call that isn't a subscription
 /// Otherwise `(MethodResponse, Some(PendingSubscriptionCallTx)`.
-async fn execute_call(c: Call<'_>) -> MethodResult {
+async fn execute_call<L: WsLogger>(c: Call<'_, L>) -> MethodResult {
 	let Call { name, id, params, call } = c;
 	let CallData {
 		resources,
@@ -885,59 +885,74 @@
 		bounded_subscriptions,
 		id_provider,
 		sink,
+		logger,
+		request_start,
 	} = call;
 
 	let response = match methods.method_with_name(name) {
 		None => {
+			logger.on_call(name, params.clone(), logger::MethodKind::Unknown);
 			let response = MethodResponse::error(id, ErrorObject::from(ErrorCode::MethodNotFound));
 			MethodResult::SendAndLogger(response)
 		}
 		Some((name, method)) => match &method.inner() {
-			MethodKind::Sync(callback) => match method.claim(name, resources) {
-				Ok(guard) => {
-					let r = (callback)(id, params, max_response_body_size as usize);
-					drop(guard);
-					MethodResult::SendAndLogger(r)
+			MethodKind::Sync(callback) => {
+				logger.on_call(name, params.clone(), logger::MethodKind::MethodCall);
+				match method.claim(name, resources) {
+					Ok(guard) => {
+						let r = (callback)(id, params, max_response_body_size as usize);
+						drop(guard);
+						MethodResult::SendAndLogger(r)
+					}
+					Err(err) => {
+						tracing::error!("[Methods::execute_with_resources] failed to lock resources: {}", err);
+						let response = MethodResponse::error(id, ErrorObject::from(ErrorCode::ServerIsBusy));
+						MethodResult::SendAndLogger(response)
+					}
 				}
-				Err(err) => {
-					tracing::error!("[Methods::execute_with_resources] failed to lock resources: {}", err);
-					let response = MethodResponse::error(id, ErrorObject::from(ErrorCode::ServerIsBusy));
-					MethodResult::SendAndLogger(response)
+			}
+			MethodKind::Async(callback) => {
+				logger.on_call(name, params.clone(), logger::MethodKind::MethodCall);
+				match method.claim(name, resources) {
+					Ok(guard) => {
+						let id = id.into_owned();
+						let params = params.into_owned();
+
+						let response =
+							(callback)(id, params, conn_id, max_response_body_size as usize, Some(guard)).await;
+						MethodResult::SendAndLogger(response)
+					}
+					Err(err) => {
+						tracing::error!("[Methods::execute_with_resources] failed to lock resources: {}", err);
+						let response = MethodResponse::error(id, ErrorObject::from(ErrorCode::ServerIsBusy));
+						MethodResult::SendAndLogger(response)
+					}
 				}
-			},
-			MethodKind::Async(callback) => match method.claim(name, resources) {
-				Ok(guard) => {
-					let id = id.into_owned();
-					let params = params.into_owned();
-
-					let response = (callback)(id, params, conn_id, max_response_body_size as usize, Some(guard)).await;
-					MethodResult::SendAndLogger(response)
+			}
+			MethodKind::Subscription(callback) => {
+				logger.on_call(name, params.clone(), logger::MethodKind::Subscription);
+				match method.claim(name, resources) {
+					Ok(guard) => {
+						if let Some(cn) = bounded_subscriptions.acquire() {
+							let conn_state = ConnState { conn_id, close_notify: cn, id_provider };
+							let response = callback(id.clone(), params, sink.clone(), conn_state, Some(guard)).await;
+							MethodResult::JustLogger(response)
+						} else {
+							let response =
+								MethodResponse::error(id, reject_too_many_subscriptions(bounded_subscriptions.max()));
+							MethodResult::SendAndLogger(response)
+						}
+					}
+					Err(err) => {
+						tracing::error!("[Methods::execute_with_resources] failed to lock resources: {}", err);
+						let response = MethodResponse::error(id, ErrorObject::from(ErrorCode::ServerIsBusy));
+						MethodResult::SendAndLogger(response)
+					}
 				}
-				Err(err) => {
-					tracing::error!("[Methods::execute_with_resources] failed to lock resources: {}", err);
-					let response = MethodResponse::error(id, ErrorObject::from(ErrorCode::ServerIsBusy));
-					MethodResult::SendAndLogger(response)
-				}
-			},
-			MethodKind::Subscription(callback) => match method.claim(name, resources) {
-				Ok(guard) => {
-					if let Some(cn) = bounded_subscriptions.acquire() {
-						let conn_state = ConnState { conn_id, close_notify: cn, id_provider };
-						let response = callback(id.clone(), params, sink.clone(), conn_state, Some(guard)).await;
-						MethodResult::JustLogger(response)
-					} else {
-						let response =
-							MethodResponse::error(id, reject_too_many_subscriptions(bounded_subscriptions.max()));
-						MethodResult::SendAndLogger(response)
-					}
-				}
-				Err(err) => {
-					tracing::error!("[Methods::execute_with_resources] failed to lock resources: {}", err);
-					let response = MethodResponse::error(id, ErrorObject::from(ErrorCode::ServerIsBusy));
-					MethodResult::SendAndLogger(response)
-				}
-			},
+			}
 			MethodKind::Unsubscription(callback) => {
+				logger.on_call(name, params.clone(), logger::MethodKind::Unsubscription);
+
 				// Don't adhere to any resource or subscription limits; always let unsubscribing happen!
 				let result = callback(id, params, conn_id, max_response_body_size as usize);
 				MethodResult::SendAndLogger(result)
@@ -948,5 +963,6 @@
 	let r = response.as_inner();
 
 	rx_log_from_str(&r.result, max_log_length);
+	logger.on_result(name, r.success, request_start);
 	response
 }