--- conflicted
+++ resolved
@@ -272,13 +272,8 @@
 					let accept = Response::Accept { key, protocol: None };
 					server.send_response(&accept).await?;
 				}
-<<<<<<< HEAD
-				Err(error) => {
-					tracing::warn!("Denied connection: {:?}", error);
-=======
 				Err(err) => {
 					tracing::warn!("Rejected connection: {:?}", err);
->>>>>>> 01577daf
 					let reject = Response::Reject { status_code: 403 };
 					server.send_response(&reject).await?;
 
@@ -715,19 +710,12 @@
 	max_connections: u64,
 	/// Maximum number of subscriptions per connection.
 	max_subscriptions_per_connection: u32,
-<<<<<<< HEAD
 	/// Max length for logging for requests and responses
 	///
 	/// Logs bigger than this limit will be truncated.
 	max_log_length: u32,
-	/// Policy by which to accept or deny incoming requests based on the `Origin` header.
-	allowed_origins: AllowedValue,
-	/// Policy by which to accept or deny incoming requests based on the `Host` header.
-	allowed_hosts: AllowedValue,
-=======
 	/// Access control based on HTTP headers
 	access_control: AccessControl,
->>>>>>> 01577daf
 	/// Whether batch requests are supported by this server or not.
 	batch_requests_supported: bool,
 	/// Custom tokio runtime to run the server on.
