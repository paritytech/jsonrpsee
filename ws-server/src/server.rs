--- conflicted
+++ resolved
@@ -850,12 +850,8 @@
 // Batch responses must be sent back as a single message so we read the results from each
 // request in the batch and read the results off of a new channel, `rx_batch`, and then send the
 // complete batch response back to the client over `tx`.
-<<<<<<< HEAD
 #[instrument(name = "batch", skip(b))]
-async fn process_batch_request<M>(b: Batch<'_, M>) -> BatchResponse
-=======
 async fn process_batch_request<L>(b: Batch<'_, L>) -> BatchResponse
->>>>>>> a229459e
 where
 	L: Logger,
 {
