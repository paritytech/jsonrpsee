// Copyright 2019-2020 Parity Technologies (UK) Ltd.
//
// Permission is hereby granted, free of charge, to any
// person obtaining a copy of this software and associated
// documentation files (the "Software"), to deal in the
// Software without restriction, including without
// limitation the rights to use, copy, modify, merge,
// publish, distribute, sublicense, and/or sell copies of
// the Software, and to permit persons to whom the Software
// is furnished to do so, subject to the following
// conditions:
//
// The above copyright notice and this permission notice
// shall be included in all copies or substantial portions
// of the Software.
//
// THE SOFTWARE IS PROVIDED "AS IS", WITHOUT WARRANTY OF
// ANY KIND, EXPRESS OR IMPLIED, INCLUDING BUT NOT LIMITED
// TO THE WARRANTIES OF MERCHANTABILITY, FITNESS FOR A
// PARTICULAR PURPOSE AND NONINFRINGEMENT. IN NO EVENT
// SHALL THE AUTHORS OR COPYRIGHT HOLDERS BE LIABLE FOR ANY
// CLAIM, DAMAGES OR OTHER LIABILITY, WHETHER IN AN ACTION
// OF CONTRACT, TORT OR OTHERWISE, ARISING FROM, OUT OF OR
// IN background_task WITH THE SOFTWARE OR THE USE OR OTHER
// DEALINGS IN THE SOFTWARE.

use std::future::Future;
use std::pin::Pin;
use std::task::{Context, Poll};
use std::{net::SocketAddr, sync::Arc};

use futures_channel::mpsc;
<<<<<<< HEAD
use futures_util::future::{join_all, FutureExt};
use futures_util::io::{BufReader, BufWriter};
=======
>>>>>>> 7a33bf50
use futures_util::stream::StreamExt;
use futures_util::{
	io::{BufReader, BufWriter},
	SinkExt,
};
use jsonrpsee_types::TEN_MB_SIZE_BYTES;
use soketto::handshake::{server::Response, Server as SokettoServer};
<<<<<<< HEAD
use tokio::net::{TcpListener, TcpStream, ToSocketAddrs};
use tokio_util::compat::{Compat, TokioAsyncReadCompatExt};
=======
use std::{net::SocketAddr, sync::Arc};
use tokio::{
	net::{TcpListener, ToSocketAddrs},
	sync::RwLock,
};
use tokio_stream::wrappers::TcpListenerStream;
use tokio_util::compat::TokioAsyncReadCompatExt;
>>>>>>> 7a33bf50

use jsonrpsee_types::error::Error;
use jsonrpsee_types::v2::error::JsonRpcErrorCode;
use jsonrpsee_types::v2::params::Id;
use jsonrpsee_types::v2::request::{JsonRpcInvalidRequest, JsonRpcRequest};
use jsonrpsee_utils::server::helpers::{collect_batch_response, send_error};
use jsonrpsee_utils::server::rpc_module::{ConnectionId, Methods, RpcModule};

/// Default maximum connections allowed.
const MAX_CONNECTIONS: u64 = 100;

/// A WebSocket JSON RPC server.
#[derive(Debug)]
pub struct Server {
	methods: Methods,
	listener: TcpListener,
	cfg: Settings,
	/// Pair of channels to stop the server.
	stop_pair: (mpsc::Sender<()>, mpsc::Receiver<()>),
	/// Stop handle that indicates whether server has been stopped.
	stop_handle: Arc<RwLock<()>>,
}

impl Server {
	/// Register all methods from a [`Methods`] of provided [`RpcModule`] on this server.
	/// In case a method already is registered with the same name, no method is added and a [`Error::MethodAlreadyRegistered`]
	/// is returned. Note that the [`RpcModule`] is consumed after this call.
	pub fn register_module<Context>(&mut self, module: RpcModule<Context>) -> Result<(), Error> {
		self.methods.merge(module.into_methods())?;
		Ok(())
	}

	/// Returns a `Vec` with all the method names registered on this server.
	pub fn method_names(&self) -> Vec<&'static str> {
		self.methods.method_names()
	}

	/// Returns socket address to which the server is bound.
	pub fn local_addr(&self) -> Result<SocketAddr, Error> {
		self.listener.local_addr().map_err(Into::into)
	}

	/// Returns the handle to stop the running server.
	pub fn stop_handle(&self) -> StopHandle {
		StopHandle { stop_sender: self.stop_pair.0.clone(), stop_handle: self.stop_handle.clone() }
	}

	/// Start responding to connections requests. This will block current thread until the server is stopped.
	pub async fn start(self) {
<<<<<<< HEAD
=======
		// Acquire read access to the lock such that additional reader(s) may share this lock.
		// Write access to this lock will only be possible after the server and all background tasks have stopped.
		let _stop_handle = self.stop_handle.read().await;

		let mut incoming = TcpListenerStream::new(self.listener).fuse();
>>>>>>> 7a33bf50
		let methods = self.methods;
		let mut id = 0;
<<<<<<< HEAD

		let mut driver = ConnDriver::new(self.listener);

		loop {
			match Pin::new(&mut driver).await {
				Ok((socket, _addr)) => {
					if let Err(e) = socket.set_nodelay(true) {
						log::error!("Could not set NODELAY on socket: {:?}", e);
						continue;
					}

					if driver.connection_count() >= self.cfg.max_connections as usize {
						log::warn!("Too many connections. Try again in a while.");
						continue;
					}

					let methods = &methods;
					let cfg = &self.cfg;

					driver.add(Box::pin(handshake(socket, id, methods, cfg)));

					id += 1;
				}
				Err(err) => {
					log::error!("Error while awaiting a new connection: {:?}", err);
				}
			}
		}
	}
}

/// This is a glorified select `Future` that will attempt to drive all
/// connection futures `F` to completion on each `poll`, while also
/// handling incoming connections.
struct ConnDriver<F> {
	listener: TcpListener,
	connections: Vec<F>,
}

impl<F> ConnDriver<F>
where
	F: Future + Unpin,
{
	fn new(listener: TcpListener) -> Self {
		ConnDriver { listener, connections: Vec::new() }
	}

	fn connection_count(&self) -> usize {
		self.connections.len()
	}

	fn add(&mut self, conn: F) {
		self.connections.push(conn);
	}
}

impl<F> Future for ConnDriver<F>
where
	F: Future + Unpin,
{
	type Output = std::io::Result<(TcpStream, SocketAddr)>;

	fn poll(self: Pin<&mut Self>, cx: &mut Context) -> Poll<Self::Output> {
		let this = Pin::into_inner(self);

		let mut i = 0;

		while i < this.connections.len() {
			if this.connections[i].poll_unpin(cx).is_ready() {
				// Using `swap_remove` since we don't care about ordering
				// but we do care about removing being `O(1)`.
				//
				// We don't increment `i` in this branch, since we now
				// have a shorter length, and potentially a new value at
				// current index
				this.connections.swap_remove(i);
			} else {
				i += 1;
=======
		let mut stop_receiver = self.stop_pair.1;
		let shutdown = self.stop_pair.0;

		loop {
			futures_util::select! {
				socket = incoming.next() => {
					if let Some(Ok(socket)) = socket {
						if let Err(e) = socket.set_nodelay(true) {
							log::error!("Could not set NODELAY on socket: {:?}", e);
							continue;
						}

						if Arc::strong_count(&conn_counter) > self.cfg.max_connections as usize {
							log::warn!("Too many connections. Try again in a while");
							continue;
						}

						let conn_counter2 = conn_counter.clone();
						let shutdown2 = shutdown.clone();
						let methods = methods.clone();
						let cfg = self.cfg.clone();
						let stop_handle2 = self.stop_handle.clone();

						tokio::spawn(async move {
							let _ = background_task(socket, id, methods, cfg, shutdown2, stop_handle2).await;
							drop(conn_counter2);
						});

						id = id.wrapping_add(1);
					} else {
						break;
					}
				},
				stop = stop_receiver.next() => {
					if stop.is_some() {
						break;
					}
				},
				complete => break,
>>>>>>> 7a33bf50
			}
		}

		this.listener.poll_accept(cx)
	}
}

async fn handshake(
	socket: tokio::net::TcpStream,
	conn_id: ConnectionId,
<<<<<<< HEAD
	methods: &Methods,
	cfg: &Settings,
) -> Result<(), Error> {
=======
	methods: Methods,
	cfg: Settings,
	shutdown: mpsc::Sender<()>,
	stop_handle: Arc<RwLock<()>>,
) -> Result<(), Error> {
	let _lock = stop_handle.read().await;
	// For each incoming background_task we perform a handshake.
>>>>>>> 7a33bf50
	let mut server = SokettoServer::new(BufReader::new(BufWriter::new(socket.compat())));

	let key = {
		let req = server.receive_request().await?;
		cfg.allowed_origins.verify(req.headers().origin).map(|()| req.key())
	};

	match key {
		Ok(key) => {
			let accept = Response::Accept { key, protocol: None };
			server.send_response(&accept).await?;
		}
		Err(error) => {
			let reject = Response::Reject { status_code: 403 };
			server.send_response(&reject).await?;

			return Err(error);
		}
	}

	tokio::spawn(background_task(server, conn_id, methods.clone(), cfg.max_request_body_size)).await.unwrap()
}

async fn background_task(
	server: SokettoServer<'_, BufReader<BufWriter<Compat<tokio::net::TcpStream>>>>,
	conn_id: ConnectionId,
	methods: Methods,
	max_request_body_size: u32,
) -> Result<(), Error> {
	// And we can finally transition to a websocket background_task.
	let (mut sender, mut receiver) = server.into_builder().finish();
	let (tx, mut rx) = mpsc::unbounded::<String>();

	let shutdown2 = shutdown.clone();
	// Send results back to the client.
	tokio::spawn(async move {
		while !shutdown2.is_closed() {
			match rx.next().await {
				Some(response) => {
					log::debug!("send: {}", response);
					let _ = sender.send_text(response).await;
					let _ = sender.flush().await;
				}
				None => break,
			};
		}
		// terminate connection.
		let _ = sender.close().await;
	});

	// Buffer for incoming data.
	let mut data = Vec::with_capacity(100);

	while !shutdown.is_closed() {
		data.clear();

		receiver.receive_data(&mut data).await?;

		if data.len() > max_request_body_size as usize {
			log::warn!("Request is too big ({} bytes, max is {})", data.len(), max_request_body_size);
			send_error(Id::Null, &tx, JsonRpcErrorCode::OversizedRequest.into());
			continue;
		}

		// For reasons outlined [here](https://github.com/serde-rs/json/issues/497), `RawValue` can't be used with
		// untagged enums at the moment. This means we can't use an `SingleOrBatch` untagged enum here and have to try
		// each case individually: first the single request case, then the batch case and lastly the error. For the
		// worst case – unparseable input – we make three calls to [`serde_json::from_slice`] which is pretty annoying.
		// Our [issue](https://github.com/paritytech/jsonrpsee/issues/296).
		if let Ok(req) = serde_json::from_slice::<JsonRpcRequest>(&data) {
			log::debug!("recv: {:?}", req);
			methods.execute(&tx, req, conn_id).await;
		} else if let Ok(batch) = serde_json::from_slice::<Vec<JsonRpcRequest>>(&data) {
			if !batch.is_empty() {
				// Batch responses must be sent back as a single message so we read the results from each request in the
				// batch and read the results off of a new channel, `rx_batch`, and then send the complete batch response
				// back to the client over `tx`.
				let (tx_batch, mut rx_batch) = mpsc::unbounded::<String>();

				join_all(batch.into_iter().map(|req| methods.execute(&tx_batch, req, conn_id))).await;

				// Closes the receiving half of a channel without dropping it. This prevents any further messages from
				// being sent on the channel.
				rx_batch.close();
				let results = collect_batch_response(rx_batch).await;
				if let Err(err) = tx.unbounded_send(results) {
					log::error!("Error sending batch response to the client: {:?}", err)
				}
			} else {
				send_error(Id::Null, &tx, JsonRpcErrorCode::InvalidRequest.into());
			}
		} else {
			let (id, code) = match serde_json::from_slice::<JsonRpcInvalidRequest>(&data) {
				Ok(req) => (req.id, JsonRpcErrorCode::InvalidRequest),
				Err(_) => (Id::Null, JsonRpcErrorCode::ParseError),
			};

			send_error(id, &tx, code.into());
		}
	}
	Ok(())
}

#[derive(Debug, Clone)]
enum AllowedOrigins {
	Any,
	OneOf(Arc<[String]>),
}

impl AllowedOrigins {
	fn verify(&self, origin: Option<&[u8]>) -> Result<(), Error> {
		if let (AllowedOrigins::OneOf(list), Some(origin)) = (self, origin) {
			if !list.iter().any(|o| o.as_bytes() == origin) {
				let error = format!("Origin denied: {}", String::from_utf8_lossy(origin));
				log::warn!("{}", error);
				return Err(Error::Request(error));
			}
		}

		Ok(())
	}
}

/// JSON-RPC Websocket server settings.
#[derive(Debug, Clone)]
struct Settings {
	/// Maximum size in bytes of a request.
	max_request_body_size: u32,
	/// Maximum number of incoming connections allowed.
	max_connections: u64,
	/// Cross-origin policy by which to accept or deny incoming requests.
	allowed_origins: AllowedOrigins,
}

impl Default for Settings {
	fn default() -> Self {
		Self {
			max_request_body_size: TEN_MB_SIZE_BYTES,
			max_connections: MAX_CONNECTIONS,
			allowed_origins: AllowedOrigins::Any,
		}
	}
}

/// Builder to configure and create a JSON-RPC Websocket server
#[derive(Debug)]
pub struct Builder {
	settings: Settings,
}

impl Builder {
	/// Set the maximum size of a request body in bytes. Default is 10 MiB.
	pub fn max_request_body_size(mut self, size: u32) -> Self {
		self.settings.max_request_body_size = size;
		self
	}

	/// Set the maximum number of connections allowed. Default is 100.
	pub fn max_connections(mut self, max: u64) -> Self {
		self.settings.max_connections = max;
		self
	}

	/// Set a list of allowed origins. During the handshake, the `Origin` header will be
	/// checked against the list, connections without a matching origin will be denied.
	/// Values should include protocol.
	///
	/// ```rust
	/// # let mut builder = jsonrpsee_ws_server::WsServerBuilder::default();
	/// builder.set_allowed_origins(vec!["https://example.com"]);
	/// ```
	///
	/// By default allows any `Origin`.
	///
	/// Will return an error if `list` is empty. Use [`allow_all_origins`](Builder::allow_all_origins) to restore the default.
	pub fn set_allowed_origins<Origin, List>(mut self, list: List) -> Result<Self, Error>
	where
		List: IntoIterator<Item = Origin>,
		Origin: Into<String>,
	{
		let list: Arc<_> = list.into_iter().map(Into::into).collect();

		if list.len() == 0 {
			return Err(Error::EmptyAllowedOrigins);
		}

		self.settings.allowed_origins = AllowedOrigins::OneOf(list);

		Ok(self)
	}

	/// Restores the default behavior of allowing connections with `Origin` header
	/// containing any value. This will undo any list set by [`set_allowed_origins`](Builder::set_allowed_origins).
	pub fn allow_all_origins(mut self) -> Self {
		self.settings.allowed_origins = AllowedOrigins::Any;
		self
	}

	/// Finalize the configuration of the server. Consumes the [`Builder`].
	pub async fn build(self, addr: impl ToSocketAddrs) -> Result<Server, Error> {
		let listener = TcpListener::bind(addr).await?;
		let stop_pair = mpsc::channel(1);
		Ok(Server {
			listener,
			methods: Methods::default(),
			cfg: self.settings,
			stop_pair,
			stop_handle: Arc::new(RwLock::new(())),
		})
	}
}

impl Default for Builder {
	fn default() -> Self {
		Self { settings: Settings::default() }
	}
}

/// Handle that is able to stop the running server.
#[derive(Debug, Clone)]
pub struct StopHandle {
	stop_sender: mpsc::Sender<()>,
	stop_handle: Arc<RwLock<()>>,
}

impl StopHandle {
	/// Requests server to stop. Returns an error if server was already stopped.
	pub async fn stop(&mut self) -> Result<(), Error> {
		self.stop_sender.send(()).await.map_err(|_| Error::AlreadyStopped)
	}

	/// Blocks indefinitely until the server is stopped.
	pub async fn wait_for_stop(&self) {
		// blocks until there are no readers left.
		self.stop_handle.write().await;
	}
}<|MERGE_RESOLUTION|>--- conflicted
+++ resolved
@@ -30,11 +30,7 @@
 use std::{net::SocketAddr, sync::Arc};
 
 use futures_channel::mpsc;
-<<<<<<< HEAD
 use futures_util::future::{join_all, FutureExt};
-use futures_util::io::{BufReader, BufWriter};
-=======
->>>>>>> 7a33bf50
 use futures_util::stream::StreamExt;
 use futures_util::{
 	io::{BufReader, BufWriter},
@@ -42,18 +38,11 @@
 };
 use jsonrpsee_types::TEN_MB_SIZE_BYTES;
 use soketto::handshake::{server::Response, Server as SokettoServer};
-<<<<<<< HEAD
-use tokio::net::{TcpListener, TcpStream, ToSocketAddrs};
-use tokio_util::compat::{Compat, TokioAsyncReadCompatExt};
-=======
-use std::{net::SocketAddr, sync::Arc};
 use tokio::{
-	net::{TcpListener, ToSocketAddrs},
+	net::{TcpListener, TcpStream, ToSocketAddrs},
 	sync::RwLock,
 };
-use tokio_stream::wrappers::TcpListenerStream;
-use tokio_util::compat::TokioAsyncReadCompatExt;
->>>>>>> 7a33bf50
+use tokio_util::compat::{Compat, TokioAsyncReadCompatExt};
 
 use jsonrpsee_types::error::Error;
 use jsonrpsee_types::v2::error::JsonRpcErrorCode;
@@ -103,19 +92,15 @@
 
 	/// Start responding to connections requests. This will block current thread until the server is stopped.
 	pub async fn start(self) {
-<<<<<<< HEAD
-=======
 		// Acquire read access to the lock such that additional reader(s) may share this lock.
 		// Write access to this lock will only be possible after the server and all background tasks have stopped.
 		let _stop_handle = self.stop_handle.read().await;
-
-		let mut incoming = TcpListenerStream::new(self.listener).fuse();
->>>>>>> 7a33bf50
+		let shutdown = self.stop_pair.0;
+
 		let methods = self.methods;
 		let mut id = 0;
-<<<<<<< HEAD
-
-		let mut driver = ConnDriver::new(self.listener);
+
+		let mut driver = ConnDriver::new(self.listener, self.stop_pair.1);
 
 		loop {
 			match Pin::new(&mut driver).await {
@@ -133,13 +118,14 @@
 					let methods = &methods;
 					let cfg = &self.cfg;
 
-					driver.add(Box::pin(handshake(socket, id, methods, cfg)));
+					driver.add(Box::pin(handshake(socket, id, methods, cfg, &shutdown, &self.stop_handle)));
 
 					id += 1;
 				}
-				Err(err) => {
+				Err(DriverError::Io(err)) => {
 					log::error!("Error while awaiting a new connection: {:?}", err);
 				}
+				Err(DriverError::Shutdown) => break,
 			}
 		}
 	}
@@ -150,6 +136,7 @@
 /// handling incoming connections.
 struct ConnDriver<F> {
 	listener: TcpListener,
+	stop_receiver: mpsc::Receiver<()>,
 	connections: Vec<F>,
 }
 
@@ -157,8 +144,8 @@
 where
 	F: Future + Unpin,
 {
-	fn new(listener: TcpListener) -> Self {
-		ConnDriver { listener, connections: Vec::new() }
+	fn new(listener: TcpListener, stop_receiver: mpsc::Receiver<()>) -> Self {
+		ConnDriver { listener, stop_receiver, connections: Vec::new() }
 	}
 
 	fn connection_count(&self) -> usize {
@@ -168,13 +155,18 @@
 	fn add(&mut self, conn: F) {
 		self.connections.push(conn);
 	}
+}
+
+enum DriverError {
+	Shutdown,
+	Io(std::io::Error),
 }
 
 impl<F> Future for ConnDriver<F>
 where
 	F: Future + Unpin,
 {
-	type Output = std::io::Result<(TcpStream, SocketAddr)>;
+	type Output = Result<(TcpStream, SocketAddr), DriverError>;
 
 	fn poll(self: Pin<&mut Self>, cx: &mut Context) -> Poll<Self::Output> {
 		let this = Pin::into_inner(self);
@@ -192,70 +184,26 @@
 				this.connections.swap_remove(i);
 			} else {
 				i += 1;
-=======
-		let mut stop_receiver = self.stop_pair.1;
-		let shutdown = self.stop_pair.0;
-
-		loop {
-			futures_util::select! {
-				socket = incoming.next() => {
-					if let Some(Ok(socket)) = socket {
-						if let Err(e) = socket.set_nodelay(true) {
-							log::error!("Could not set NODELAY on socket: {:?}", e);
-							continue;
-						}
-
-						if Arc::strong_count(&conn_counter) > self.cfg.max_connections as usize {
-							log::warn!("Too many connections. Try again in a while");
-							continue;
-						}
-
-						let conn_counter2 = conn_counter.clone();
-						let shutdown2 = shutdown.clone();
-						let methods = methods.clone();
-						let cfg = self.cfg.clone();
-						let stop_handle2 = self.stop_handle.clone();
-
-						tokio::spawn(async move {
-							let _ = background_task(socket, id, methods, cfg, shutdown2, stop_handle2).await;
-							drop(conn_counter2);
-						});
-
-						id = id.wrapping_add(1);
-					} else {
-						break;
-					}
-				},
-				stop = stop_receiver.next() => {
-					if stop.is_some() {
-						break;
-					}
-				},
-				complete => break,
->>>>>>> 7a33bf50
 			}
 		}
 
-		this.listener.poll_accept(cx)
+		if let Poll::Ready(Some(())) = this.stop_receiver.next().poll_unpin(cx) {
+			return Poll::Ready(Err(DriverError::Shutdown));
+		}
+
+		this.listener.poll_accept(cx).map_err(DriverError::Io)
 	}
 }
 
 async fn handshake(
 	socket: tokio::net::TcpStream,
 	conn_id: ConnectionId,
-<<<<<<< HEAD
 	methods: &Methods,
 	cfg: &Settings,
+	shutdown: &mpsc::Sender<()>,
+	stop_handle: &Arc<RwLock<()>>,
 ) -> Result<(), Error> {
-=======
-	methods: Methods,
-	cfg: Settings,
-	shutdown: mpsc::Sender<()>,
-	stop_handle: Arc<RwLock<()>>,
-) -> Result<(), Error> {
-	let _lock = stop_handle.read().await;
 	// For each incoming background_task we perform a handshake.
->>>>>>> 7a33bf50
 	let mut server = SokettoServer::new(BufReader::new(BufWriter::new(socket.compat())));
 
 	let key = {
@@ -276,7 +224,16 @@
 		}
 	}
 
-	tokio::spawn(background_task(server, conn_id, methods.clone(), cfg.max_request_body_size)).await.unwrap()
+	tokio::spawn(background_task(
+		server,
+		conn_id,
+		methods.clone(),
+		cfg.max_request_body_size,
+		shutdown.clone(),
+		stop_handle.clone(),
+	))
+	.await
+	.unwrap()
 }
 
 async fn background_task(
@@ -284,7 +241,10 @@
 	conn_id: ConnectionId,
 	methods: Methods,
 	max_request_body_size: u32,
+	shutdown: mpsc::Sender<()>,
+	stop_handle: Arc<RwLock<()>>,
 ) -> Result<(), Error> {
+	let _lock = stop_handle.read().await;
 	// And we can finally transition to a websocket background_task.
 	let (mut sender, mut receiver) = server.into_builder().finish();
 	let (tx, mut rx) = mpsc::unbounded::<String>();
