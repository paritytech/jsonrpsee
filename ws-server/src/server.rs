--- conflicted
+++ resolved
@@ -74,13 +74,8 @@
 	/// Start responding to connections requests. This will block current thread until the server is stopped.
 	pub async fn start(self) {
 		let mut incoming = TcpListenerStream::new(self.listener);
-<<<<<<< HEAD
-		let methods = Arc::new(self.methods);
-=======
 		let methods = self.methods;
 		let conn_counter = Arc::new(());
-		let cfg = self.cfg;
->>>>>>> 6c69a8c0
 		let mut id = 0;
 
 		while let Some(socket) = incoming.next().await {
@@ -96,16 +91,13 @@
 				}
 				let methods = methods.clone();
 				let counter = conn_counter.clone();
-
-<<<<<<< HEAD
-				tokio::spawn(background_task(socket, id, methods, self.cfg.clone()));
-=======
+				let cfg = self.cfg.clone();
+
 				tokio::spawn(async move {
 					let r = background_task(socket, id, methods, cfg).await;
 					drop(counter);
 					r
 				});
->>>>>>> 6c69a8c0
 
 				id += 1;
 			}
