--- conflicted
+++ resolved
@@ -242,50 +242,17 @@
 			continue;
 		}
 
-<<<<<<< HEAD
-		// For reasons outlined [here](https://github.com/serde-rs/json/issues/497), `RawValue` can't be used with
-		// untagged enums at the moment. This means we can't use an `SingleOrBatch` untagged enum here and have to try
-		// each case individually: first the single request case, then the batch case and lastly the error. For the
-		// worst case – unparseable input – we make three calls to [`serde_json::from_slice`] which is pretty annoying.
-		// Our [issue](https://github.com/paritytech/jsonrpsee/issues/296).
-		if let Ok(req) = serde_json::from_slice::<JsonRpcRequest>(&data) {
-			log::debug!("recv: {:?}", req);
-			if let Some(fut) = methods.execute(&tx, req, conn_id) {
-				method_executors.add(fut);
-			}
-		} else if let Ok(batch) = serde_json::from_slice::<Vec<JsonRpcRequest>>(&data) {
-			if !batch.is_empty() {
-				// Batch responses must be sent back as a single message so we read the results from each request in the
-				// batch and read the results off of a new channel, `rx_batch`, and then send the complete batch response
-				// back to the client over `tx`.
-				let (tx_batch, mut rx_batch) = mpsc::unbounded::<String>();
-
-				for fut in batch.into_iter().filter_map(|req| methods.execute(&tx_batch, req, conn_id)) {
-					method_executors.add(fut);
-				}
-
-				method_executors.add(Box::pin(async {
-					// Closes the receiving half of a channel without dropping it. This prevents any further messages from
-					// being sent on the channel.
-					rx_batch.close();
-					let results = collect_batch_response(rx_batch).await;
-					if let Err(err) = tx.unbounded_send(results) {
-						log::error!("Error sending batch response to the client: {:?}", err)
-					}
-				}));
-			} else {
-				send_error(Id::Null, &tx, JsonRpcErrorCode::InvalidRequest.into());
-=======
 		match data.get(0) {
 			Some(b'{') => {
 				if let Ok(req) = serde_json::from_slice::<JsonRpcRequest>(&data) {
 					log::debug!("recv: {:?}", req);
-					methods.execute(&tx, req, conn_id).await;
+					if let Some(fut) = methods.execute(&tx, req, conn_id) {
+						method_executors.add(fut);
+					}
 				} else {
 					let (id, code) = prepare_error(&data);
 					send_error(id, &tx, code.into());
 				}
->>>>>>> 326d0c91
 			}
 			Some(b'[') => {
 				if let Ok(batch) = serde_json::from_slice::<Vec<JsonRpcRequest>>(&data) {
@@ -295,7 +262,9 @@
 						// back to the client over `tx`.
 						let (tx_batch, mut rx_batch) = mpsc::unbounded::<String>();
 
-						join_all(batch.into_iter().map(|req| methods.execute(&tx_batch, req, conn_id))).await;
+						for fut in batch.into_iter().filter_map(|req| methods.execute(&tx_batch, req, conn_id)) {
+							method_executors.add(fut);
+						}
 
 						// Closes the receiving half of a channel without dropping it. This prevents any further messages from
 						// being sent on the channel.
