--- conflicted
+++ resolved
@@ -29,20 +29,13 @@
 use std::pin::Pin;
 use std::task::{Context, Poll};
 
-<<<<<<< HEAD
 use crate::future::{FutureDriver, StopHandle, StopMonitor};
-=======
-use crate::future::FutureDriver;
->>>>>>> 68c39064
 use crate::types::{
 	error::Error, v2::error::JsonRpcErrorCode, v2::params::Id, v2::request::JsonRpcRequest, TEN_MB_SIZE_BYTES,
 };
 use futures_channel::mpsc;
-<<<<<<< HEAD
 use futures_util::io::{BufReader, BufWriter};
-=======
-use futures_util::future::FutureExt;
->>>>>>> 68c39064
+// use futures_util::future::FutureExt;
 use futures_util::stream::StreamExt;
 use soketto::handshake::{server::Response, Server as SokettoServer};
 use tokio::net::{TcpListener, TcpStream, ToSocketAddrs};
@@ -81,11 +74,7 @@
 
 		let mut id = 0;
 		let mut connections = FutureDriver::default();
-<<<<<<< HEAD
 		let mut incoming = Incoming::new(self.listener, &stop_monitor);
-=======
-		let mut incoming = Incoming::new(self.listener, self.stop_pair.1);
->>>>>>> 68c39064
 
 		loop {
 			match connections.select_with(&mut incoming).await {
@@ -103,11 +92,7 @@
 					let methods = &methods;
 					let cfg = &self.cfg;
 
-<<<<<<< HEAD
 					connections.add(Box::pin(handshake(socket, id, methods, cfg, &stop_monitor)));
-=======
-					connections.add(Box::pin(handshake(socket, id, methods, cfg, &shutdown, &self.stop_handle)));
->>>>>>> 68c39064
 
 					id = id.wrapping_add(1);
 				}
@@ -124,7 +109,6 @@
 
 /// This is a glorified select listening to new connections, while also checking
 /// for `stop_receiver` signal.
-<<<<<<< HEAD
 struct Incoming<'a> {
 	listener: TcpListener,
 	stop_monitor: &'a StopMonitor,
@@ -133,16 +117,6 @@
 impl<'a> Incoming<'a> {
 	fn new(listener: TcpListener, stop_monitor: &'a StopMonitor) -> Self {
 		Incoming { listener, stop_monitor }
-=======
-struct Incoming {
-	listener: TcpListener,
-	stop_receiver: mpsc::Receiver<()>,
-}
-
-impl Incoming {
-	fn new(listener: TcpListener, stop_receiver: mpsc::Receiver<()>) -> Self {
-		Incoming { listener, stop_receiver }
->>>>>>> 68c39064
 	}
 }
 
@@ -151,21 +125,14 @@
 	Io(std::io::Error),
 }
 
-<<<<<<< HEAD
+
 impl<'a> Future for Incoming<'a> {
-=======
-impl Future for Incoming {
->>>>>>> 68c39064
 	type Output = Result<(TcpStream, SocketAddr), IncomingError>;
 
 	fn poll(self: Pin<&mut Self>, cx: &mut Context) -> Poll<Self::Output> {
 		let this = Pin::into_inner(self);
 
-<<<<<<< HEAD
 		if this.stop_monitor.shutdown_requested() {
-=======
-		if let Poll::Ready(Some(())) = this.stop_receiver.next().poll_unpin(cx) {
->>>>>>> 68c39064
 			return Poll::Ready(Err(IncomingError::Shutdown));
 		}
 
@@ -264,40 +231,6 @@
 			continue;
 		}
 
-<<<<<<< HEAD
-		// For reasons outlined [here](https://github.com/serde-rs/json/issues/497), `RawValue` can't be used with
-		// untagged enums at the moment. This means we can't use an `SingleOrBatch` untagged enum here and have to try
-		// each case individually: first the single request case, then the batch case and lastly the error. For the
-		// worst case – unparseable input – we make three calls to [`serde_json::from_slice`] which is pretty annoying.
-		// Our [issue](https://github.com/paritytech/jsonrpsee/issues/296).
-		if let Ok(req) = serde_json::from_slice::<JsonRpcRequest>(&data) {
-			log::debug!("recv: {:?}", req);
-			if let Some(fut) = methods.execute(&tx, req, conn_id) {
-				method_executors.add(fut);
-			}
-		} else if let Ok(batch) = serde_json::from_slice::<Vec<JsonRpcRequest>>(&data) {
-			if !batch.is_empty() {
-				// Batch responses must be sent back as a single message so we read the results from each request in the
-				// batch and read the results off of a new channel, `rx_batch`, and then send the complete batch response
-				// back to the client over `tx`.
-				let (tx_batch, mut rx_batch) = mpsc::unbounded::<String>();
-
-				for fut in batch.into_iter().filter_map(|req| methods.execute(&tx_batch, req, conn_id)) {
-					method_executors.add(fut);
-				}
-
-				method_executors.add(Box::pin(async {
-					// Closes the receiving half of a channel without dropping it. This prevents any further messages from
-					// being sent on the channel.
-					rx_batch.close();
-					let results = collect_batch_response(rx_batch).await;
-					if let Err(err) = tx.unbounded_send(results) {
-						log::error!("Error sending batch response to the client: {:?}", err)
-					}
-				}));
-			} else {
-				send_error(Id::Null, &tx, JsonRpcErrorCode::InvalidRequest.into());
-=======
 		match data.get(0) {
 			Some(b'{') => {
 				if let Ok(req) = serde_json::from_slice::<JsonRpcRequest>(&data) {
@@ -309,7 +242,6 @@
 					let (id, code) = prepare_error(&data);
 					send_error(id, &tx, code.into());
 				}
->>>>>>> 68c39064
 			}
 			Some(b'[') => {
 				if let Ok(batch) = serde_json::from_slice::<Vec<JsonRpcRequest>>(&data) {
@@ -342,14 +274,11 @@
 		}
 	}
 
-<<<<<<< HEAD
+	// Drive all running methods to completion
+	method_executors.await;
+
 	// Drop the monitor for this task since we are shutting down
 	drop(stop_monitor);
-
-=======
->>>>>>> 68c39064
-	// Drive all running methods to completion
-	method_executors.await;
 
 	Ok(())
 }
