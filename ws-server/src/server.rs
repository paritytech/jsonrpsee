// Copyright 2019-2021 Parity Technologies (UK) Ltd.
//
// Permission is hereby granted, free of charge, to any
// person obtaining a copy of this software and associated
// documentation files (the "Software"), to deal in the
// Software without restriction, including without
// limitation the rights to use, copy, modify, merge,
// publish, distribute, sublicense, and/or sell copies of
// the Software, and to permit persons to whom the Software
// is furnished to do so, subject to the following
// conditions:
//
// The above copyright notice and this permission notice
// shall be included in all copies or substantial portions
// of the Software.
//
// THE SOFTWARE IS PROVIDED "AS IS", WITHOUT WARRANTY OF
// ANY KIND, EXPRESS OR IMPLIED, INCLUDING BUT NOT LIMITED
// TO THE WARRANTIES OF MERCHANTABILITY, FITNESS FOR A
// PARTICULAR PURPOSE AND NONINFRINGEMENT. IN NO EVENT
// SHALL THE AUTHORS OR COPYRIGHT HOLDERS BE LIABLE FOR ANY
// CLAIM, DAMAGES OR OTHER LIABILITY, WHETHER IN AN ACTION
// OF CONTRACT, TORT OR OTHERWISE, ARISING FROM, OUT OF OR
// IN CONNECTION WITH THE SOFTWARE OR THE USE OR OTHER
// DEALINGS IN THE SOFTWARE.

use std::future::Future;
use std::net::SocketAddr;
use std::pin::Pin;
use std::sync::Arc;
use std::task::{Context, Poll};
use std::time::Duration;

use crate::future::{FutureDriver, ServerHandle, StopMonitor};
use crate::types::error::{ErrorCode, ErrorObject, BATCHES_NOT_SUPPORTED_CODE, BATCHES_NOT_SUPPORTED_MSG};
use crate::types::{Id, Request};
use futures_channel::mpsc;
use futures_util::future::{join_all, Either, FutureExt};
use futures_util::io::{BufReader, BufWriter};
use futures_util::stream::StreamExt;
use jsonrpsee_core::id_providers::RandomIntegerIdProvider;
use jsonrpsee_core::middleware::Middleware;
use jsonrpsee_core::server::access_control::AccessControl;
use jsonrpsee_core::server::helpers::{collect_batch_response, prepare_error, BoundedSubscriptions, MethodSink};
use jsonrpsee_core::server::resource_limiting::Resources;
use jsonrpsee_core::server::rpc_module::{ConnState, ConnectionId, MethodKind, Methods};
use jsonrpsee_core::traits::IdProvider;
use jsonrpsee_core::{Error, TEN_MB_SIZE_BYTES};
use jsonrpsee_types::error::{reject_too_big_request, reject_too_many_subscriptions};
use jsonrpsee_types::Params;
use soketto::connection::Error as SokettoError;
use soketto::data::ByteSlice125;
use soketto::handshake::{server::Response, Server as SokettoServer};
use soketto::Sender;
use tokio::net::{TcpListener, TcpStream, ToSocketAddrs};
use tokio_stream::wrappers::IntervalStream;
use tokio_util::compat::{Compat, TokioAsyncReadCompatExt};

/// Default maximum connections allowed.
const MAX_CONNECTIONS: u64 = 100;

/// A WebSocket JSON RPC server.
pub struct Server<M> {
	listener: TcpListener,
	cfg: Settings,
	stop_monitor: StopMonitor,
	resources: Resources,
	middleware: M,
	id_provider: Arc<dyn IdProvider>,
}

impl<M> std::fmt::Debug for Server<M> {
	fn fmt(&self, f: &mut std::fmt::Formatter<'_>) -> std::fmt::Result {
		f.debug_struct("Server")
			.field("listener", &self.listener)
			.field("cfg", &self.cfg)
			.field("stop_monitor", &self.stop_monitor)
			.field("id_provider", &self.id_provider)
			.field("resources", &self.resources)
			.finish()
	}
}

impl<M: Middleware> Server<M> {
	/// Returns socket address to which the server is bound.
	pub fn local_addr(&self) -> Result<SocketAddr, Error> {
		self.listener.local_addr().map_err(Into::into)
	}

	/// Returns the handle to stop the running server.
	pub fn server_handle(&self) -> ServerHandle {
		self.stop_monitor.handle()
	}

	/// Start responding to connections requests. This will run on the tokio runtime until the server is stopped.
	pub fn start(mut self, methods: impl Into<Methods>) -> Result<ServerHandle, Error> {
		let methods = methods.into().initialize_resources(&self.resources)?;
		let handle = self.server_handle();

		match self.cfg.tokio_runtime.take() {
			Some(rt) => rt.spawn(self.start_inner(methods)),
			None => tokio::spawn(self.start_inner(methods)),
		};

		Ok(handle)
	}

	async fn start_inner(self, methods: Methods) {
		let stop_monitor = self.stop_monitor;
		let resources = self.resources;
		let middleware = self.middleware;

		let mut id = 0;
		let mut connections = FutureDriver::default();
		let mut incoming = Monitored::new(Incoming(self.listener), &stop_monitor);

		loop {
			match connections.select_with(&mut incoming).await {
				Ok((socket, _addr)) => {
					if let Err(e) = socket.set_nodelay(true) {
						tracing::error!("Could not set NODELAY on socket: {:?}", e);
						continue;
					}

					if connections.count() >= self.cfg.max_connections as usize {
						tracing::warn!("Too many connections. Try again in a while.");
						connections.add(Box::pin(handshake(socket, HandshakeResponse::Reject { status_code: 429 })));
						continue;
					}

					let methods = &methods;
					let cfg = &self.cfg;
					let id_provider = self.id_provider.clone();

					connections.add(Box::pin(handshake(
						socket,
						HandshakeResponse::Accept {
							conn_id: id,
							methods,
							resources: &resources,
							cfg,
							stop_monitor: &stop_monitor,
							middleware: middleware.clone(),
							id_provider,
						},
					)));

					tracing::info!("Accepting new connection, {}/{}", connections.count(), self.cfg.max_connections);

					id = id.wrapping_add(1);
				}
				Err(MonitoredError::Selector(err)) => {
					tracing::error!("Error while awaiting a new connection: {:?}", err);
				}
				Err(MonitoredError::Shutdown) => break,
			}
		}

		connections.await
	}
}

/// This is a glorified select listening for new messages, while also checking the `stop_receiver` signal.
struct Monitored<'a, F> {
	future: F,
	stop_monitor: &'a StopMonitor,
}

impl<'a, F> Monitored<'a, F> {
	fn new(future: F, stop_monitor: &'a StopMonitor) -> Self {
		Monitored { future, stop_monitor }
	}
}

enum MonitoredError<E> {
	Shutdown,
	Selector(E),
}

struct Incoming(TcpListener);

impl<'a> Future for Monitored<'a, Incoming> {
	type Output = Result<(TcpStream, SocketAddr), MonitoredError<std::io::Error>>;

	fn poll(self: Pin<&mut Self>, cx: &mut Context) -> Poll<Self::Output> {
		let this = Pin::into_inner(self);

		if this.stop_monitor.shutdown_requested() {
			return Poll::Ready(Err(MonitoredError::Shutdown));
		}

		this.future.0.poll_accept(cx).map_err(MonitoredError::Selector)
	}
}

impl<'a, 'f, F, T, E> Future for Monitored<'a, Pin<&'f mut F>>
where
	F: Future<Output = Result<T, E>>,
{
	type Output = Result<T, MonitoredError<E>>;

	fn poll(self: Pin<&mut Self>, cx: &mut Context) -> Poll<Self::Output> {
		let this = Pin::into_inner(self);

		if this.stop_monitor.shutdown_requested() {
			return Poll::Ready(Err(MonitoredError::Shutdown));
		}

		this.future.poll_unpin(cx).map_err(MonitoredError::Selector)
	}
}

enum HandshakeResponse<'a, M> {
	Reject {
		status_code: u16,
	},
	Accept {
		conn_id: ConnectionId,
		methods: &'a Methods,
		resources: &'a Resources,
		cfg: &'a Settings,
		stop_monitor: &'a StopMonitor,
		middleware: M,
		id_provider: Arc<dyn IdProvider>,
	},
}

async fn handshake<M>(socket: tokio::net::TcpStream, mode: HandshakeResponse<'_, M>) -> Result<(), Error>
where
	M: Middleware,
{
	// For each incoming background_task we perform a handshake.
	let mut server = SokettoServer::new(BufReader::new(BufWriter::new(socket.compat())));

	match mode {
		HandshakeResponse::Reject { status_code } => {
			// Forced rejection, don't need to read anything from the socket
			let reject = Response::Reject { status_code };
			server.send_response(&reject).await?;

			let (mut sender, _) = server.into_builder().finish();

			// Gracefully shut down the connection
			sender.close().await?;

			Ok(())
		}
		HandshakeResponse::Accept { conn_id, methods, resources, cfg, stop_monitor, middleware, id_provider } => {
			tracing::debug!("Accepting new connection: {}", conn_id);
			let key = {
				let req = server.receive_request().await?;

				let host = std::str::from_utf8(req.headers().host)
					.map_err(|_e| Error::HttpHeaderRejected("Host", "Invalid UTF-8".to_string()))?;
				let origin = req.headers().origin.and_then(|h| {
					let res = std::str::from_utf8(h).ok();
					if res.is_none() {
						tracing::warn!("Origin header invalid UTF-8; treated as no Origin header");
					}
					res
				});

				let host_check = cfg.access_control.verify_host(host);
				let origin_check = cfg.access_control.verify_origin(origin, host);

				host_check.and(origin_check).map(|()| req.key())
			};

			match key {
				Ok(key) => {
					let accept = Response::Accept { key, protocol: None };
					server.send_response(&accept).await?;
				}
				Err(err) => {
					tracing::warn!("Rejected connection: {:?}", err);
					let reject = Response::Reject { status_code: 403 };
					server.send_response(&reject).await?;

					return Err(err);
				}
			}

			let join_result = tokio::spawn(background_task(
				server,
				conn_id,
				methods.clone(),
				resources.clone(),
				cfg.max_request_body_size,
				cfg.max_response_body_size,
				cfg.batch_requests_supported,
				BoundedSubscriptions::new(cfg.max_subscriptions_per_connection),
				stop_monitor.clone(),
				middleware,
				id_provider,
				cfg.ping_interval,
			))
			.await;

			match join_result {
				Err(_) => Err(Error::Custom("Background task was aborted".into())),
				Ok(result) => result,
			}
		}
	}
}

async fn background_task(
	server: SokettoServer<'_, BufReader<BufWriter<Compat<tokio::net::TcpStream>>>>,
	conn_id: ConnectionId,
	methods: Methods,
	resources: Resources,
	max_request_body_size: u32,
	max_response_body_size: u32,
	batch_requests_supported: bool,
	bounded_subscriptions: BoundedSubscriptions,
	stop_server: StopMonitor,
	middleware: impl Middleware,
	id_provider: Arc<dyn IdProvider>,
	ping_interval: Duration,
) -> Result<(), Error> {
	// And we can finally transition to a websocket background_task.
	let mut builder = server.into_builder();
	builder.set_max_message_size(max_request_body_size as usize);
	let (mut sender, mut receiver) = builder.finish();
	let (tx, mut rx) = mpsc::unbounded::<String>();
	let bounded_subscriptions2 = bounded_subscriptions.clone();

	let stop_server2 = stop_server.clone();
	let sink = MethodSink::new_with_limit(tx, max_response_body_size);

	middleware.on_connect();

	// Send results back to the client.
	tokio::spawn(async move {
		// Received messages from the WebSocket.
		let mut rx_item = rx.next();

		// Interval to send out continuously `pings`.
		let ping_interval = IntervalStream::new(tokio::time::interval(ping_interval));
		tokio::pin!(ping_interval);
		let mut next_ping = ping_interval.next();

		while !stop_server2.shutdown_requested() {
			// Ensure select is cancel-safe by fetching and storing the `rx_item` that did not finish yet.
			// Note: Although, this is cancel-safe already, avoid using `select!` macro for future proofing.
			match futures_util::future::select(rx_item, next_ping).await {
				Either::Left((Some(response), ping)) => {
					// If websocket message send fail then terminate the connection.
					if let Err(err) = send_ws_message(&mut sender, response).await {
						tracing::warn!("WS send error: {}; terminate connection", err);
						break;
					}
					rx_item = rx.next();
					next_ping = ping;
				}
				// Nothing else to receive.
				Either::Left((None, _)) => break,

				// Handle timer intervals.
				Either::Right((_, next_rx)) => {
					if let Err(err) = send_ws_ping(&mut sender).await {
						tracing::warn!("WS send ping error: {}; terminate connection", err);
						break;
					}
					rx_item = next_rx;
					next_ping = ping_interval.next();
				}
			}
		}

		// Terminate connection and send close message.
		let _ = sender.close().await;

		// Notify all listeners and close down associated tasks.
		bounded_subscriptions2.close();
	});

	// Buffer for incoming data.
	let mut data = Vec::with_capacity(100);
	let mut method_executors = FutureDriver::default();
	let middleware = &middleware;

	let result = loop {
		data.clear();

		{
			// Need the extra scope to drop this pinned future and reclaim access to `data`
			let receive = async {
				// Identical loop to `soketto::receive_data` with debug logs for `Pong` frames.
				loop {
					match receiver.receive(&mut data).await? {
						soketto::Incoming::Data(d) => break Ok(d),
						soketto::Incoming::Pong(_) => tracing::debug!("recv pong"),
						_ => continue,
					}
				}
			};

			tokio::pin!(receive);

			if let Err(err) = method_executors.select_with(Monitored::new(receive, &stop_server)).await {
				match err {
					MonitoredError::Selector(SokettoError::Closed) => {
						tracing::debug!("WS transport error: remote peer terminated the connection: {}", conn_id);
						sink.close();
						break Ok(());
					}
					MonitoredError::Selector(SokettoError::MessageTooLarge { current, maximum }) => {
						tracing::warn!(
							"WS transport error: outgoing message is too big error ({} bytes, max is {})",
							current,
							maximum
						);
						sink.send_error(Id::Null, reject_too_big_request(max_request_body_size));
						continue;
					}
					// These errors can not be gracefully handled, so just log them and terminate the connection.
					MonitoredError::Selector(err) => {
						tracing::warn!("WS error: {}; terminate connection {}", err, conn_id);
						sink.close();
						break Err(err.into());
					}
					MonitoredError::Shutdown => break Ok(()),
				};
			};
		};

		tracing::debug!("recv {} bytes", data.len());

		let request_start = middleware.on_request();

		let first_non_whitespace = data.iter().find(|byte| !byte.is_ascii_whitespace());

		match first_non_whitespace {
			Some(b'{') => {
				if let Ok(req) = serde_json::from_slice::<Request>(&data) {
					tracing::debug!("recv method call={}", req.method);
					tracing::trace!("recv: req={:?}", req);

					let id = req.id.clone();
					let params = Params::new(req.params.map(|params| params.get()));

					middleware.on_call(&req.method);

					match methods.method_with_name(&req.method) {
						None => {
							sink.send_error(req.id, ErrorCode::MethodNotFound.into());
							middleware.on_response(request_start);
						}
						Some((name, method)) => match &method.inner() {
							MethodKind::Sync(callback) => match method.claim(name, &resources) {
								Ok(guard) => {
									let result = (callback)(id, params, &sink);

									middleware.on_result(name, result, request_start);
									middleware.on_response(request_start);
									drop(guard);
								}
								Err(err) => {
									tracing::error!(
										"[Methods::execute_with_resources] failed to lock resources: {:?}",
										err
									);
									sink.send_error(req.id, ErrorCode::ServerIsBusy.into());
									middleware.on_result(name, false, request_start);
									middleware.on_response(request_start);
								}
							},
							MethodKind::Async(callback) => match method.claim(name, &resources) {
								Ok(guard) => {
									let sink = sink.clone();
									let id = id.into_owned();
									let params = params.into_owned();

									let fut = async move {
										let result = (callback)(id, params, sink, conn_id, Some(guard)).await;
										middleware.on_result(name, result, request_start);
										middleware.on_response(request_start);
									};

									method_executors.add(fut.boxed());
								}
								Err(err) => {
									tracing::error!(
										"[Methods::execute_with_resources] failed to lock resources: {:?}",
										err
									);
									sink.send_error(req.id, ErrorCode::ServerIsBusy.into());
									middleware.on_result(name, false, request_start);
									middleware.on_response(request_start);
								}
							},
							MethodKind::Subscription(callback) => match method.claim(&req.method, &resources) {
								Ok(guard) => {
									let result = if let Some(cn) = bounded_subscriptions.acquire() {
										let conn_state =
											ConnState { conn_id, close_notify: cn, id_provider: &*id_provider };
<<<<<<< HEAD
										callback(id, params, &sink, conn_state, Some(guard))
=======
										callback(id, params, sink.clone(), conn_state)
>>>>>>> 21189759
									} else {
										sink.send_error(
											req.id,
											reject_too_many_subscriptions(bounded_subscriptions.max()),
										);
										false
									};
									middleware.on_result(name, result, request_start);
									middleware.on_response(request_start);
								}
								Err(err) => {
									tracing::error!(
										"[Methods::execute_with_resources] failed to lock resources: {:?}",
										err
									);
									sink.send_error(req.id, ErrorCode::ServerIsBusy.into());
									middleware.on_result(name, false, request_start);
									middleware.on_response(request_start);
								}
							},
							MethodKind::Unsubscription(callback) => {
								// Don't adhere to any resource or subscription limits; always let unsubscribing happen!
								let result = callback(id, params, &sink, conn_id);
								middleware.on_result(name, result, request_start);
								middleware.on_response(request_start);
							}
						},
					}
				} else {
					let (id, code) = prepare_error(&data);
					sink.send_error(id, code.into());
					middleware.on_response(request_start);
				}
			}
			Some(b'[') => {
				// Make sure the following variables are not moved into async closure below.
				let d = std::mem::take(&mut data);
				let resources = &resources;
				let methods = &methods;
				let sink = sink.clone();
				let id_provider = id_provider.clone();
				let bounded_subscriptions2 = bounded_subscriptions.clone();

				let fut = async move {
					// Batch responses must be sent back as a single message so we read the results from each
					// request in the batch and read the results off of a new channel, `rx_batch`, and then send the
					// complete batch response back to the client over `tx`.
					let (tx_batch, mut rx_batch) = mpsc::unbounded();
					let sink_batch = MethodSink::new_with_limit(tx_batch, max_response_body_size);
					if let Ok(batch) = serde_json::from_slice::<Vec<Request>>(&d) {
						tracing::debug!("recv batch len={}", batch.len());
						tracing::trace!("recv: batch={:?}", batch);
						if !batch_requests_supported {
							sink.send_error(
								Id::Null,
								ErrorObject::borrowed(BATCHES_NOT_SUPPORTED_CODE, &BATCHES_NOT_SUPPORTED_MSG, None),
							);
							middleware.on_response(request_start);
						} else if !batch.is_empty() {
							join_all(batch.into_iter().filter_map(move |req| {
								let id = req.id.clone();
								let params = Params::new(req.params.map(|params| params.get()));
								let name = &req.method;

								match methods.method_with_name(name) {
									None => {
										sink_batch.send_error(req.id, ErrorCode::MethodNotFound.into());
										None
									}
									Some((name, method_callback)) => match &method_callback.inner() {
										MethodKind::Sync(callback) => match method_callback.claim(name, resources) {
											Ok(guard) => {
												let result = (callback)(id, params, &sink_batch);
												middleware.on_result(name, result, request_start);
												drop(guard);
												None
											}
											Err(err) => {
												tracing::error!(
													"[Methods::execute_with_resources] failed to lock resources: {:?}",
													err
												);
												sink_batch.send_error(req.id, ErrorCode::ServerIsBusy.into());
												middleware.on_result(&req.method, false, request_start);
												None
											}
										},
										MethodKind::Async(callback) => match method_callback
											.claim(&req.method, resources)
										{
											Ok(guard) => {
												let sink_batch = sink_batch.clone();
												let id = id.into_owned();
												let params = params.into_owned();

												Some(async move {
													let result =
														(callback)(id, params, sink_batch, conn_id, Some(guard)).await;
													middleware.on_result(&req.method, result, request_start);
												})
											}
											Err(err) => {
												tracing::error!(
													"[Methods::execute_with_resources] failed to lock resources: {:?}",
													err
												);
												sink_batch.send_error(req.id, ErrorCode::ServerIsBusy.into());
												middleware.on_result(&req.method, false, request_start);
												None
											}
										},
										MethodKind::Subscription(callback) => {
											match method_callback.claim(&req.method, resources) {
												Ok(guard) => {
													let result = if let Some(cn) = bounded_subscriptions2.acquire() {
														let conn_state = ConnState {
															conn_id,
															close_notify: cn,
															id_provider: &*id_provider,
														};
<<<<<<< HEAD
														callback(id, params, &sink_batch, conn_state, Some(guard))
=======
														callback(id, params, sink_batch.clone(), conn_state)
>>>>>>> 21189759
													} else {
														sink_batch.send_error(
															req.id,
															reject_too_many_subscriptions(bounded_subscriptions2.max()),
														);
														false
													};
													middleware.on_result(&req.method, result, request_start);
													None
												}
												Err(err) => {
													tracing::error!(
														"[Methods::execute_with_resources] failed to lock resources: {:?}",
														err
													);

													sink_batch.send_error(req.id, ErrorCode::ServerIsBusy.into());
													middleware.on_result(&req.method, false, request_start);
													None
												}
											}
										}
										MethodKind::Unsubscription(callback) => {
											// Don't adhere to any resource or subscription limits; always let unsubscribing happen!
											let result = callback(id, params, &sink_batch, conn_id);
											middleware.on_result(&req.method, result, request_start);
											None
										}
									},
								}
							}))
							.await;

							rx_batch.close();
							let results = collect_batch_response(rx_batch).await;

							if let Err(err) = sink.send_raw(results) {
								tracing::warn!("Error sending batch response to the client: {:?}", err)
							} else {
								middleware.on_response(request_start);
							}
						} else {
							sink.send_error(Id::Null, ErrorCode::InvalidRequest.into());
							middleware.on_response(request_start);
						}
					} else {
						let (id, code) = prepare_error(&d);
						sink.send_error(id, code.into());
						middleware.on_response(request_start);
					}
				};

				method_executors.add(Box::pin(fut));
			}
			_ => {
				sink.send_error(Id::Null, ErrorCode::ParseError.into());
			}
		}
	};

	middleware.on_disconnect();

	// Drive all running methods to completion.
	// **NOTE** Do not return early in this function. This `await` needs to run to guarantee
	// proper drop behaviour.
	method_executors.await;

	result
}

/// JSON-RPC Websocket server settings.
#[derive(Debug, Clone)]
struct Settings {
	/// Maximum size in bytes of a request.
	max_request_body_size: u32,
	/// Maximum size in bytes of a response.
	max_response_body_size: u32,
	/// Maximum number of incoming connections allowed.
	max_connections: u64,
	/// Maximum number of subscriptions per connection.
	max_subscriptions_per_connection: u32,
	/// Access control based on HTTP headers
	access_control: AccessControl,
	/// Whether batch requests are supported by this server or not.
	batch_requests_supported: bool,
	/// Custom tokio runtime to run the server on.
	tokio_runtime: Option<tokio::runtime::Handle>,
	/// The interval at which `Ping` frames are submitted.
	ping_interval: Duration,
}

impl Default for Settings {
	fn default() -> Self {
		Self {
			max_request_body_size: TEN_MB_SIZE_BYTES,
			max_response_body_size: TEN_MB_SIZE_BYTES,
			max_subscriptions_per_connection: 1024,
			max_connections: MAX_CONNECTIONS,
			batch_requests_supported: true,
			access_control: AccessControl::default(),
			tokio_runtime: None,
			ping_interval: Duration::from_secs(60),
		}
	}
}

/// Builder to configure and create a JSON-RPC Websocket server
#[derive(Debug)]
pub struct Builder<M = ()> {
	settings: Settings,
	resources: Resources,
	middleware: M,
	id_provider: Arc<dyn IdProvider>,
}

impl Default for Builder {
	fn default() -> Self {
		Builder {
			settings: Settings::default(),
			resources: Resources::default(),
			middleware: (),
			id_provider: Arc::new(RandomIntegerIdProvider),
		}
	}
}

impl Builder {
	/// Create a default server builder.
	pub fn new() -> Self {
		Self::default()
	}
}

impl<M> Builder<M> {
	/// Set the maximum size of a request body in bytes. Default is 10 MiB.
	pub fn max_request_body_size(mut self, size: u32) -> Self {
		self.settings.max_request_body_size = size;
		self
	}

	/// Set the maximum size of a response body in bytes. Default is 10 MiB.
	pub fn max_response_body_size(mut self, size: u32) -> Self {
		self.settings.max_response_body_size = size;
		self
	}

	/// Set the maximum number of connections allowed. Default is 100.
	pub fn max_connections(mut self, max: u64) -> Self {
		self.settings.max_connections = max;
		self
	}

	/// Enables or disables support of [batch requests](https://www.jsonrpc.org/specification#batch).
	/// By default, support is enabled.
	pub fn batch_requests_supported(mut self, supported: bool) -> Self {
		self.settings.batch_requests_supported = supported;
		self
	}

	/// Set the maximum number of connections allowed. Default is 1024.
	pub fn max_subscriptions_per_connection(mut self, max: u32) -> Self {
		self.settings.max_subscriptions_per_connection = max;
		self
	}

	/// Register a new resource kind. Errors if `label` is already registered, or if the number of
	/// registered resources on this server instance would exceed 8.
	///
	/// See the module documentation for [`resurce_limiting`](../jsonrpsee_utils/server/resource_limiting/index.html#resource-limiting)
	/// for details.
	pub fn register_resource(mut self, label: &'static str, capacity: u16, default: u16) -> Result<Self, Error> {
		self.resources.register(label, capacity, default)?;
		Ok(self)
	}

	/// Add a middleware to the builder [`Middleware`](../jsonrpsee_core/middleware/trait.Middleware.html).
	///
	/// ```
	/// use std::time::Instant;
	///
	/// use jsonrpsee_core::middleware::Middleware;
	/// use jsonrpsee_ws_server::WsServerBuilder;
	///
	/// #[derive(Clone)]
	/// struct MyMiddleware;
	///
	/// impl Middleware for MyMiddleware {
	///     type Instant = Instant;
	///
	///     fn on_request(&self) -> Instant {
	///         Instant::now()
	///     }
	///
	///     fn on_result(&self, name: &str, success: bool, started_at: Instant) {
	///         println!("Call to '{}' took {:?}", name, started_at.elapsed());
	///     }
	/// }
	///
	/// let builder = WsServerBuilder::new().set_middleware(MyMiddleware);
	/// ```
	pub fn set_middleware<T: Middleware>(self, middleware: T) -> Builder<T> {
		Builder { settings: self.settings, resources: self.resources, middleware, id_provider: self.id_provider }
	}

	/// Configure a custom [`tokio::runtime::Handle`] to run the server on.
	///
	/// Default: [`tokio::spawn`]
	pub fn custom_tokio_runtime(mut self, rt: tokio::runtime::Handle) -> Self {
		self.settings.tokio_runtime = Some(rt);
		self
	}

	/// Configure the interval at which pings are submitted.
	///
	/// This option is used to keep the connection alive, and is just submitting `Ping` frames,
	/// without making any assumptions about when a `Pong` frame should be received.
	///
	/// Default: 60 seconds.
	///
	/// # Examples
	///
	/// ```rust
	/// use std::time::Duration;
	/// use jsonrpsee_ws_server::WsServerBuilder;
	///
	/// // Set the ping interval to 10 seconds.
	/// let builder = WsServerBuilder::default().ping_interval(Duration::from_secs(10));
	/// ```
	pub fn ping_interval(mut self, interval: Duration) -> Self {
		self.settings.ping_interval = interval;
		self
	}

	/// Configure custom `subscription ID` provider for the server to use
	/// to when getting new subscription calls.
	///
	/// You may choose static dispatch or dynamic dispatch because
	/// `IdProvider` is implemented for `Box<T>`.
	///
	/// Default: [`RandomIntegerIdProvider`].
	///
	/// # Examples
	///
	/// ```rust
	/// use jsonrpsee_ws_server::{WsServerBuilder, RandomStringIdProvider, IdProvider};
	///
	/// // static dispatch
	/// let builder1 = WsServerBuilder::default().set_id_provider(RandomStringIdProvider::new(16));
	///
	/// // or dynamic dispatch
	/// let builder2 = WsServerBuilder::default().set_id_provider(Box::new(RandomStringIdProvider::new(16)));
	/// ```
	///
	pub fn set_id_provider<I: IdProvider + 'static>(mut self, id_provider: I) -> Self {
		self.id_provider = Arc::new(id_provider);
		self
	}

	/// Sets access control settings.
	pub fn set_access_control(mut self, acl: AccessControl) -> Self {
		self.settings.access_control = acl;
		self
	}

	/// Finalize the configuration of the server. Consumes the [`Builder`].
	///
	/// ```rust
	/// #[tokio::main]
	/// async fn main() {
	///   let listener = std::net::TcpListener::bind("127.0.0.1:0").unwrap();
	///   let occupied_addr = listener.local_addr().unwrap();
	///   let addrs: &[std::net::SocketAddr] = &[
	///       occupied_addr,
	///       "127.0.0.1:0".parse().unwrap(),
	///   ];
	///   assert!(jsonrpsee_ws_server::WsServerBuilder::default().build(occupied_addr).await.is_err());
	///   assert!(jsonrpsee_ws_server::WsServerBuilder::default().build(addrs).await.is_ok());
	/// }
	/// ```
	///
	pub async fn build(self, addrs: impl ToSocketAddrs) -> Result<Server<M>, Error> {
		let listener = TcpListener::bind(addrs).await?;
		let stop_monitor = StopMonitor::new();
		let resources = self.resources;
		Ok(Server {
			listener,
			cfg: self.settings,
			stop_monitor,
			resources,
			middleware: self.middleware,
			id_provider: self.id_provider,
		})
	}
}

async fn send_ws_message(
	sender: &mut Sender<BufReader<BufWriter<Compat<TcpStream>>>>,
	response: String,
) -> Result<(), Error> {
	tracing::debug!("send {} bytes", response.len());
	tracing::trace!("send: {}", response);
	sender.send_text_owned(response).await?;
	sender.flush().await.map_err(Into::into)
}

async fn send_ws_ping(sender: &mut Sender<BufReader<BufWriter<Compat<TcpStream>>>>) -> Result<(), Error> {
	tracing::debug!("send ping");
	// Submit empty slice as "optional" parameter.
	let slice: &[u8] = &[];
	// Byte slice fails if the provided slice is larger than 125 bytes.
	let byte_slice = ByteSlice125::try_from(slice).expect("Empty slice should fit into ByteSlice125");
	sender.send_ping(byte_slice).await?;
	sender.flush().await.map_err(Into::into)
}<|MERGE_RESOLUTION|>--- conflicted
+++ resolved
@@ -495,11 +495,7 @@
 									let result = if let Some(cn) = bounded_subscriptions.acquire() {
 										let conn_state =
 											ConnState { conn_id, close_notify: cn, id_provider: &*id_provider };
-<<<<<<< HEAD
-										callback(id, params, &sink, conn_state, Some(guard))
-=======
-										callback(id, params, sink.clone(), conn_state)
->>>>>>> 21189759
+										callback(id, params, sink.clone(), conn_state, Some(guard))
 									} else {
 										sink.send_error(
 											req.id,
@@ -620,11 +616,13 @@
 															close_notify: cn,
 															id_provider: &*id_provider,
 														};
-<<<<<<< HEAD
-														callback(id, params, &sink_batch, conn_state, Some(guard))
-=======
-														callback(id, params, sink_batch.clone(), conn_state)
->>>>>>> 21189759
+														callback(
+															id,
+															params,
+															sink_batch.clone(),
+															conn_state,
+															Some(guard),
+														)
 													} else {
 														sink_batch.send_error(
 															req.id,
