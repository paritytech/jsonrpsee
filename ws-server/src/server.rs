// Copyright 2019-2021 Parity Technologies (UK) Ltd.
//
// Permission is hereby granted, free of charge, to any
// person obtaining a copy of this software and associated
// documentation files (the "Software"), to deal in the
// Software without restriction, including without
// limitation the rights to use, copy, modify, merge,
// publish, distribute, sublicense, and/or sell copies of
// the Software, and to permit persons to whom the Software
// is furnished to do so, subject to the following
// conditions:
//
// The above copyright notice and this permission notice
// shall be included in all copies or substantial portions
// of the Software.
//
// THE SOFTWARE IS PROVIDED "AS IS", WITHOUT WARRANTY OF
// ANY KIND, EXPRESS OR IMPLIED, INCLUDING BUT NOT LIMITED
// TO THE WARRANTIES OF MERCHANTABILITY, FITNESS FOR A
// PARTICULAR PURPOSE AND NONINFRINGEMENT. IN NO EVENT
// SHALL THE AUTHORS OR COPYRIGHT HOLDERS BE LIABLE FOR ANY
// CLAIM, DAMAGES OR OTHER LIABILITY, WHETHER IN AN ACTION
// OF CONTRACT, TORT OR OTHERWISE, ARISING FROM, OUT OF OR
// IN CONNECTION WITH THE SOFTWARE OR THE USE OR OTHER
// DEALINGS IN THE SOFTWARE.

use std::future::Future;
use std::net::SocketAddr;
use std::pin::Pin;
use std::sync::Arc;
use std::task::{Context, Poll};

use crate::future::{FutureDriver, ServerHandle, StopMonitor};
use crate::types::error::{ErrorCode, ErrorObject, BATCHES_NOT_SUPPORTED_CODE, BATCHES_NOT_SUPPORTED_MSG};
use crate::types::{Id, Request};
use futures_channel::mpsc;
use futures_util::future::{join_all, FutureExt};
use futures_util::io::{BufReader, BufWriter};
use futures_util::stream::StreamExt;
use jsonrpsee_core::id_providers::RandomIntegerIdProvider;
use jsonrpsee_core::middleware::Middleware;
use jsonrpsee_core::server::helpers::{collect_batch_response, prepare_error, BoundedSubscriptions, MethodSink};
use jsonrpsee_core::server::resource_limiting::Resources;
use jsonrpsee_core::server::rpc_module::{ConnState, ConnectionId, MethodKind, Methods};
use jsonrpsee_core::tracing::RpcTracing;
use jsonrpsee_core::traits::IdProvider;
use jsonrpsee_core::{Error, TEN_MB_SIZE_BYTES};
use jsonrpsee_types::Params;
use soketto::connection::Error as SokettoError;
use soketto::handshake::{server::Response, Server as SokettoServer};
use soketto::Sender;
use tokio::net::{TcpListener, TcpStream, ToSocketAddrs};
use tokio_util::compat::{Compat, TokioAsyncReadCompatExt};
use tracing_futures::Instrument;

/// Default maximum connections allowed.
const MAX_CONNECTIONS: u64 = 100;

/// A WebSocket JSON RPC server.
pub struct Server<M> {
	listener: TcpListener,
	cfg: Settings,
	stop_monitor: StopMonitor,
	resources: Resources,
	middleware: M,
	id_provider: Arc<dyn IdProvider>,
}

impl<M> std::fmt::Debug for Server<M> {
	fn fmt(&self, f: &mut std::fmt::Formatter<'_>) -> std::fmt::Result {
		f.debug_struct("Server")
			.field("listener", &self.listener)
			.field("cfg", &self.cfg)
			.field("stop_monitor", &self.stop_monitor)
			.field("id_provider", &self.id_provider)
			.field("resources", &self.resources)
			.finish()
	}
}

impl<M: Middleware> Server<M> {
	/// Returns socket address to which the server is bound.
	pub fn local_addr(&self) -> Result<SocketAddr, Error> {
		self.listener.local_addr().map_err(Into::into)
	}

	/// Returns the handle to stop the running server.
	pub fn server_handle(&self) -> ServerHandle {
		self.stop_monitor.handle()
	}

	/// Start responding to connections requests. This will run on the tokio runtime until the server is stopped.
	pub fn start(mut self, methods: impl Into<Methods>) -> Result<ServerHandle, Error> {
		let methods = methods.into().initialize_resources(&self.resources)?;
		let handle = self.server_handle();

		match self.cfg.tokio_runtime.take() {
			Some(rt) => rt.spawn(self.start_inner(methods)),
			None => tokio::spawn(self.start_inner(methods)),
		};

		Ok(handle)
	}

	async fn start_inner(self, methods: Methods) {
		let stop_monitor = self.stop_monitor;
		let resources = self.resources;
		let middleware = self.middleware;

		let mut id = 0;
		let mut connections = FutureDriver::default();
		let mut incoming = Monitored::new(Incoming(self.listener), &stop_monitor);

		loop {
			match connections.select_with(&mut incoming).await {
				Ok((socket, _addr)) => {
					if let Err(e) = socket.set_nodelay(true) {
						tracing::error!("Could not set NODELAY on socket: {:?}", e);
						continue;
					}

					if connections.count() >= self.cfg.max_connections as usize {
						tracing::warn!("Too many connections. Try again in a while.");
						connections.add(Box::pin(handshake(socket, HandshakeResponse::Reject { status_code: 429 })));
						continue;
					}

					let methods = &methods;
					let cfg = &self.cfg;
					let id_provider = self.id_provider.clone();

					connections.add(Box::pin(handshake(
						socket,
						HandshakeResponse::Accept {
							conn_id: id,
							methods,
							resources: &resources,
							cfg,
							stop_monitor: &stop_monitor,
							middleware: middleware.clone(),
							id_provider,
						},
					)));

					tracing::info!("Accepting new connection, {}/{}", connections.count(), self.cfg.max_connections);

					id = id.wrapping_add(1);
				}
				Err(MonitoredError::Selector(err)) => {
					tracing::error!("Error while awaiting a new connection: {:?}", err);
				}
				Err(MonitoredError::Shutdown) => break,
			}
		}

		connections.await
	}
}

/// This is a glorified select listening for new messages, while also checking the `stop_receiver` signal.
struct Monitored<'a, F> {
	future: F,
	stop_monitor: &'a StopMonitor,
}

impl<'a, F> Monitored<'a, F> {
	fn new(future: F, stop_monitor: &'a StopMonitor) -> Self {
		Monitored { future, stop_monitor }
	}
}

enum MonitoredError<E> {
	Shutdown,
	Selector(E),
}

struct Incoming(TcpListener);

impl<'a> Future for Monitored<'a, Incoming> {
	type Output = Result<(TcpStream, SocketAddr), MonitoredError<std::io::Error>>;

	fn poll(self: Pin<&mut Self>, cx: &mut Context) -> Poll<Self::Output> {
		let this = Pin::into_inner(self);

		if this.stop_monitor.shutdown_requested() {
			return Poll::Ready(Err(MonitoredError::Shutdown));
		}

		this.future.0.poll_accept(cx).map_err(MonitoredError::Selector)
	}
}

impl<'a, 'f, F, T, E> Future for Monitored<'a, Pin<&'f mut F>>
where
	F: Future<Output = Result<T, E>>,
{
	type Output = Result<T, MonitoredError<E>>;

	fn poll(self: Pin<&mut Self>, cx: &mut Context) -> Poll<Self::Output> {
		let this = Pin::into_inner(self);

		if this.stop_monitor.shutdown_requested() {
			return Poll::Ready(Err(MonitoredError::Shutdown));
		}

		this.future.poll_unpin(cx).map_err(MonitoredError::Selector)
	}
}

enum HandshakeResponse<'a, M> {
	Reject {
		status_code: u16,
	},
	Accept {
		conn_id: ConnectionId,
		methods: &'a Methods,
		resources: &'a Resources,
		cfg: &'a Settings,
		stop_monitor: &'a StopMonitor,
		middleware: M,
		id_provider: Arc<dyn IdProvider>,
	},
}

async fn handshake<M>(socket: tokio::net::TcpStream, mode: HandshakeResponse<'_, M>) -> Result<(), Error>
where
	M: Middleware,
{
	// For each incoming background_task we perform a handshake.
	let mut server = SokettoServer::new(BufReader::new(BufWriter::new(socket.compat())));

	match mode {
		HandshakeResponse::Reject { status_code } => {
			// Forced rejection, don't need to read anything from the socket
			let reject = Response::Reject { status_code };
			server.send_response(&reject).await?;

			let (mut sender, _) = server.into_builder().finish();

			// Gracefully shut down the connection
			sender.close().await?;

			Ok(())
		}
		HandshakeResponse::Accept { conn_id, methods, resources, cfg, stop_monitor, middleware, id_provider } => {
			tracing::debug!("Accepting new connection: {}", conn_id);
			let key = {
				let req = server.receive_request().await?;
				let host_check = cfg.allowed_hosts.verify("Host", Some(req.headers().host));
				let origin_check = cfg.allowed_origins.verify("Origin", req.headers().origin);

				host_check.and(origin_check).map(|()| req.key())
			};

			match key {
				Ok(key) => {
					let accept = Response::Accept { key, protocol: None };
					server.send_response(&accept).await?;
				}
				Err(error) => {
					let reject = Response::Reject { status_code: 403 };
					server.send_response(&reject).await?;

					return Err(error);
				}
			}

			let join_result = tokio::spawn(background_task(
				server,
				conn_id,
				methods.clone(),
				resources.clone(),
				cfg.max_request_body_size,
				cfg.max_response_body_size,
				cfg.batch_requests_supported,
				BoundedSubscriptions::new(cfg.max_subscriptions_per_connection),
				stop_monitor.clone(),
				middleware,
				id_provider,
			))
			.await;

			match join_result {
				Err(_) => Err(Error::Custom("Background task was aborted".into())),
				Ok(result) => result,
			}
		}
	}
}

async fn background_task(
	server: SokettoServer<'_, BufReader<BufWriter<Compat<tokio::net::TcpStream>>>>,
	conn_id: ConnectionId,
	methods: Methods,
	resources: Resources,
	max_request_body_size: u32,
	max_response_body_size: u32,
	batch_requests_supported: bool,
	bounded_subscriptions: BoundedSubscriptions,
	stop_server: StopMonitor,
	middleware: impl Middleware,
	id_provider: Arc<dyn IdProvider>,
) -> Result<(), Error> {
	// And we can finally transition to a websocket background_task.
	let mut builder = server.into_builder();
	builder.set_max_message_size(max_request_body_size as usize);
	let (mut sender, mut receiver) = builder.finish();
	let (tx, mut rx) = mpsc::unbounded::<String>();
	let bounded_subscriptions2 = bounded_subscriptions.clone();

	let stop_server2 = stop_server.clone();
	let sink = MethodSink::new_with_limit(tx, max_response_body_size);

	middleware.on_connect();

	// Send results back to the client.
	tokio::spawn(async move {
		while !stop_server2.shutdown_requested() {
			if let Some(response) = rx.next().await {
				// If websocket message send fail then terminate the connection.
				if let Err(err) = send_ws_message(&mut sender, response).await {
					tracing::warn!("WS send error: {}; terminate connection", err);
					break;
				}
			} else {
				break;
			}
		}

		// Terminate connection and send close message.
		let _ = sender.close().await;

		// Notify all listeners and close down associated tasks.
		bounded_subscriptions2.close();
	});

	// Buffer for incoming data.
	let mut data = Vec::with_capacity(100);
	let mut method_executors = FutureDriver::default();
	let middleware = &middleware;

	let result = loop {
		data.clear();

		{
			// Need the extra scope to drop this pinned future and reclaim access to `data`
			let receive = receiver.receive_data(&mut data);

			tokio::pin!(receive);

			if let Err(err) = method_executors.select_with(Monitored::new(receive, &stop_server)).await {
				match err {
					MonitoredError::Selector(SokettoError::Closed) => {
						tracing::debug!("WS transport: remote peer terminated the connection: {}", conn_id);
						sink.close();
						break Ok(());
					}
					MonitoredError::Selector(SokettoError::MessageTooLarge { current, maximum }) => {
						tracing::warn!(
							"WS transport error: outgoing message is too big error ({} bytes, max is {})",
							current,
							maximum
						);
						sink.send_error(Id::Null, ErrorCode::OversizedRequest.into());
						continue;
					}
					// These errors can not be gracefully handled, so just log them and terminate the connection.
					MonitoredError::Selector(err) => {
						tracing::warn!("WS error: {}; terminate connection {}", err, conn_id);
						sink.close();
						break Err(err.into());
					}
					MonitoredError::Shutdown => break Ok(()),
				};
			};
		};

		let request_start = middleware.on_request();

		let first_non_whitespace = data.iter().find(|byte| !byte.is_ascii_whitespace());

		match first_non_whitespace {
			Some(b'{') => {
				if let Ok(req) = serde_json::from_slice::<Request>(&data) {
					let trace = RpcTracing::method_call(&req.method);
					let _enter = trace.span().enter();

					tracing::trace!(rx_len = data.len(), rx = ?req);

					let id = req.id.clone();
					let params = Params::new(req.params.map(|params| params.get()));

					middleware.on_call(&req.method);

					match methods.method_with_name(&req.method) {
						None => {
							sink.send_error(req.id, ErrorCode::MethodNotFound.into());
							middleware.on_response(request_start);
						}
						Some((name, method)) => match &method.inner() {
							MethodKind::Sync(callback) => match method.claim(name, &resources) {
								Ok(guard) => {
									let result = (callback)(id, params, &sink);

									middleware.on_result(name, result, request_start);
									middleware.on_response(request_start);
									drop(guard);
								}
								Err(err) => {
									tracing::error!(
										"[Methods::execute_with_resources] failed to lock resources: {:?}",
										err
									);
									sink.send_error(req.id, ErrorCode::ServerIsBusy.into());
									middleware.on_result(name, false, request_start);
									middleware.on_response(request_start);
								}
							},
							MethodKind::Async(callback) => match method.claim(name, &resources) {
								Ok(guard) => {
									let sink = sink.clone();
									let id = id.into_owned();
									let params = params.into_owned();

									let fut = async move {
										let result = (callback)(id, params, sink, conn_id, Some(guard)).await;
										middleware.on_result(name, result, request_start);
										middleware.on_response(request_start);
									};

									method_executors.add(fut.in_current_span().boxed());
								}
								Err(err) => {
									tracing::error!(
										"[Methods::execute_with_resources] failed to lock resources: {:?}",
										err
									);
									sink.send_error(req.id, ErrorCode::ServerIsBusy.into());
									middleware.on_result(name, false, request_start);
									middleware.on_response(request_start);
								}
							},
							MethodKind::Subscription(callback) => match method.claim(&req.method, &resources) {
								Ok(guard) => {
									let result = if let Some(cn) = bounded_subscriptions.acquire() {
										let conn_state =
											ConnState { conn_id, close_notify: cn, id_provider: &*id_provider };
										callback(id, params, &sink, conn_state)
									} else {
										sink.send_error(req.id, ErrorCode::ServerIsBusy.into());
										false
									};
									middleware.on_result(name, result, request_start);
									middleware.on_response(request_start);
									drop(guard);
								}
								Err(err) => {
									tracing::error!(
										"[Methods::execute_with_resources] failed to lock resources: {:?}",
										err
									);
									sink.send_error(req.id, ErrorCode::ServerIsBusy.into());
									middleware.on_result(name, false, request_start);
									middleware.on_response(request_start);
								}
							},
							MethodKind::Unsubscription(callback) => {
								// Don't adhere to any resource or subscription limits; always let unsubscribing happen!
								let result = callback(id, params, &sink, conn_id);
								middleware.on_result(name, result, request_start);
								middleware.on_response(request_start);
							}
						},
					}
				} else {
					let (id, code) = prepare_error(&data);
					sink.send_error(id, code.into());
					middleware.on_response(request_start);
				}
			}
			Some(b'[') => {
				// Make sure the following variables are not moved into async closure below.
				let d = std::mem::take(&mut data);
				let resources = &resources;
				let methods = &methods;
				let sink = sink.clone();
				let id_provider = id_provider.clone();
				let bounded_subscriptions2 = bounded_subscriptions.clone();

				let fut = async move {
					// Batch responses must be sent back as a single message so we read the results from each
					// request in the batch and read the results off of a new channel, `rx_batch`, and then send the
					// complete batch response back to the client over `tx`.
					let (tx_batch, mut rx_batch) = mpsc::unbounded();
					let sink_batch = MethodSink::new_with_limit(tx_batch, max_response_body_size);
					if let Ok(batch) = serde_json::from_slice::<Vec<Request>>(&d) {
<<<<<<< HEAD
						let trace = RpcTracing::batch();
						let _enter = trace.span().enter();

						tracing::trace!(rx_len = batch.len(), tx = ?batch);

						if !batch.is_empty() {
=======
						tracing::debug!("recv batch len={}", batch.len());
						tracing::trace!("recv: batch={:?}", batch);
						if !batch_requests_supported {
							sink.send_error(
								Id::Null,
								ErrorObject::borrowed(BATCHES_NOT_SUPPORTED_CODE, &BATCHES_NOT_SUPPORTED_MSG, None),
							);
							middleware.on_response(request_start);
						} else if !batch.is_empty() {
>>>>>>> 47d36b9b
							join_all(batch.into_iter().filter_map(move |req| {
								let id = req.id.clone();
								let params = Params::new(req.params.map(|params| params.get()));
								let name = &req.method;

								match methods.method_with_name(name) {
									None => {
										sink_batch.send_error(req.id, ErrorCode::MethodNotFound.into());
										None
									}
									Some((name, method_callback)) => match &method_callback.inner() {
										MethodKind::Sync(callback) => match method_callback.claim(name, resources) {
											Ok(guard) => {
												let result = (callback)(id, params, &sink_batch);
												middleware.on_result(name, result, request_start);
												drop(guard);
												None
											}
											Err(err) => {
												tracing::error!(
													"[Methods::execute_with_resources] failed to lock resources: {:?}",
													err
												);
												sink_batch.send_error(req.id, ErrorCode::ServerIsBusy.into());
												middleware.on_result(&req.method, false, request_start);
												None
											}
										},
										MethodKind::Async(callback) => match method_callback
											.claim(&req.method, resources)
										{
											Ok(guard) => {
												let sink_batch = sink_batch.clone();
												let id = id.into_owned();
												let params = params.into_owned();

												Some(async move {
													let result =
														(callback)(id, params, sink_batch, conn_id, Some(guard)).await;
													middleware.on_result(&req.method, result, request_start);
												})
											}
											Err(err) => {
												tracing::error!(
													"[Methods::execute_with_resources] failed to lock resources: {:?}",
													err
												);
												sink_batch.send_error(req.id, ErrorCode::ServerIsBusy.into());
												middleware.on_result(&req.method, false, request_start);
												None
											}
										},
										MethodKind::Subscription(callback) => {
											match method_callback.claim(&req.method, resources) {
												Ok(guard) => {
													let result = if let Some(cn) = bounded_subscriptions2.acquire() {
														let conn_state = ConnState {
															conn_id,
															close_notify: cn,
															id_provider: &*id_provider,
														};
														callback(id, params, &sink_batch, conn_state)
													} else {
														sink_batch.send_error(req.id, ErrorCode::ServerIsBusy.into());
														false
													};
													middleware.on_result(&req.method, result, request_start);
													drop(guard);
													None
												}
												Err(err) => {
													tracing::error!(
														"[Methods::execute_with_resources] failed to lock resources: {:?}",
														err
													);

													sink_batch.send_error(req.id, ErrorCode::ServerIsBusy.into());
													middleware.on_result(&req.method, false, request_start);
													None
												}
											}
										}
										MethodKind::Unsubscription(callback) => {
											// Don't adhere to any resource or subscription limits; always let unsubscribing happen!
											let result = callback(id, params, &sink_batch, conn_id);
											middleware.on_result(&req.method, result, request_start);
											None
										}
									},
								}
							}))
							.await;

							rx_batch.close();
							let results = collect_batch_response(rx_batch).await;

							if let Err(err) = sink.send_raw(results) {
								tracing::warn!("Error sending batch response to the client: {:?}", err)
							} else {
								middleware.on_response(request_start);
							}
						} else {
							sink.send_error(Id::Null, ErrorCode::InvalidRequest.into());
							middleware.on_response(request_start);
						}
					} else {
						let (id, code) = prepare_error(&d);
						sink.send_error(id, code.into());
						middleware.on_response(request_start);
					}
				};

				method_executors.add(Box::pin(fut));
			}
			_ => {
				sink.send_error(Id::Null, ErrorCode::ParseError.into());
			}
		}
	};

	middleware.on_disconnect();

	// Drive all running methods to completion.
	// **NOTE** Do not return early in this function. This `await` needs to run to guarantee
	// proper drop behaviour.
	method_executors.await;

	result
}

#[derive(Debug, Clone)]
enum AllowedValue {
	Any,
	OneOf(Box<[String]>),
}

impl AllowedValue {
	fn verify(&self, header: &str, value: Option<&[u8]>) -> Result<(), Error> {
		if let (AllowedValue::OneOf(list), Some(value)) = (self, value) {
			if !list.iter().any(|o| o.as_bytes() == value) {
				let error = format!("{} denied: {}", header, String::from_utf8_lossy(value));
				tracing::warn!("{}", error);
				return Err(Error::Custom(error));
			}
		}

		Ok(())
	}
}

/// JSON-RPC Websocket server settings.
#[derive(Debug, Clone)]
struct Settings {
	/// Maximum size in bytes of a request.
	max_request_body_size: u32,
	/// Maximum size in bytes of a response.
	max_response_body_size: u32,
	/// Maximum number of incoming connections allowed.
	max_connections: u64,
	/// Maximum number of subscriptions per connection.
	max_subscriptions_per_connection: u32,
	/// Policy by which to accept or deny incoming requests based on the `Origin` header.
	allowed_origins: AllowedValue,
	/// Policy by which to accept or deny incoming requests based on the `Host` header.
	allowed_hosts: AllowedValue,
	/// Whether batch requests are supported by this server or not.
	batch_requests_supported: bool,
	/// Custom tokio runtime to run the server on.
	tokio_runtime: Option<tokio::runtime::Handle>,
}

impl Default for Settings {
	fn default() -> Self {
		Self {
			max_request_body_size: TEN_MB_SIZE_BYTES,
			max_response_body_size: TEN_MB_SIZE_BYTES,
			max_subscriptions_per_connection: 1024,
			max_connections: MAX_CONNECTIONS,
			batch_requests_supported: true,
			allowed_origins: AllowedValue::Any,
			allowed_hosts: AllowedValue::Any,
			tokio_runtime: None,
		}
	}
}

/// Builder to configure and create a JSON-RPC Websocket server
#[derive(Debug)]
pub struct Builder<M = ()> {
	settings: Settings,
	resources: Resources,
	middleware: M,
	id_provider: Arc<dyn IdProvider>,
}

impl Default for Builder {
	fn default() -> Self {
		Builder {
			settings: Settings::default(),
			resources: Resources::default(),
			middleware: (),
			id_provider: Arc::new(RandomIntegerIdProvider),
		}
	}
}

impl Builder {
	/// Create a default server builder.
	pub fn new() -> Self {
		Self::default()
	}
}

impl<M> Builder<M> {
	/// Set the maximum size of a request body in bytes. Default is 10 MiB.
	pub fn max_request_body_size(mut self, size: u32) -> Self {
		self.settings.max_request_body_size = size;
		self
	}

	/// Set the maximum size of a response body in bytes. Default is 10 MiB.
	pub fn max_response_body_size(mut self, size: u32) -> Self {
		self.settings.max_response_body_size = size;
		self
	}

	/// Set the maximum number of connections allowed. Default is 100.
	pub fn max_connections(mut self, max: u64) -> Self {
		self.settings.max_connections = max;
		self
	}

	/// Enables or disables support of [batch requests](https://www.jsonrpc.org/specification#batch).
	/// By default, support is enabled.
	pub fn batch_requests_supported(mut self, supported: bool) -> Self {
		self.settings.batch_requests_supported = supported;
		self
	}

	/// Set the maximum number of connections allowed. Default is 1024.
	pub fn max_subscriptions_per_connection(mut self, max: u32) -> Self {
		self.settings.max_subscriptions_per_connection = max;
		self
	}

	/// Register a new resource kind. Errors if `label` is already registered, or if the number of
	/// registered resources on this server instance would exceed 8.
	///
	/// See the module documentation for [`resurce_limiting`](../jsonrpsee_utils/server/resource_limiting/index.html#resource-limiting)
	/// for details.
	pub fn register_resource(mut self, label: &'static str, capacity: u16, default: u16) -> Result<Self, Error> {
		self.resources.register(label, capacity, default)?;
		Ok(self)
	}

	/// Set a list of allowed origins. During the handshake, the `Origin` header will be
	/// checked against the list, connections without a matching origin will be denied.
	/// Values should be hostnames with protocol.
	///
	/// ```rust
	/// # let mut builder = jsonrpsee_ws_server::WsServerBuilder::default();
	/// builder.set_allowed_origins(["https://example.com"]);
	/// ```
	///
	/// By default allows any `Origin`.
	///
	/// Will return an error if `list` is empty. Use [`allow_all_origins`](Builder::allow_all_origins) to restore the
	/// default.
	pub fn set_allowed_origins<Origin, List>(mut self, list: List) -> Result<Self, Error>
	where
		List: IntoIterator<Item = Origin>,
		Origin: Into<String>,
	{
		let list: Box<_> = list.into_iter().map(Into::into).collect();

		if list.len() == 0 {
			return Err(Error::EmptyAllowList("Origin"));
		}

		self.settings.allowed_origins = AllowedValue::OneOf(list);

		Ok(self)
	}

	/// Add a middleware to the builder [`Middleware`](../jsonrpsee_core/middleware/trait.Middleware.html).
	///
	/// ```
	/// use std::time::Instant;
	///
	/// use jsonrpsee_core::middleware::Middleware;
	/// use jsonrpsee_ws_server::WsServerBuilder;
	///
	/// #[derive(Clone)]
	/// struct MyMiddleware;
	///
	/// impl Middleware for MyMiddleware {
	///     type Instant = Instant;
	///
	///     fn on_request(&self) -> Instant {
	///         Instant::now()
	///     }
	///
	///     fn on_result(&self, name: &str, success: bool, started_at: Instant) {
	///         println!("Call to '{}' took {:?}", name, started_at.elapsed());
	///     }
	/// }
	///
	/// let builder = WsServerBuilder::new().set_middleware(MyMiddleware);
	/// ```
	pub fn set_middleware<T: Middleware>(self, middleware: T) -> Builder<T> {
		Builder { settings: self.settings, resources: self.resources, middleware, id_provider: self.id_provider }
	}

	/// Restores the default behavior of allowing connections with `Origin` header
	/// containing any value. This will undo any list set by [`set_allowed_origins`](Builder::set_allowed_origins).
	pub fn allow_all_origins(mut self) -> Self {
		self.settings.allowed_origins = AllowedValue::Any;
		self
	}

	/// Set a list of allowed hosts. During the handshake, the `Host` header will be
	/// checked against the list. Connections without a matching host will be denied.
	/// Values should be hostnames without protocol.
	///
	/// ```rust
	/// # let mut builder = jsonrpsee_ws_server::WsServerBuilder::default();
	/// builder.set_allowed_hosts(["example.com"]);
	/// ```
	///
	/// By default allows any `Host`.
	///
	/// Will return an error if `list` is empty. Use [`allow_all_hosts`](Builder::allow_all_hosts) to restore the
	/// default.
	pub fn set_allowed_hosts<Host, List>(mut self, list: List) -> Result<Self, Error>
	where
		List: IntoIterator<Item = Host>,
		Host: Into<String>,
	{
		let list: Box<_> = list.into_iter().map(Into::into).collect();

		if list.len() == 0 {
			return Err(Error::EmptyAllowList("Host"));
		}

		self.settings.allowed_hosts = AllowedValue::OneOf(list);

		Ok(self)
	}

	/// Restores the default behavior of allowing connections with `Host` header
	/// containing any value. This will undo any list set by [`set_allowed_hosts`](Builder::set_allowed_hosts).
	pub fn allow_all_hosts(mut self) -> Self {
		self.settings.allowed_hosts = AllowedValue::Any;
		self
	}

	/// Configure a custom [`tokio::runtime::Handle`] to run the server on.
	///
	/// Default: [`tokio::spawn`]
	pub fn custom_tokio_runtime(mut self, rt: tokio::runtime::Handle) -> Self {
		self.settings.tokio_runtime = Some(rt);
		self
	}

	/// Configure custom `subscription ID` provider for the server to use
	/// to when getting new subscription calls.
	///
	/// You may choose static dispatch or dynamic dispatch because
	/// `IdProvider` is implemented for `Box<T>`.
	///
	/// Default: [`RandomIntegerIdProvider`].
	///
	/// # Examples
	///
	/// ```rust
	/// use jsonrpsee_ws_server::{WsServerBuilder, RandomStringIdProvider, IdProvider};
	///
	/// // static dispatch
	/// let builder1 = WsServerBuilder::default().set_id_provider(RandomStringIdProvider::new(16));
	///
	/// // or dynamic dispatch
	/// let builder2 = WsServerBuilder::default().set_id_provider(Box::new(RandomStringIdProvider::new(16)));
	/// ```
	///
	pub fn set_id_provider<I: IdProvider + 'static>(mut self, id_provider: I) -> Self {
		self.id_provider = Arc::new(id_provider);
		self
	}

	/// Finalize the configuration of the server. Consumes the [`Builder`].
	///
	/// ```rust
	/// #[tokio::main]
	/// async fn main() {
	///   let listener = std::net::TcpListener::bind("127.0.0.1:0").unwrap();
	///   let occupied_addr = listener.local_addr().unwrap();
	///   let addrs: &[std::net::SocketAddr] = &[
	///       occupied_addr,
	///       "127.0.0.1:0".parse().unwrap(),
	///   ];
	///   assert!(jsonrpsee_ws_server::WsServerBuilder::default().build(occupied_addr).await.is_err());
	///   assert!(jsonrpsee_ws_server::WsServerBuilder::default().build(addrs).await.is_ok());
	/// }
	/// ```
	///
	pub async fn build(self, addrs: impl ToSocketAddrs) -> Result<Server<M>, Error> {
		let listener = TcpListener::bind(addrs).await?;
		let stop_monitor = StopMonitor::new();
		let resources = self.resources;
		Ok(Server {
			listener,
			cfg: self.settings,
			stop_monitor,
			resources,
			middleware: self.middleware,
			id_provider: self.id_provider,
		})
	}
}

async fn send_ws_message(
	sender: &mut Sender<BufReader<BufWriter<Compat<TcpStream>>>>,
	response: String,
) -> Result<(), Error> {
	sender.send_text_owned(response).await?;
	sender.flush().await.map_err(Into::into)
}<|MERGE_RESOLUTION|>--- conflicted
+++ resolved
@@ -494,16 +494,7 @@
 					let (tx_batch, mut rx_batch) = mpsc::unbounded();
 					let sink_batch = MethodSink::new_with_limit(tx_batch, max_response_body_size);
 					if let Ok(batch) = serde_json::from_slice::<Vec<Request>>(&d) {
-<<<<<<< HEAD
-						let trace = RpcTracing::batch();
-						let _enter = trace.span().enter();
-
-						tracing::trace!(rx_len = batch.len(), tx = ?batch);
-
-						if !batch.is_empty() {
-=======
-						tracing::debug!("recv batch len={}", batch.len());
-						tracing::trace!("recv: batch={:?}", batch);
+
 						if !batch_requests_supported {
 							sink.send_error(
 								Id::Null,
@@ -511,7 +502,12 @@
 							);
 							middleware.on_response(request_start);
 						} else if !batch.is_empty() {
->>>>>>> 47d36b9b
+							let trace = RpcTracing::batch();
+							let _enter = trace.span().enter();
+							tracing::debug!("recv batch len={}", batch.len());
+							tracing::trace!("recv: batch={:?}", batch);
+
+							tracing::trace!(rx_len = batch.len(), tx = ?batch);
 							join_all(batch.into_iter().filter_map(move |req| {
 								let id = req.id.clone();
 								let params = Params::new(req.params.map(|params| params.get()));
