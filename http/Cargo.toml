--- conflicted
+++ resolved
@@ -11,12 +11,7 @@
 derive_more = "0.13.0"
 err-derive = "0.1.5"
 fnv = "1.0"
-<<<<<<< HEAD
-globset = "0.4"
-futures-preview = "=0.3.0-alpha.18"
-=======
 futures-preview = "0.3.0-alpha.19"
->>>>>>> ff7cc5d2
 futures-timer = "0.3.0"
 hyper = { version = "0.13.0-alpha.4", features = ["unstable-stream"] }
 jsonrpsee-core = { path = "../core" }
