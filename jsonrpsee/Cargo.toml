[package]
name = "jsonrpsee"
description = "JSON-RPC crate"
version = "0.6.0"
authors = ["Parity Technologies <admin@parity.io>", "Pierre Krieger <pierre.krieger1708@gmail.com>"]
license = "MIT"
edition = "2018"
repository = "https://github.com/paritytech/jsonrpsee"
homepage = "https://github.com/paritytech/jsonrpsee"
documentation = "https://docs.rs/jsonrpsee"

[dependencies]
# No support for namespaced features yet so workspace dependencies are prefixed with `jsonrpsee-`.
# See https://github.com/rust-lang/cargo/issues/5565 for more details.
<<<<<<< HEAD
jsonrpsee-http-client = { path = "../client/http-client", version = "0.5.1", package = "jsonrpsee-http-client", optional = true }
jsonrpsee-ws-client = { path = "../client/ws-client", version = "0.5.1", package = "jsonrpsee-ws-client", optional = true }
jsonrpsee-core-client = { path = "../client/core-client", version = "0.5.1", package = "jsonrpsee-core-client", optional = true }
jsonrpsee-client-transport = { path = "../client/transport", version = "0.5.1", package = "jsonrpsee-client-transport", optional = true }
jsonrpsee-http-server = { path = "../http-server", version = "0.5.1", package = "jsonrpsee-http-server", optional = true }
jsonrpsee-ws-server = { path = "../ws-server", version = "0.5.1", package = "jsonrpsee-ws-server", optional = true }
jsonrpsee-proc-macros = { path = "../proc-macros", version = "0.5.1", package = "jsonrpsee-proc-macros", optional = true }
jsonrpsee-utils = { path = "../utils", version = "0.5.1", package = "jsonrpsee-utils", optional = true }
jsonrpsee-types = { path = "../types", version = "0.5.1", package = "jsonrpsee-types", optional = true }
=======
jsonrpsee-http-client = { path = "../http-client", version = "0.6.0", package = "jsonrpsee-http-client", optional = true }
jsonrpsee-http-server = { path = "../http-server", version = "0.6.0", package = "jsonrpsee-http-server", optional = true }
jsonrpsee-ws-client = { path = "../ws-client", version = "0.6.0", package = "jsonrpsee-ws-client", optional = true }
jsonrpsee-ws-server = { path = "../ws-server", version = "0.6.0", package = "jsonrpsee-ws-server", optional = true }
jsonrpsee-proc-macros = { path = "../proc-macros", version = "0.6.0", package = "jsonrpsee-proc-macros", optional = true }
jsonrpsee-utils = { path = "../utils", version = "0.6.0", package = "jsonrpsee-utils", optional = true }
jsonrpsee-types = { path = "../types", version = "0.6.0", package = "jsonrpsee-types", optional = true }
>>>>>>> 1a5f8a81

[features]
http-client = ["jsonrpsee-http-client", "jsonrpsee-types", "jsonrpsee-utils/client"]
http-server = ["jsonrpsee-http-server", "jsonrpsee-types", "jsonrpsee-utils"]
core-client = ["jsonrpsee-core-client", "jsonrpsee-types"]
ws-client = ["jsonrpsee-ws-client", "jsonrpsee-types", "jsonrpsee-utils/client"]
ws-server = ["jsonrpsee-ws-server", "jsonrpsee-types", "jsonrpsee-utils"]
macros = ["jsonrpsee-proc-macros", "jsonrpsee-types"]

client = ["http-client", "ws-client", "core-client", "jsonrpsee-client-transport/ws"]
server = ["http-server", "ws-server"]
full = ["client", "server", "macros"]<|MERGE_RESOLUTION|>--- conflicted
+++ resolved
@@ -12,25 +12,15 @@
 [dependencies]
 # No support for namespaced features yet so workspace dependencies are prefixed with `jsonrpsee-`.
 # See https://github.com/rust-lang/cargo/issues/5565 for more details.
-<<<<<<< HEAD
-jsonrpsee-http-client = { path = "../client/http-client", version = "0.5.1", package = "jsonrpsee-http-client", optional = true }
-jsonrpsee-ws-client = { path = "../client/ws-client", version = "0.5.1", package = "jsonrpsee-ws-client", optional = true }
-jsonrpsee-core-client = { path = "../client/core-client", version = "0.5.1", package = "jsonrpsee-core-client", optional = true }
-jsonrpsee-client-transport = { path = "../client/transport", version = "0.5.1", package = "jsonrpsee-client-transport", optional = true }
-jsonrpsee-http-server = { path = "../http-server", version = "0.5.1", package = "jsonrpsee-http-server", optional = true }
-jsonrpsee-ws-server = { path = "../ws-server", version = "0.5.1", package = "jsonrpsee-ws-server", optional = true }
-jsonrpsee-proc-macros = { path = "../proc-macros", version = "0.5.1", package = "jsonrpsee-proc-macros", optional = true }
-jsonrpsee-utils = { path = "../utils", version = "0.5.1", package = "jsonrpsee-utils", optional = true }
-jsonrpsee-types = { path = "../types", version = "0.5.1", package = "jsonrpsee-types", optional = true }
-=======
-jsonrpsee-http-client = { path = "../http-client", version = "0.6.0", package = "jsonrpsee-http-client", optional = true }
-jsonrpsee-http-server = { path = "../http-server", version = "0.6.0", package = "jsonrpsee-http-server", optional = true }
-jsonrpsee-ws-client = { path = "../ws-client", version = "0.6.0", package = "jsonrpsee-ws-client", optional = true }
-jsonrpsee-ws-server = { path = "../ws-server", version = "0.6.0", package = "jsonrpsee-ws-server", optional = true }
-jsonrpsee-proc-macros = { path = "../proc-macros", version = "0.6.0", package = "jsonrpsee-proc-macros", optional = true }
-jsonrpsee-utils = { path = "../utils", version = "0.6.0", package = "jsonrpsee-utils", optional = true }
-jsonrpsee-types = { path = "../types", version = "0.6.0", package = "jsonrpsee-types", optional = true }
->>>>>>> 1a5f8a81
+jsonrpsee-http-client = { path = "../client/http-client", version = "0.6.1", package = "jsonrpsee-http-client", optional = true }
+jsonrpsee-ws-client = { path = "../client/ws-client", version = "0.6.1", package = "jsonrpsee-ws-client", optional = true }
+jsonrpsee-core-client = { path = "../client/core-client", version = "0.6.1", package = "jsonrpsee-core-client", optional = true }
+jsonrpsee-client-transport = { path = "../client/transport", version = "0.6.1", package = "jsonrpsee-client-transport", optional = true }
+jsonrpsee-http-server = { path = "../http-server", version = "0.6.1", package = "jsonrpsee-http-server", optional = true }
+jsonrpsee-ws-server = { path = "../ws-server", version = "0.6.1", package = "jsonrpsee-ws-server", optional = true }
+jsonrpsee-proc-macros = { path = "../proc-macros", version = "0.6.1", package = "jsonrpsee-proc-macros", optional = true }
+jsonrpsee-utils = { path = "../utils", version = "0.6.1", package = "jsonrpsee-utils", optional = true }
+jsonrpsee-types = { path = "../types", version = "0.6.1", package = "jsonrpsee-types", optional = true }
 
 [features]
 http-client = ["jsonrpsee-http-client", "jsonrpsee-types", "jsonrpsee-utils/client"]
