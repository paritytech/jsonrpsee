[package]
name = "jsonrpsee"
description = "JSON-RPC crate"
version = "0.2.0-alpha.7"
authors = ["Parity Technologies <admin@parity.io>", "Pierre Krieger <pierre.krieger1708@gmail.com>"]
license = "MIT"
edition = "2018"
repository = "https://github.com/paritytech/jsonrpsee"
homepage = "https://github.com/paritytech/jsonrpsee"
documentation = "https://docs.rs/jsonrpsee"

[dependencies]
<<<<<<< HEAD
http-client = { path = "../http-client", version = "0.2.0-alpha.7", package = "jsonrpsee-http-client", optional = true }
http-server = { path = "../http-server", version = "0.2.0-alpha.7", package = "jsonrpsee-http-server", optional = true }
ws-client = { path = "../ws-client", version = "0.2.0-alpha.7", package = "jsonrpsee-ws-client", optional = true }
ws-server = { path = "../ws-server", version = "0.2.0-alpha.7", package = "jsonrpsee-ws-server", optional = true }
proc-macros = { path = "../proc-macros", version = "0.2.0-alpha.7", package = "jsonrpsee-proc-macros", optional = true }
utils = { path = "../utils", version = "0.2.0-alpha.7", package = "jsonrpsee-utils", optional = true }
types = { path = "../types", version = "0.2.0-alpha.7", package = "jsonrpsee-types", optional = true }
=======
http-client = { path = "../http-client", version = "=0.2.0-alpha.7", package = "jsonrpsee-http-client", optional = true }
http-server = { path = "../http-server", version = "=0.2.0-alpha.7", package = "jsonrpsee-http-server", optional = true }
ws-client = { path = "../ws-client", version = "=0.2.0-alpha.7", package = "jsonrpsee-ws-client", optional = true }
ws-server = { path = "../ws-server", version = "=0.2.0-alpha.7", package = "jsonrpsee-ws-server", optional = true }
proc-macros = { path = "../proc-macros", version = "=0.2.0-alpha.7", package = "jsonrpsee-proc-macros", optional = true }
types = { path = "../types", version = "=0.2.0-alpha.7", package = "jsonrpsee-types", optional = true }
>>>>>>> 2111f4c1

[features]
client = ["http-client", "ws-client"]
server = ["http-server", "ws-server", "utils"]
macros = ["proc-macros", "types"]
full = ["client", "server", "macros", "utils"]<|MERGE_RESOLUTION|>--- conflicted
+++ resolved
@@ -10,22 +10,13 @@
 documentation = "https://docs.rs/jsonrpsee"
 
 [dependencies]
-<<<<<<< HEAD
-http-client = { path = "../http-client", version = "0.2.0-alpha.7", package = "jsonrpsee-http-client", optional = true }
-http-server = { path = "../http-server", version = "0.2.0-alpha.7", package = "jsonrpsee-http-server", optional = true }
-ws-client = { path = "../ws-client", version = "0.2.0-alpha.7", package = "jsonrpsee-ws-client", optional = true }
-ws-server = { path = "../ws-server", version = "0.2.0-alpha.7", package = "jsonrpsee-ws-server", optional = true }
-proc-macros = { path = "../proc-macros", version = "0.2.0-alpha.7", package = "jsonrpsee-proc-macros", optional = true }
-utils = { path = "../utils", version = "0.2.0-alpha.7", package = "jsonrpsee-utils", optional = true }
-types = { path = "../types", version = "0.2.0-alpha.7", package = "jsonrpsee-types", optional = true }
-=======
 http-client = { path = "../http-client", version = "=0.2.0-alpha.7", package = "jsonrpsee-http-client", optional = true }
 http-server = { path = "../http-server", version = "=0.2.0-alpha.7", package = "jsonrpsee-http-server", optional = true }
 ws-client = { path = "../ws-client", version = "=0.2.0-alpha.7", package = "jsonrpsee-ws-client", optional = true }
 ws-server = { path = "../ws-server", version = "=0.2.0-alpha.7", package = "jsonrpsee-ws-server", optional = true }
 proc-macros = { path = "../proc-macros", version = "=0.2.0-alpha.7", package = "jsonrpsee-proc-macros", optional = true }
+utils = { path = "../utils", version = "=0.2.0-alpha.7", package = "jsonrpsee-utils", optional = true }
 types = { path = "../types", version = "=0.2.0-alpha.7", package = "jsonrpsee-types", optional = true }
->>>>>>> 2111f4c1
 
 [features]
 client = ["http-client", "ws-client"]
