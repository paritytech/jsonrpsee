macro_rules! cfg_feature {
	($feature:literal, $($item:item)*) => {
		$(
			#[cfg(feature = $feature)]
			#[cfg_attr(docsrs, doc(cfg(feature = $feature)))]
			$item
		)*
	}
}

macro_rules! cfg_client {
	($($item:item)*) => {
		$(
<<<<<<< HEAD
			#[cfg(any(
					feature = "jsonrpsee-http-client", feature = "jsonrpsee-wasm-client", feature = "jsonrpsee-ws-client",
					feature = "client", feature = "async-client", feature = "client-core"
			))]
=======
			#[cfg(any(feature = "jsonrpsee-http-client", feature = "jsonrpsee-wasm-client", feature = "jsonrpsee-ws-client", feature = "client", feature = "async-client", feature = "client-core"))]
>>>>>>> aa319ac9
			$item
		)*
	}
}

macro_rules! cfg_http_client {
	($($item:item)*) => {
		cfg_feature!("jsonrpsee-http-client", $($item)*);
	};
}

macro_rules! cfg_ws_client {
	($($item:item)*) => {
		cfg_feature!("jsonrpsee-ws-client", $($item)*);
	};
}

macro_rules! cfg_wasm_client {
	($($item:item)*) => {
		cfg_feature!("jsonrpsee-wasm-client", $($item)*);
	};
}

macro_rules! cfg_async_client {
	($($item:item)*) => {
<<<<<<< HEAD
		$(
			#[cfg(any(feature = "async-client", feature = "async-wasm-client"))]
			$item
		)*
	}
=======
		cfg_feature!("async-client", $($item)*);
	};
>>>>>>> aa319ac9
}

macro_rules! cfg_client_transport {
	($($item:item)*) => {
		cfg_feature!("jsonrpsee-client-transport", $($item)*);
	};
}

macro_rules! cfg_server {
	($($item:item)*) => {
<<<<<<< HEAD
		$(
			#[cfg(any(feature = "server", feature = "server-core", feature = "ws-server", feature = "http-server"))]
			$item
		)*
	}
}

macro_rules! cfg_http_server {
	($($item:item)*) => {
		cfg_feature!("jsonrpsee-http-server", $($item)*);
	};
}

macro_rules! cfg_ws_server {
	($($item:item)*) => {
		cfg_feature!("jsonrpsee-ws-server", $($item)*);
	};
=======
		cfg_feature!("server", $($item)*);
	}
>>>>>>> aa319ac9
}

macro_rules! cfg_proc_macros {
	($($item:item)*) => {
		cfg_feature!("jsonrpsee-proc-macros", $($item)*);
	};
}

macro_rules! cfg_types {
	($($item:item)*) => {
		cfg_feature!("jsonrpsee-types", $($item)*);
	};
}

macro_rules! cfg_client_or_server {
	($($item:item)*) => {
		$(
<<<<<<< HEAD
			#[cfg(any(
				feature = "jsonrpsee-http-client", feature = "jsonrpsee-wasm-client", feature = "jsonrpsee-ws-client",
				feature = "client", feature = "async-client", feature = "async-wasm-client", feature = "client-core",
				feature = "server", feature = "server-core", feature = "ws-server", feature = "http-server"
			))]
=======
			#[cfg(any(feature = "jsonrpsee-http-client", feature = "jsonrpsee-wasm-client", feature = "jsonrpsee-ws-client", feature = "client", feature = "async-client", feature = "client-core", feature = "server", feature = "server-core"))]
>>>>>>> aa319ac9
			$item
		)*
	}
}<|MERGE_RESOLUTION|>--- conflicted
+++ resolved
@@ -11,14 +11,10 @@
 macro_rules! cfg_client {
 	($($item:item)*) => {
 		$(
-<<<<<<< HEAD
 			#[cfg(any(
-					feature = "jsonrpsee-http-client", feature = "jsonrpsee-wasm-client", feature = "jsonrpsee-ws-client",
-					feature = "client", feature = "async-client", feature = "client-core"
+				feature = "jsonrpsee-http-client", feature = "jsonrpsee-wasm-client", feature = "jsonrpsee-ws-client",
+				feature = "client", feature = "async-client", feature = "client-core", feature = "async-wasm-client"
 			))]
-=======
-			#[cfg(any(feature = "jsonrpsee-http-client", feature = "jsonrpsee-wasm-client", feature = "jsonrpsee-ws-client", feature = "client", feature = "async-client", feature = "client-core"))]
->>>>>>> aa319ac9
 			$item
 		)*
 	}
@@ -44,16 +40,8 @@
 
 macro_rules! cfg_async_client {
 	($($item:item)*) => {
-<<<<<<< HEAD
-		$(
-			#[cfg(any(feature = "async-client", feature = "async-wasm-client"))]
-			$item
-		)*
-	}
-=======
 		cfg_feature!("async-client", $($item)*);
 	};
->>>>>>> aa319ac9
 }
 
 macro_rules! cfg_client_transport {
@@ -64,28 +52,8 @@
 
 macro_rules! cfg_server {
 	($($item:item)*) => {
-<<<<<<< HEAD
-		$(
-			#[cfg(any(feature = "server", feature = "server-core", feature = "ws-server", feature = "http-server"))]
-			$item
-		)*
-	}
-}
-
-macro_rules! cfg_http_server {
-	($($item:item)*) => {
-		cfg_feature!("jsonrpsee-http-server", $($item)*);
-	};
-}
-
-macro_rules! cfg_ws_server {
-	($($item:item)*) => {
-		cfg_feature!("jsonrpsee-ws-server", $($item)*);
-	};
-=======
 		cfg_feature!("server", $($item)*);
 	}
->>>>>>> aa319ac9
 }
 
 macro_rules! cfg_proc_macros {
@@ -103,15 +71,11 @@
 macro_rules! cfg_client_or_server {
 	($($item:item)*) => {
 		$(
-<<<<<<< HEAD
 			#[cfg(any(
 				feature = "jsonrpsee-http-client", feature = "jsonrpsee-wasm-client", feature = "jsonrpsee-ws-client",
-				feature = "client", feature = "async-client", feature = "async-wasm-client", feature = "client-core",
-				feature = "server", feature = "server-core", feature = "ws-server", feature = "http-server"
+				feature = "client", feature = "async-client", feature = "async-wasm-client",
+				feature = "client-core", feature = "server", feature = "server-core"
 			))]
-=======
-			#[cfg(any(feature = "jsonrpsee-http-client", feature = "jsonrpsee-wasm-client", feature = "jsonrpsee-ws-client", feature = "client", feature = "async-client", feature = "client-core", feature = "server", feature = "server-core"))]
->>>>>>> aa319ac9
 			$item
 		)*
 	}
