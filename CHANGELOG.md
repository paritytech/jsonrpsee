# Changelog

The format is based on [Keep a Changelog].

[Keep a Changelog]: http://keepachangelog.com/en/1.0.0/

## [v0.17.0] - 2023-04-14

This is a significant release and the important changes to be aware of are:

### Server backpressure

This release changed the server to be "backpressured", before the the server used unbounded channels and
now one needs to explicitly handle what to do when a channel becomes full as it's highly application dependent.

This mostly concerns the subscription APIs and both non-blocking and async APIs are now provided.
As a consequence of the changes `pipe_from_stream` has been removed.

Before it was possible to do:

```rust
	module
		.register_subscription("sub", "s", "unsub", |_, sink, _| async move {
			let stream = stream_of_integers();

			tokio::spawn(async move {
				sink.pipe_from_stream(stream)
				});
		})
		.unwrap();
```

After this release one must do something like:

```rust
	module
		.register_subscription("sub", "s", "unsub", |_, pending, _| async move {
			pending.accept().await?;

			let stream = stream_of_integers();

			loop {
				tokio::select! {
					_ = sink.closed() => break Ok(()),
					maybe_item = stream.next() => {
						let Some(item) = maybe_item else {
							break Ok(())
						};
						let msg = SubscriptionMessage::from_json(&item)?;
						if let Err(e) = sink.send_timeout(msg) {
							match e {
								// The subscription is closed.
								Err(TrySendError::Closed(_)) => break Ok(()),
								// Channel is full, just drop the subscription
								Err(TrySendError::Full(_)) => break Ok(()),
							}
						}
					}
				}
			}
		})
		.unwrap();
```

### Method call return type is more flexible

This release also introduces a trait called `IntoResponse` which is makes it possible to return custom types and/or error
types instead of enforcing everything to return `Result<T, jsonrpsee::core::Error>`

The return values from `RpcModule::register_method`, `RpcModule::register_async_method` and `RpcModule::register_blocking_method`
and when these are used in the proc macro API are affected by this change.

The `IntoResponse` trait is already implemented for `Result<T, jsonrpsee::core::Error>` and for the primitive types

Before it was possible to do:

```rust
	// This would return Result<&str, jsonrpsee::core::Error>
	module.register_method("say_hello", |_, _| Ok("lo"))?;
```

After this release it possible to do:

```rust
	// Note, this method call is infallible and you might not want to return Result.
	module.register_method("say_hello", |_, _| "lo")?;
```

### Subscription API is changed.

jsonrpsee now spawns the subscriptions and it's sufficient to provide an async block in `register_subscription`

Futher, the subscription API had a close API for closing subscriptions which was hard to understand and
to get right then this errors were not propagated the client just logged on the server side.

To elaborate why this `close API` can be useful is that if a server is closing a subscription it's possible that
the client won't be notified unless a separate notification is sent before the subscription is dropped. In those
scenarios it could be useful to use the `close API` instead of defining your own messages.

To cope with that a new trait called `IntoSubscriptionCloseResponse` has been introduced to make that easier.
<<<<<<< HEAD
After the `subscription` has been accepted then return value from that async block can be send out as close notification.

It's implemented for Result<(), E> an that the error notification has a slightly different
format than an ordiniary subscription notification. If one doesn't want that you can
the `IntoSubscriptionCloseResponse trait` for your own type or just use `()` if no
close notification should be sent.
=======
After the `subscription` has been accepted then return value from that async block can be sent out as close notification.
It's implemented for Result<(), E> and can be implemented for custom types/behaviour as well.
>>>>>>> 310ddd4d

Before it was possible to do:

```rust
	module
		.register_subscription("sub", "s", "unsub", |_, sink, _| async move {
		let stream = stream_of_integers();

		tokio::spawn(async move {
			match sink.pipe_from_try_stream(stream).await {
				SubscriptionClosed::Success => {
					sink.close(SubscriptionClosed::Success);
				}
				SubscriptionClosed::RemotePeerAborted => (),
				SubscriptionClosed::Failed(err) => {
					sink.close(err);
				}
			}
		});
	})
	.unwrap();
```

After this release it's possible to do:

```rust
	module
		.register_subscription("sub", "s", "unsub", |_, pending, _| async move {
			pending.accept().await?;
			let stream = stream_of_integers();

			// Errors here returned here will be sent out as a close notification.
			loop {
				tokio::select! {
					_ = sink.closed() => break Ok(()),
					maybe_item = stream.next() => {
						let Some(item) = maybe_item else {
							break Ok(())
						};
						let msg = SubscriptionMessage::from_json(&item)?;
						sink.send.await(msg).map_err(|_| anyhow::anyhow!("The subscription failed"))?;
					}
				}
			}
		})
		.unwrap();
```

### [Added]
- feat(server): configurable limit for batch requests.  ([#1073](https://github.com/paritytech/jsonrpsee/pull/1073))
- feat(http client): add tower middleware  ([#981](https://github.com/paritytech/jsonrpsee/pull/981))

### [Fixed]
- add tests for ErrorObject  ([#1078](https://github.com/paritytech/jsonrpsee/pull/1078))
- fix: tokio v1.27  ([#1062](https://github.com/paritytech/jsonrpsee/pull/1062))
- fix: remove needless `Semaphore::(u32::MAX)`  ([#1051](https://github.com/paritytech/jsonrpsee/pull/1051))
- fix server: don't send error on JSON-RPC notifications  ([#1021](https://github.com/paritytech/jsonrpsee/pull/1021))
- fix: add `max_log_length` APIs and use missing configs  ([#956](https://github.com/paritytech/jsonrpsee/pull/956))

### [Changed]
- docs: introduce workspace attributes and add keywords ([#1077](https://github.com/paritytech/jsonrpsee/pull/1077))
- refactor(server): downgrade connection log  ([#1076](https://github.com/paritytech/jsonrpsee/pull/1076))
- chore(deps): update webpki-roots and tls  ([#1068](https://github.com/paritytech/jsonrpsee/pull/1068))
- rpc module: refactor subscriptions to return `impl IntoSubscriptionResponse`  ([#1034](https://github.com/paritytech/jsonrpsee/pull/1034))
- add `IntoResponse` trait for method calls  ([#1057](https://github.com/paritytech/jsonrpsee/pull/1057))
- Make `jsonrpc` protocol version field in `Response` as `Option`  ([#1046](https://github.com/paritytech/jsonrpsee/pull/1046))
- server: remove dependency http  ([#1037](https://github.com/paritytech/jsonrpsee/pull/1037))
- chore(deps): update tower-http requirement from 0.3.4 to 0.4.0  ([#1033](https://github.com/paritytech/jsonrpsee/pull/1033))
- chore(deps): update socket2 requirement from 0.4.7 to 0.5.1  ([#1032](https://github.com/paritytech/jsonrpsee/pull/1032))
- Update bound type name  ([#1029](https://github.com/paritytech/jsonrpsee/pull/1029))
- rpc module: remove `SubscriptionAnswer`  ([#1025](https://github.com/paritytech/jsonrpsee/pull/1025))
- make verify_and_insert pub  ([#1028](https://github.com/paritytech/jsonrpsee/pull/1028))
- update MethodKind  ([#1026](https://github.com/paritytech/jsonrpsee/pull/1026))
- remove batch response  ([#1020](https://github.com/paritytech/jsonrpsee/pull/1020))
- remove debug log  ([#1024](https://github.com/paritytech/jsonrpsee/pull/1024))
- fix(rpc module): subscription close bug  ([#1011](https://github.com/paritytech/jsonrpsee/pull/1011))
- client: rename `max_notifs_per_subscription` to `max_buffer_capacity_per_subscription`  ([#1012](https://github.com/paritytech/jsonrpsee/pull/1012))
- Update error codes  ([#1004](https://github.com/paritytech/jsonrpsee/pull/1004))
- client: feature gate tls cert store  ([#994](https://github.com/paritytech/jsonrpsee/pull/994))
- server: bounded channels and backpressure  ([#962](https://github.com/paritytech/jsonrpsee/pull/962))
- client: use tokio channels  ([#999](https://github.com/paritytech/jsonrpsee/pull/999))
- chore: update gloo-net ^0.2.6  ([#978](https://github.com/paritytech/jsonrpsee/pull/978))
- Custom errors  ([#977](https://github.com/paritytech/jsonrpsee/pull/977))
- client: distinct APIs to configure max request and response sizes  ([#967](https://github.com/paritytech/jsonrpsee/pull/967))
- server: replace `FutureDriver` with `tokio::spawn`  ([#1080](https://github.com/paritytech/jsonrpsee/pull/1080))
- server: uniform whitespace handling in rpc calls  ([#1082](https://github.com/paritytech/jsonrpsee/pull/1082))

## [v0.16.2] - 2022-12-01

This release adds `Clone` and `Copy` implementations.

### [Fixed]

- fix(rpc module): make async closures Clone  ([#948](https://github.com/paritytech/jsonrpsee/pull/948))
- fix(ci): wasm tests  ([#946](https://github.com/paritytech/jsonrpsee/pull/946))

### [Added]

- add missing `Clone` and `Copy` impls  ([#951](https://github.com/paritytech/jsonrpsee/pull/951))
- TowerService should be clone-able for handling concurrent request  ([#950](https://github.com/paritytech/jsonrpsee/pull/950))

## [v0.16.1] - 2022-11-18

v0.16.1 is release that adds two new APIs to server `http_only` and `ws_only` to make it possible to allow only HTTP respectively WebSocket.

Both HTTP and WebSocket are still enabled by default.

### [Fixed]

- docs: remove outdated features ([#938](https://github.com/paritytech/jsonrpsee/pull/938))
- docs: http client url typo in examples ([#940](https://github.com/paritytech/jsonrpsee/pull/940))
- core: remove unused dependency `async-channel` ([#940](https://github.com/paritytech/jsonrpsee/pull/941))

### [Added]

- server: make it possible to enable ws/http only  ([#939](https://github.com/paritytech/jsonrpsee/pull/939))

## [v0.16.0] - 2022-11-09

v0.16.0 is a breaking release and the major changes are:

- The server now support WS and HTTP on the same socket and the `jsonrpsee-http-server` and `jsonrpsee-ws-server` crates are moved to the `jsonrpsee-server` crate instead.
- The client batch request API is improved such as the errors and valid responses can be iterated over.
- The server has `tower middleware` support.
- The server now adds a tracing span for each connection to distinguish logs per connection.
- CORS has been moved to `tower middleware`.

### [Fixed]

- server: read accepted conns properly ([#929](https://github.com/paritytech/jsonrpsee/pull/929))
- server: proper handling of batch errors and mixed calls ([#917](https://github.com/paritytech/jsonrpsee/pull/917))
- jsonrpsee: add `types` to server feature ([#891](https://github.com/paritytech/jsonrpsee/pull/891))
- http client: more user-friendly error messages when decoding fails ([#853](https://github.com/paritytech/jsonrpsee/pull/853))
- http_server: handle http2 requests host filtering correctly ([#866](https://github.com/paritytech/jsonrpsee/pull/866))
- server: `RpcModule::call` decode response correctly ([#839](https://github.com/paritytech/jsonrpsee/pull/839))

### [Added]

- proc macro: support camelCase & snake_case for object params ([#921](https://github.com/paritytech/jsonrpsee/pull/921))
- server: add connection span ([#922](https://github.com/paritytech/jsonrpsee/pull/922))
- server: Expose the subscription ID ([#900](https://github.com/paritytech/jsonrpsee/pull/900))
- jsonrpsee wrapper crate: add feature async_wasm_client ([#893](https://github.com/paritytech/jsonrpsee/pull/893))
- server: add `transport protocol details` to the logger trait ([#886](https://github.com/paritytech/jsonrpsee/pull/886))
- middleware: Implement proxy URI paths to RPC methods ([#859](https://github.com/paritytech/jsonrpsee/pull/859))
- client: Implement `notify_on_disconnect` ([#837](https://github.com/paritytech/jsonrpsee/pull/837))
- Add `bytes_len()` to Params ([#848](https://github.com/paritytech/jsonrpsee/pull/848))
- Benchmarks for different HTTP header sizes ([#824](https://github.com/paritytech/jsonrpsee/pull/824))

### [Changed]

- replace `WS and HTTP servers` with a server that supports both `WS and HTTP` ([#863](https://github.com/paritytech/jsonrpsee/pull/863))
- Optimize serialization for client parameters ([#864](https://github.com/paritytech/jsonrpsee/pull/864))
- Uniform log messages ([#855](https://github.com/paritytech/jsonrpsee/pull/855))
- Move CORS logic to tower middleware CorsLayer ([#851](https://github.com/paritytech/jsonrpsee/pull/851))
- server: add log for the http request ([#854](https://github.com/paritytech/jsonrpsee/pull/854))
- server: add `tower` support ([#831](https://github.com/paritytech/jsonrpsee/pull/831))
- jsonrpsee: less deps when defining RPC API. ([#849](https://github.com/paritytech/jsonrpsee/pull/849))
- server: rename `Middleware` to `Logger` ([#845](https://github.com/paritytech/jsonrpsee/pull/845))
- client: adjust TransportSenderT ([#852](https://github.com/paritytech/jsonrpsee/pull/852))
- client: improve batch request API ([#910](https://github.com/paritytech/jsonrpsee/pull/910))
- server: Optimize sending for `SubscriptionSink::pipe_from_stream` ([#901](https://github.com/paritytech/jsonrpsee/pull/901))
- ws-client: downgrade connection log to debug ([#865](https://github.com/paritytech/jsonrpsee/pull/865))
- use tracing instrument macro ([#846](https://github.com/paritytech/jsonrpsee/pull/846))

## [v0.15.1] - 2022-07-29

This release fixes some incorrect tracing spans.

### [Fixed]
-  [Bug Fix] - Incorrect trace caused by use of Span::enter in asynchronous code [#835](https://github.com/paritytech/jsonrpsee/pull/835)

## [v0.15.0] - 2022-07-20

v0.15.0 is a breaking release. The main changes are:

- It's now possible to apply resource limits to subscriptions as well as regular calls.
- We now allow trait bounds to be overridden in the proc macros. See `examples/examples/proc_macro_bounds.rs` for examples.
- We've tidied up the subscription API, removing the `PendingSink` concept (you can still manually accept or reject a sink, but otherwise it'll be accepted automatically if you send a message down it) ([#799](https://github.com/paritytech/jsonrpsee/pull/799)).
- Our logging `Middleware` trait has been split into `HttpMiddleware` and `WsMiddleware` to better capture the differences between the two. if you use custom middleware, you'll need to implement one or the other trait on it depending on your used transport method ([#793](https://github.com/paritytech/jsonrpsee/pull/793)). We also provide params and the method type to middleware calls now, too ([#820](https://github.com/paritytech/jsonrpsee/pull/820)).
- We've consistified the API for setting headers across HTTP and WS clients ([#799](https://github.com/paritytech/jsonrpsee/pull/814)).

Here's the full list of changes:

### [Fixed]

- Fix client generation with param_kind = map [#805](https://github.com/paritytech/jsonrpsee/pull/805)
- ws-server: Handle soketto::Incoming::Closed frames [#815](https://github.com/paritytech/jsonrpsee/pull/815)
- fix(ws server): reply HTTP 403 on all failed conns [#819](https://github.com/paritytech/jsonrpsee/pull/819)
- fix clippy [#817](https://github.com/paritytech/jsonrpsee/pull/817)

### [Added]

- Add resource limiting for Subscriptions [#786](https://github.com/paritytech/jsonrpsee/pull/786)
- feat(logging): add tracing span per JSON-RPC call [#722](https://github.com/paritytech/jsonrpsee/pull/722)
- feat(clients): add explicit unsubscribe API [#789](https://github.com/paritytech/jsonrpsee/pull/789)
- Allow trait bounds to be overridden in macro [#808](https://github.com/paritytech/jsonrpsee/pull/808)

### [Changed]

- Point to a new v1.0 milestone in the README.md [#801](https://github.com/paritytech/jsonrpsee/pull/801)
- chore(deps): upgrade tracing v0.1.34 [#800](https://github.com/paritytech/jsonrpsee/pull/800)
- Replace cargo-nextest with cargo-test for running tests [#802](https://github.com/paritytech/jsonrpsee/pull/802)
- Remove deny_unknown_fields from Request and Response [#803](https://github.com/paritytech/jsonrpsee/pull/803)
- substrate-subxt -> subxt [#807](https://github.com/paritytech/jsonrpsee/pull/807)
- chore(deps): update pprof requirement from 0.9 to 0.10 [#810](https://github.com/paritytech/jsonrpsee/pull/810)
- Return error from subscription callbacks [#799](https://github.com/paritytech/jsonrpsee/pull/799)
- middleware refactoring [#793](https://github.com/paritytech/jsonrpsee/pull/793)
- feat(middleware): expose type of the method call [#820](https://github.com/paritytech/jsonrpsee/pull/820)
- Uniform API for custom headers between clients [#814](https://github.com/paritytech/jsonrpsee/pull/814)
- Update links to client directories. [#822](https://github.com/paritytech/jsonrpsee/pull/822)

## [v0.14.0] - 2022-06-14

v0.14.0 is breaking release which changes the `health and access control APIs` and a bunch of bug fixes.

### [Fixed]
- fix(servers): more descriptive errors when calls fail [#790](https://github.com/paritytech/jsonrpsee/pull/790)
- fix(ws server): support `*` in host and origin filtering [#781](https://github.com/paritytech/jsonrpsee/pull/781)
- fix(rpc module): register failed `unsubscribe calls` in middleware [#792](https://github.com/paritytech/jsonrpsee/pull/792)
- fix(http server): omit jsonrpc details in health API [#785](https://github.com/paritytech/jsonrpsee/pull/785)
- fix(servers): skip leading whitespace in JSON deserialization [#783](https://github.com/paritytech/jsonrpsee/pull/783)
- fix(ws-server): Submit ping regardless of WS messages [#788](https://github.com/paritytech/jsonrpsee/pull/788)
- fix(rpc_module): remove expect in `fn call` [#774](https://github.com/paritytech/jsonrpsee/pull/774)

### [Added]
- feat(ws-client): `ping-pong` for WebSocket clients [#772](https://github.com/paritytech/jsonrpsee/pull/772)
- feat(ws-server): Implement `ping-pong` for WebSocket server [#782](https://github.com/paritytech/jsonrpsee/pull/782)

### [Changed]
- chore(deps): bump Swatinem/rust-cache from 1.3.0 to 1.4.0 [#778](https://github.com/paritytech/jsonrpsee/pull/778)
- chore(deps): bump actions/checkout from 2.4.0 to 3.0.2 [#779](https://github.com/paritytech/jsonrpsee/pull/779)
- chore(ci): bring back daily benchmarks [#777](https://github.com/paritytech/jsonrpsee/pull/777)
- chore(examples): Move examples under dedicated folder to simplify `Cargo.toml` [#769](https://github.com/paritytech/jsonrpsee/pull/769)

## [v0.13.1] - 2022-05-13

v0.13.1 is a release that fixes the documentation for feature-gated items on `docs.rs`.

### [Fixed]
- fix: generate docs for all features on docs.rs [#767](https://github.com/paritytech/jsonrpsee/pull/767)

### [Changed]
- chore(deps): update pprof requirement from 0.8 to 0.9 [#761](https://github.com/paritytech/jsonrpsee/pull/761)

## [v0.13.0] - 2022-05-11

v0.13.0 is release that adds health API support for the HTTP server and a few bug fixes.

### [Added]
feat: add http health API [#763](https://github.com/paritytech/jsonrpsee/pull/763)

### [Fixed]
- hide internal macros from public interface [#755](https://github.com/paritytech/jsonrpsee/pull/755)
- fix: add `core` behind `http-server` feature [#760](https://github.com/paritytech/jsonrpsee/pull/760)


## [v0.12.0] - 2022-05-06

v0.12.0 is mainly a patch release with some minor features added.

### [Added]
- Make it possible to disable batch requests support [#744](https://github.com/paritytech/jsonrpsee/pull/744)
- feat: add a way to limit the number of subscriptions per connection [#739](https://github.com/paritytech/jsonrpsee/pull/739)

### [Fixed]
- fix(http client): use https connector for https [#750](https://github.com/paritytech/jsonrpsee/pull/750)
- fix(rpc module): close subscription task when a subscription is `unsubscribed` via the `unsubscribe call` [#743](https://github.com/paritytech/jsonrpsee/pull/743)
- fix(jsonrpsee): generate docs behind features [#741](https://github.com/paritytech/jsonrpsee/pull/741)

### [Changed]
- remove vault from ci [#745](https://github.com/paritytech/jsonrpsee/pull/745)
- chore(deps): update pprof requirement from 0.7 to 0.8  [#732](https://github.com/paritytech/jsonrpsee/pull/732)
- chore(deps): update gloo-net requirement from 0.1.0 to 0.2.0 [#733](https://github.com/paritytech/jsonrpsee/pull/733)

## [v0.11.0] - 2022-04-21

v0.11.0 is a breaking release that reworks how subscriptions are handled by the servers where the users have to explicitly reject or accept each subscription.
The reason for this is that the actual params in the subscription is passed to the callback and if the application decides the params are invalid and the server can't know if the call is going to fail or pass when dispatching the call.
Thus, the actual subscription method call is only answered when the subscription is accepted or rejected.

Additionally, the servers before sent a `SubscriptionClosed message` which is now disabled by default because it might break other implementations.
It is still possible to respond with a `SubscriptionClosed message` but one has to match on the result from `SubscriptionSink::pipe_from_stream`.

This release also adds support for `JSON-RPC WASM client` using web-sys bindings.

### [Added]
- feat: WASM client via web-sys transport [#648](https://github.com/paritytech/jsonrpsee/pull/648)

### [Changed]
- CI: bump Swatinem/rust-cache from 1.3.0 to 1.4.0 [#730](https://github.com/paritytech/jsonrpsee/pull/730)

### [Fixed]
- fix(rpc module): fail subscription calls with bad params [#728](https://github.com/paritytech/jsonrpsee/pull/728)


## [v0.10.1] - 2022-04-05

v0.10.1 is a release that fixes a regression in the HTTP server where the backlog was hardcoded to 128 (this is now set to 1024 by default but also configurable), introduces a couple of new APIs and a few minor bug fixes.

If your usage expects a high rate of new HTTP connections you are encouraged to update or manually configure the socket based on the traffic characteristics.

### [Changed]
- [proc macros]: only generate unsub method if not provided [#702](https://github.com/paritytech/jsonrpsee/pull/702)
- [examples]: update pubsub examples [#705](https://github.com/paritytech/jsonrpsee/pull/705)
- core: remove `Error::Request` variant [#717](https://github.com/paritytech/jsonrpsee/pull/717)
- Replace async-channel [#708](https://github.com/paritytech/jsonrpsee/pull/708)
- chore(deps): bump actions/checkout from 2.4.0 to 3 [#710](https://github.com/paritytech/jsonrpsee/pull/710)
- CI: cache cargo hack installation [#706](https://github.com/paritytech/jsonrpsee/pull/706)
- CI: try nextest [#701](https://github.com/paritytech/jsonrpsee/pull/701)
- chore(deps): update tokio-util requirement from 0.6 to 0.7 [#695](https://github.com/paritytech/jsonrpsee/pull/695)
- CI: Move CI script to new location [#694](https://github.com/paritytech/jsonrpsee/pull/694)
- refactor(log): downgrade send errors to warn [#726](https://github.com/paritytech/jsonrpsee/pull/726)

### [Fixed]
- fix(client): close subscription when server sent `SubscriptionClosed` notification [#721](https://github.com/paritytech/jsonrpsee/pull/721)
- fix(http client): set reuseaddr and nodelay. [#687](https://github.com/paritytech/jsonrpsee/pull/687)
- fix(rpc module): unsubscribe according ethereum pubsub spec [#693](https://github.com/paritytech/jsonrpsee/pull/693)
- http server: fix regression set backlog to 1024 [#718](https://github.com/paritytech/jsonrpsee/pull/718)
- README.MD: fix link to `ws server` [#703](https://github.com/paritytech/jsonrpsee/pull/703)
- fix(ws server): close all subscription when the connection is closed [#725](https://github.com/paritytech/jsonrpsee/pull/725)
- perf: don't send messages when client is gone [#724](https://github.com/paritytech/jsonrpsee/pull/724)

### [Added]
- feat(http server): add new builder APIs `build_from_tcp` and `build_from_hyper` [#719](https://github.com/paritytech/jsonrpsee/pull/719)
- feat(servers): add `SubscriptionSink::pipe_from_try_stream` to support streams that returns `Result` [#720](https://github.com/paritytech/jsonrpsee/pull/720)
- feat(servers): add max_response_size [#711](https://github.com/paritytech/jsonrpsee/pull/711)

## [v0.10.0] - 2022-04-04 [YANKED]

Yanked due to a leak when closing subscriptions in WebSocket server.

## [v0.9.0] - 2022-02-03

v0.9.0 is technically a breaking release because of the `Debug` bound of the `IdProvider` trait changed which is used by WebSocket server. In practise it should be a non-breaking upgrade for most users.

### [Changed]
refactor(ws server): impl IdProvider for Box<T> [#684](https://github.com/paritytech/jsonrpsee/pull/684)
chore(deps): update parking_lot requirement from 0.11 to 0.12 [#682](https://github.com/paritytech/jsonrpsee/pull/682)

## [v0.8.0] - 2022-01-21

v0.8.0 is a breaking release for the way subscription closing is handled, along with a few other minor tweaks and fixes.

### [Added]

- feat(client): support request id as Strings. [#659](https://github.com/paritytech/jsonrpsee/pull/659)
- feat(rpc module) Add a method to RpcModule that transforms the module into a RpcModule<()>, i.e. removes the context. [#660](https://github.com/paritytech/jsonrpsee/pull/660)
- feat(rpc module): stream API for SubscriptionSink [#639](https://github.com/paritytech/jsonrpsee/pull/639)

### [Fixed]

- fix: nit in WsError [#662](https://github.com/paritytech/jsonrpsee/pull/662)
- fix(jsonrpsee): feature macros include client types [#656](https://github.com/paritytech/jsonrpsee/pull/656)
- fix(ws client): export WsClient [#646](https://github.com/paritytech/jsonrpsee/pull/646)
- fix(ws client): improve error message bad URL [#642](https://github.com/paritytech/jsonrpsee/pull/642)
- fix(ws client): expose tls feature. [#640](https://github.com/paritytech/jsonrpsee/pull/640)
- fix(http server): handle post and option HTTP requests properly. [#637](https://github.com/paritytech/jsonrpsee/pull/637)

## [v0.7.0] - 2021-12-22

v0.7.0 is a breaking release that contains a big refactoring of the crate structure. The `types` and
`utils` crates are split up as `types` and `core` to clarify the difference between the two.

`core`: common types used in various places.
`types`: includes JSON-RPC specification related types.

### [Added]

- servers: configurable subscriptionID [#604](https://github.com/paritytech/jsonrpsee/pull/604)
- client: impl Stream on Subscription and tweak built-in next() method [#601](https://github.com/paritytech/jsonrpsee/pull/601)
- ci: Create gitlab pipeline  [#534](https://github.com/paritytech/jsonrpsee/pull/534)

### [Changed]

- chore: migrate to rust 2021 [#618](https://github.com/paritytech/jsonrpsee/pull/618)
- extract async client abstraction. [#580](https://github.com/paritytech/jsonrpsee/pull/580)
- Crate restructuring [#590](https://github.com/paritytech/jsonrpsee/pull/590)
- servers: refactor `SubscriptionClosed` [#612](https://github.com/paritytech/jsonrpsee/pull/612)
- ci: Add job to publish benchmark results to github pages [#603](https://github.com/paritytech/jsonrpsee/pull/603)
- rpc module: refactor calls/subs without a server [#591](https://github.com/paritytech/jsonrpsee/pull/591)
- types: make subscription ID a CoW String. [#594](https://github.com/paritytech/jsonrpsee/pull/594)
- ci: remove GHA daily benchmark [#598](https://github.com/paritytech/jsonrpsee/pull/598)
- examples: Remove usage of the `palaver` crate in an example [#597](https://github.com/paritytech/jsonrpsee/pull/597)
- clients: use `FxHashMap` instead `FnvHashMap` [#592](https://github.com/paritytech/jsonrpsee/pull/592)
- clients: feature gate `tls` [#545](https://github.com/paritytech/jsonrpsee/pull/545)

### [Fixed]

- benches: fix image in check-bench job [#621](https://github.com/paritytech/jsonrpsee/pull/621)
- benches: update publish script [#619](https://github.com/paritytech/jsonrpsee/pull/619)
- chore(http client): remove needless clone [#620](https://github.com/paritytech/jsonrpsee/pull/620)
- jsonrpsee wrapper: make ws tls configurable [#616](https://github.com/paritytech/jsonrpsee/pull/616)
- deps: Upgrade `tracing-subscriber` [#615](https://github.com/paritytech/jsonrpsee/pull/615)
- proc macros: Fix span for underscore_token for tests to be equivalent on stable and nightly [#614](https://github.com/paritytech/jsonrpsee/pull/614)
- proc macros: Better error messages for method arguments ignored with a `_` [#611](https://github.com/paritytech/jsonrpsee/pull/611)
- http client: re-export transport types. [#607](https://github.com/paritytech/jsonrpsee/pull/607)
- benches: Fix job to publish benchmark results to gh-pages [#608](https://github.com/paritytech/jsonrpsee/pull/608)
- benches: make jsonrpc crates optional [#596](https://github.com/paritytech/jsonrpsee/pull/596)
- deps: duplicate env logger deps [#595](https://github.com/paritytech/jsonrpsee/pull/595)

## [v0.6.1] – 2021-12-07

### [Added]

- rpc module: add call_and_subscribe [#588](https://github.com/paritytech/jsonrpsee/pull/588)


## [v0.6.0] – 2021-12-01

v0.6 is a breaking release

### [Added]

- Servers: Middleware for metrics [#576](https://github.com/paritytech/jsonrpsee/pull/576)
- http client: impl Clone [#583](https://github.com/paritytech/jsonrpsee/pull/583)

### [Fixed]
- types: use Cow for deserializing str [#584](https://github.com/paritytech/jsonrpsee/pull/584)
- deps: require tokio ^1.8  [#586](https://github.com/paritytech/jsonrpsee/pull/586)


## [v0.5.1] – 2021-11-26

The v0.5.1 release is a bug fix.

### [Fixed]

- rpc error: support escaped strings [#578](https://github.com/paritytech/jsonrpsee/pull/578)

## [v0.5.0] – 2021-11-23

v0.5 is a breaking release

### [Added]

- Add register_blocking_method [#523](https://github.com/paritytech/jsonrpsee/pull/523)
- Re-introduce object param parsing [#526](https://github.com/paritytech/jsonrpsee/pull/526)
- clients: add support for webpki and native certificate stores [#533](https://github.com/paritytech/jsonrpsee/pull/533)
- feat(ws client): support custom headers. [#535](https://github.com/paritytech/jsonrpsee/pull/535)
- Proc macro support for map param [#544](https://github.com/paritytech/jsonrpsee/pull/544)
- feat: make it possible to try several sockaddrs when starting server [#567](https://github.com/paritytech/jsonrpsee/pull/567)
- feat: make it possible to override method name in subscriptions [#568](https://github.com/paritytech/jsonrpsee/pull/568)
- proc-macros: Support deprecated methods for rpc client [#570](https://github.com/paritytech/jsonrpsee/pull/570)

### [Change]

- DRY error handling for methods [#515](https://github.com/paritytech/jsonrpsee/pull/515)
- deps: replace log with tracing [#525](https://github.com/paritytech/jsonrpsee/pull/525)
- benches: add option to run benchmarks against jsonrpc crate servers [#527](https://github.com/paritytech/jsonrpsee/pull/527)
- clients: request ID as RAII guard [#543](https://github.com/paritytech/jsonrpsee/pull/543)
- Allow awaiting on server handles [#550](https://github.com/paritytech/jsonrpsee/pull/550)
- ws server: reject too big response [#553](https://github.com/paritytech/jsonrpsee/pull/553)
- Array syntax aliases [#557](https://github.com/paritytech/jsonrpsee/pull/557)
- rpc module: report error on invalid subscription [#561](https://github.com/paritytech/jsonrpsee/pull/561)
- [rpc module]: improve TestSubscription to return None when closed [#566](https://github.com/paritytech/jsonrpsee/pull/566)

### [Fixed]

- ws server: respect max limit for received messages [#537](https://github.com/paritytech/jsonrpsee/pull/537)
- fix(ws server): batch wait until all methods has been executed. [#542](https://github.com/paritytech/jsonrpsee/pull/542)
- Re-export tracing for macros [#555](https://github.com/paritytech/jsonrpsee/pull/555)
- Periodically wake DriverSelect so we can poll whether or not stop had been called. [#556](https://github.com/paritytech/jsonrpsee/pull/556)
- Implement SubscriptionClient for HttpClient [#563](https://github.com/paritytech/jsonrpsee/pull/563)
- fix: better log for failed unsubscription call [#575](https://github.com/paritytech/jsonrpsee/pull/575)

## [v0.4.1] – 2021-10-12

The v0.4.1 release is a bug fix.

### [Fixed]

-  fix: nit in ServerBuilder::custom_tokio_runtime [#512](https://github.com/paritytech/jsonrpsee/pull/512)

## [v0.4.0] – 2021-10-12

The v0.4 release is a breaking change.

### [Added]

- Document resource limiting [#510](https://github.com/paritytech/jsonrpsee/pull/510)

- Resource limiting [#500](https://github.com/paritytech/jsonrpsee/pull/500)

- Support http redirects when doing the ws handshake [#397](https://github.com/paritytech/jsonrpsee/pull/397)

- Add convenience `rpc_params` macro to build params in http and ws clients [#498](https://github.com/paritytech/jsonrpsee/pull/498)

- Method alias attribute for proc macros [#442](https://github.com/paritytech/jsonrpsee/pull/442)

- Add benchmarks for concurrent connections [#430](https://github.com/paritytech/jsonrpsee/pull/430)

- Support generic type params in the proc macro [#436](https://github.com/paritytech/jsonrpsee/pull/436)


### [Changed]

- use tokio::spawn internally in `HttpServer::start` and return `StopHandle` [#402](https://github.com/paritytech/jsonrpsee/pull/402)

- remove `ParamsSer::NoParams` [#501](https://github.com/paritytech/jsonrpsee/pull/501)

- http server uses similar API for host and origin filtering as `WS` [#473](https://github.com/paritytech/jsonrpsee/pull/473)

- `SubscriptionClosed` errors carry more information [#504](https://github.com/paritytech/jsonrpsee/pull/504)

- Improve feature configuration for faster builds and leaner build artifacts [#494](https://github.com/paritytech/jsonrpsee/pull/494)

- Unbox async futures [#495](https://github.com/paritytech/jsonrpsee/pull/495)

- WS clients default subscription buffer set to 1024 items [#475](https://github.com/paritytech/jsonrpsee/pull/475)

- Re-export `v2` submodules [#469](https://github.com/paritytech/jsonrpsee/pull/469)

- Replace internal `array_impl macro` with const generics [#470](https://github.com/paritytech/jsonrpsee/pull/470)

- Rename and reorganize many public types [#462](https://github.com/paritytech/jsonrpsee/pull/462)

- Export acl types [#466](https://github.com/paritytech/jsonrpsee/pull/466)

- Propagate cause of `InvalidParams` [#463](https://github.com/paritytech/jsonrpsee/pull/463)

- Reject overflowing connection with status code 429 [#456](https://github.com/paritytech/jsonrpsee/pull/456)

- Test helper for calling and converting types to JSON-RPC params [#458](https://github.com/paritytech/jsonrpsee/pull/458)

- Make it possible to treat empty JSON response as no params [#446](https://github.com/paritytech/jsonrpsee/pull/446)

- Methods generated by the proc macro return `Result` [#435](https://github.com/paritytech/jsonrpsee/pull/435)

- Concurrent polling on async methods [#424](https://github.com/paritytech/jsonrpsee/pull/424)

- Sniff the first byte to glean if the incoming request is a single or batch request [#419](https://github.com/paritytech/jsonrpsee/pull/419)

- Upgrade hyper to ^0.14.10 [#427](https://github.com/paritytech/jsonrpsee/pull/427)

- Proc macro params optimizations and tests. [#421](https://github.com/paritytech/jsonrpsee/pull/421)


### [Fixed]

- Proc macro Argument parsing should permit commas inside angle brackets [#509](https://github.com/paritytech/jsonrpsee/pull/509)

- Fix http client bench with request limit [#506](https://github.com/paritytech/jsonrpsee/pull/506)

- Fixed flaky test on windows [#491](https://github.com/paritytech/jsonrpsee/pull/491)

- Share the request id code between the http and websocket clients [#490](https://github.com/paritytech/jsonrpsee/pull/490)

- WS server terminates subscriptions when connection is closed by the client. [#483](https://github.com/paritytech/jsonrpsee/pull/483)

- Subscription code generated by the proc macro generated returns `Result` [#455](https://github.com/paritytech/jsonrpsee/pull/455)

- Proc macro generates documentation for trait methods. [#453](https://github.com/paritytech/jsonrpsee/pull/453)

- Fix errors with generics when using the proc macro [#433](https://github.com/paritytech/jsonrpsee/pull/433)

- WS client uses query part of the URL [#429](https://github.com/paritytech/jsonrpsee/pull/429)


### [Removed]

- Remove rustls [#502](https://github.com/paritytech/jsonrpsee/pull/502)

- Remove cors_max_age [#466](https://github.com/paritytech/jsonrpsee/pull/466)

- Remove support for tokio 0.2 runtimes [#432](https://github.com/paritytech/jsonrpsee/pull/432)


## [v0.3.0] – 2021-07-12

[changed] Module API refactor [#412](https://github.com/paritytech/jsonrpsee/pull/412)

[changed] Pass owned `RpcParams` to async methods [#410](https://github.com/paritytech/jsonrpsee/pull/410)

[changed] Re-work re-exported types for clarity and consistency [#409](https://github.com/paritytech/jsonrpsee/pull/409)

[changed] All requests time out [#406](https://github.com/paritytech/jsonrpsee/pull/406)

[changed] Streaming `RpcParams` parsing for optional arguments [#401](https://github.com/paritytech/jsonrpsee/pull/401)

[changed] Set allowed Host header values [#399](https://github.com/paritytech/jsonrpsee/pull/399)

[changed] Terminate already established ws connection(s) when the server is stopped [#396](https://github.com/paritytech/jsonrpsee/pull/396)

[added] Customizable JSON-RPC error codes via new enum variant on `CallErrror` [#394](https://github.com/paritytech/jsonrpsee/pull/394)

[changed] Unify a few types and more tests [#389](https://github.com/paritytech/jsonrpsee/pull/389)

[changed] Synchronization-less async connections in ws-server [#388](https://github.com/paritytech/jsonrpsee/pull/388)

[added] Server proc macros [#387](https://github.com/paritytech/jsonrpsee/pull/387)

[added] Add a way to stop servers [#386](https://github.com/paritytech/jsonrpsee/pull/386)

[changed] Refactor benchmarks to use Criterion's async bencher [#385]https://github.com/paritytech/jsonrpsee/pull/385)

[added] Support RPC method aliases and make `RpcModule` be `Clone` [#383]https://github.com/paritytech/jsonrpsee/pull/383)

[added] CORS support and use `soketto` v0.6 [#375](https://github.com/paritytech/jsonrpsee/pull/375)

[changed] Ws switch from sending TEXT instead of BINARY [#374](https://github.com/paritytech/jsonrpsee/pull/374)

[added] Benchmarks for async methods and subscriptions [#372](https://github.com/paritytech/jsonrpsee/pull/372)


## [v0.2.0] – 2021-06-04

[changed] The crate structure changed to several smaller crates, enabling users to pick and choose. The `jsonrpsee` crate works as a façade crate for users to pick&chose what components they wish to use.

[changed] Starting with this release, the project is assuming `tokio` is the async executor.

[changed] Revamped RPC subscription/method definition: users now provide closures when initializing the server and it is no longer possible to register new methods after the server started.

[changed] Refactored the internals from the ground up.

[added] Support for async methods

[added] Support for batch requests (http/ws)

[changed] the proc macros are currently limited to client side.

[added] crate publication script

## [v0.1.0] - 2020-02-28<|MERGE_RESOLUTION|>--- conflicted
+++ resolved
@@ -10,11 +10,8 @@
 
 ### Server backpressure
 
-This release changed the server to be "backpressured", before the the server used unbounded channels and
-now one needs to explicitly handle what to do when a channel becomes full as it's highly application dependent.
-
-This mostly concerns the subscription APIs and both non-blocking and async APIs are now provided.
-As a consequence of the changes `pipe_from_stream` has been removed.
+This release changed the server to be "backpressured" and it mostly concerns subscriptions.
+New APIs has been introduced because that and the API `pipe_from_stream` has been removed.
 
 Before it was possible to do:
 
@@ -25,7 +22,7 @@
 
 			tokio::spawn(async move {
 				sink.pipe_from_stream(stream)
-				});
+			});
 		})
 		.unwrap();
 ```
@@ -67,8 +64,9 @@
 This release also introduces a trait called `IntoResponse` which is makes it possible to return custom types and/or error
 types instead of enforcing everything to return `Result<T, jsonrpsee::core::Error>`
 
-The return values from `RpcModule::register_method`, `RpcModule::register_async_method` and `RpcModule::register_blocking_method`
+This affects the APIs `RpcModule::register_method`, `RpcModule::register_async_method` and `RpcModule::register_blocking_method`
 and when these are used in the proc macro API are affected by this change.
+Be aware that [the client APIs don't support this yet](https://github.com/paritytech/jsonrpsee/issues/1067)
 
 The `IntoResponse` trait is already implemented for `Result<T, jsonrpsee::core::Error>` and for the primitive types
 
@@ -90,25 +88,19 @@
 
 jsonrpsee now spawns the subscriptions and it's sufficient to provide an async block in `register_subscription`
 
-Futher, the subscription API had a close API for closing subscriptions which was hard to understand and
-to get right then this errors were not propagated the client just logged on the server side.
+Further, the subscription API had a close API for closing subscriptions which was hard to understand and
+to get right.
 
 To elaborate why this `close API` can be useful is that if a server is closing a subscription it's possible that
 the client won't be notified unless a separate notification is sent before the subscription is dropped. In those
 scenarios it could be useful to use the `close API` instead of defining your own messages.
 
-To cope with that a new trait called `IntoSubscriptionCloseResponse` has been introduced to make that easier.
-<<<<<<< HEAD
-After the `subscription` has been accepted then return value from that async block can be send out as close notification.
-
-It's implemented for Result<(), E> an that the error notification has a slightly different
-format than an ordiniary subscription notification. If one doesn't want that you can
-the `IntoSubscriptionCloseResponse trait` for your own type or just use `()` if no
-close notification should be sent.
-=======
-After the `subscription` has been accepted then return value from that async block can be sent out as close notification.
-It's implemented for Result<(), E> and can be implemented for custom types/behaviour as well.
->>>>>>> 310ddd4d
+In the changed API after the `subscription` has been accepted then return value (`IntoSubscriptionCloseResponse`) from that async block will determine what to
+do when it returns. Based on what the return type of the subscription callback it's possible to choose whether the subscription shall
+send out on close.
+
+For instance `Result<(), E>` will send out a error notification and `()` won't send out anything and for other behaviour
+the trait `IntoSubscriptionCloseResponse` can be implemented for custom types.
 
 Before it was possible to do:
 
