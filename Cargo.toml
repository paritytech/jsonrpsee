[package]
name = "jsonrpsee"
description = "JSON-RPC crate"
version = "1.0.0"
authors = ["Pierre Krieger <pierre.krieger1708@gmail.com>"]
license = "MIT"
edition = "2018"

[workspace]
members = [
    "core",
    "http",
    "proc-macros",
    "server-utils",
    "ws",
]

[dependencies]
async-std = "0.99.11"
futures-preview = "0.3.0-alpha.19"
jsonrpsee-core = { path = "core" }
jsonrpsee-http = { path = "http", optional = true }
jsonrpsee-proc-macros = { path = "proc-macros" }
jsonrpsee-ws = { path = "ws", optional = true }
thiserror = "1.0.9"

[features]
default = ["http", "ws"]
http = ["jsonrpsee-http"]
<<<<<<< HEAD
ws = ["jsonrpsee-ws"]

[dev-dependencies]
async-std = "1.2.0"
env_logger = "0.7.1"
=======
ws = ["jsonrpsee-ws"]
>>>>>>> 6ee64282
<|MERGE_RESOLUTION|>--- conflicted
+++ resolved
@@ -16,8 +16,8 @@
 ]
 
 [dependencies]
-async-std = "0.99.11"
-futures-preview = "0.3.0-alpha.19"
+async-std = "1.2.0"
+futures = "0.3.1"
 jsonrpsee-core = { path = "core" }
 jsonrpsee-http = { path = "http", optional = true }
 jsonrpsee-proc-macros = { path = "proc-macros" }
@@ -27,12 +27,7 @@
 [features]
 default = ["http", "ws"]
 http = ["jsonrpsee-http"]
-<<<<<<< HEAD
 ws = ["jsonrpsee-ws"]
 
 [dev-dependencies]
-async-std = "1.2.0"
-env_logger = "0.7.1"
-=======
-ws = ["jsonrpsee-ws"]
->>>>>>> 6ee64282
+env_logger = "0.7.1"