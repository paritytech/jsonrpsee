--- conflicted
+++ resolved
@@ -18,19 +18,12 @@
 [dependencies]
 async-std = "0.99.11"
 futures-preview = "0.3.0-alpha.19"
-<<<<<<< HEAD
 parking_lot = "0.9"
-=======
->>>>>>> 6436d27d
 jsonrpsee-core = { path = "core" }
 jsonrpsee-http = { path = "http", optional = true }
 jsonrpsee-proc-macros = { path = "proc-macros" }
 jsonrpsee-ws = { path = "ws", optional = true }
-<<<<<<< HEAD
-thiserror = "1.0.6"
-=======
 thiserror = "1.0.9"
->>>>>>> 6436d27d
 
 [features]
 default = ["http", "ws"]
