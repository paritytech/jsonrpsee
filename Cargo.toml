--- conflicted
+++ resolved
@@ -19,13 +19,8 @@
 async-std = "1.2.0"
 futures = "0.3.1"
 log = "0.4"
-<<<<<<< HEAD
-parking_lot = "0.9"
+parking_lot = "0.10"
 jsonrpsee-core = { path = "core", default-features = false, features = ["std"] }
-=======
-parking_lot = "0.10"
-jsonrpsee-core = { path = "core" }
->>>>>>> f089667f
 jsonrpsee-http = { path = "http", optional = true }
 jsonrpsee-proc-macros = { path = "proc-macros" }
 jsonrpsee-ws = { path = "ws", optional = true }
