--- conflicted
+++ resolved
@@ -31,22 +31,11 @@
 readme = "README.md"
 
 [workspace.dependencies]
-<<<<<<< HEAD
-jsonrpsee-types = { path = "types", version = "0.22.1" }
-jsonrpsee-core = { path = "core", version = "0.22.1" }
-jsonrpsee-server = { path = "server", version = "0.22.1" }
-jsonrpsee-ws-client = { path = "client/ws-client", version = "0.22.1" }
-#jsonrpsee-http-client = { path = "client/http-client", version = "0.22.1" }
-jsonrpsee-wasm-client = { path = "client/wasm-client", version = "0.22.1" }
-jsonrpsee-client-transport = { path = "client/transport", version = "0.22.1" }
-jsonrpsee-proc-macros = { path = "proc-macros", version = "0.22.1" }
-=======
 jsonrpsee-types = { path = "types", version = "0.22.2" }
 jsonrpsee-core = { path = "core", version = "0.22.2" }
 jsonrpsee-server = { path = "server", version = "0.22.2" }
 jsonrpsee-ws-client = { path = "client/ws-client", version = "0.22.2" }
-jsonrpsee-http-client = { path = "client/http-client", version = "0.22.2" }
+#jsonrpsee-http-client = { path = "client/http-client", version = "0.22.2" }
 jsonrpsee-wasm-client = { path = "client/wasm-client", version = "0.22.2" }
 jsonrpsee-client-transport = { path = "client/transport", version = "0.22.2" }
-jsonrpsee-proc-macros = { path = "proc-macros", version = "0.22.2" }
->>>>>>> b051896a
+jsonrpsee-proc-macros = { path = "proc-macros", version = "0.22.2" }